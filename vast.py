#!/usr/bin/env python3
# PYTHON_ARGCOMPLETE_OK

from __future__ import unicode_literals, print_function

import re
import json
import sys
import argparse
import os
import time
from typing import Dict, List, Tuple, Optional
from datetime import date, datetime, timedelta
import hashlib
import math
import threading
from concurrent.futures import ThreadPoolExecutor
import requests
import getpass
import subprocess
from time import sleep
from subprocess import PIPE
import urllib3
import atexit
from contextlib import redirect_stdout, redirect_stderr
from io import StringIO
from typing import Optional
import shutil
import logging
import textwrap
from pathlib import Path
import warnings

ARGS = None
TABCOMPLETE = False
try:
    import argcomplete
    TABCOMPLETE = True
except:
    # No tab-completion for you
    pass

try:
    from urllib import quote_plus  # Python 2.X
except ImportError:
    from urllib.parse import quote_plus  # Python 3+

try:
    JSONDecodeError = json.JSONDecodeError
except AttributeError:
    JSONDecodeError = ValueError

try:
    input = raw_input
except NameError:
    pass


#server_url_default = "https://vast.ai"
server_url_default = "https://console.vast.ai"
# server_url_default = "http://localhost:5002"
#server_url_default = "host.docker.internal"
#server_url_default = "http://localhost:5002"
#server_url_default  = "https://vast.ai/api/v0"

logging.basicConfig(
    level=os.getenv("LOGLEVEL") or logging.WARN,
    format="%(levelname)s - %(message)s"
)

APP_NAME = "vastai"

try:
  # Although xdg-base-dirs is the newer name, there's 
  # python compatibility issues with dependencies that
  # can be unresolvable using things like python 3.9
  # So we actually use the older name, thus older
  # version for now. This is as of now (2024/11/15)
  # the safer option. -cjm
  import xdg

  DIRS = {
      'config': xdg.xdg_config_home(),
      'temp': xdg.xdg_cache_home()
  }

except:
  # Reasonable defaults.
  DIRS = {
      'config': os.path.join(os.getenv('HOME'), '.config'),
      'temp': os.path.join(os.getenv('HOME'), '.cache'),
  }

for key in DIRS.keys():
  DIRS[key] = path = os.path.join(DIRS[key], APP_NAME)
  if not os.path.exists(path):
    os.makedirs(path)

CACHE_FILE = os.path.join(DIRS['temp'], "gpu_names_cache.json")
CACHE_DURATION = timedelta(hours=24)

APIKEY_FILE = os.path.join(DIRS['config'], "vast_api_key")
APIKEY_FILE_HOME = os.path.expanduser("~/.vast_api_key") # Legacy

if not os.path.exists(APIKEY_FILE) and os.path.exists(APIKEY_FILE_HOME):
  print(f'copying key from {APIKEY_FILE_HOME} -> {APIKEY_FILE}')
  shutil.copyfile(APIKEY_FILE_HOME, APIKEY_FILE)


api_key_guard = object()

headers = {}


class Object(object):
    pass

def validate_seconds(value):
    """Validate that the input value is a valid number for seconds between yesterday and Jan 1, 2100."""
    try:
        val = int(value)
        
        # Calculate min_seconds as the start of yesterday in seconds
        yesterday = datetime.now() - timedelta(days=1)
        min_seconds = int(yesterday.timestamp())
        
        # Calculate max_seconds for Jan 1st, 2100 in seconds
        max_date = datetime(2100, 1, 1, 0, 0, 0)
        max_seconds = int(max_date.timestamp())
        
        if not (min_seconds <= val <= max_seconds):
            raise argparse.ArgumentTypeError(f"{value} is not a valid second timestamp.")
        return val
    except ValueError:
        raise argparse.ArgumentTypeError(f"{value} is not a valid integer.")

def validate_schedule_values(args):
    """Validate start and end times."""
    # Validate start_time and end_time
    args.start_time = validate_seconds(args.start_time)
    args.end_time = validate_seconds(args.end_time)

    if args.start_time >= args.end_time:
        raise ValueError("--start_time must be less than --end_time.")

    frequency = args.schedule.upper()    

    args.day = args.day if args.day is not None else None
    args.hour = args.hour if args.hour is not None else None

    return args.start_time, args.end_time, args.day, args.hour, frequency

def strip_strings(value):
    if isinstance(value, str):
        return value.strip()
    elif isinstance(value, dict):
        return {k: strip_strings(v) for k, v in value.items()}
    elif isinstance(value, list):
        return [strip_strings(item) for item in value]
    return value  # Return as is if not a string, list, or dict

def string_to_unix_epoch(date_string):
    if date_string is None:
        return None
    try:
        # Check if the input is a float or integer representing Unix time
        return float(date_string)
    except ValueError:
        # If not, parse it as a date string
        date_object = datetime.strptime(date_string, "%m/%d/%Y")
        return time.mktime(date_object.timetuple())

def fix_date_fields(query: Dict[str, Dict], date_fields: List[str]):
    """Takes in a query and date fields to correct and returns query with appropriate epoch dates"""
    new_query: Dict[str, Dict] = {}
    for field, sub_query in query.items():
        # fix date values for given date fields
        if field in date_fields:
            new_sub_query = {k: string_to_unix_epoch(v) for k, v in sub_query.items()}
            new_query[field] = new_sub_query
        # else, use the original
        else: new_query[field] = sub_query

    return new_query


class argument(object):
    def __init__(self, *args, **kwargs):
        self.args = args
        self.kwargs = kwargs


class hidden_aliases(object):
    # just a bit of a hack
    def __init__(self, l):
        self.l = l

    def __iter__(self):
        return iter(self.l)

    def __bool__(self):
        return False

    def __nonzero__(self):
        return False

    def append(self, x):
        self.l.append(x)

def http_get(args, req_url, headers = None, json = None):
    t = 0.15
    for i in range(0, args.retry):
        r = requests.get(req_url, headers=headers, json=json)
        if (r.status_code == 429):
            time.sleep(t)
            t *= 1.5
        else:
            break
    return r

def http_put(args, req_url, headers, json):
    t = 0.3
    for i in range(0, int(args.retry)):
        r = requests.put(req_url, headers=headers, json=json)
        if (r.status_code == 429):
            time.sleep(t)
            t *= 1.5
        else:
            break
    return r

def http_post(args, req_url, headers, json={}):
    t = 0.3
    for i in range(0, int(args.retry)):
        #if (args.explain):
        #    print(req_url)
        r = requests.post(req_url, headers=headers, json=json)
        if (r.status_code == 429):
            time.sleep(t)
            t *= 1.5
        else:
            break
    return r

def http_del(args, req_url, headers, json={}):
    t = 0.3
    for i in range(0, int(args.retry)):
        r = requests.delete(req_url, headers=headers, json=json)
        if (r.status_code == 429):
            time.sleep(t)
            t *= 1.5
        else:
            break
    return r


def load_permissions_from_file(file_path):
    with open(file_path, 'r') as file:
        return json.load(file)

def complete_instance_machine(prefix=None, action=None, parser=None, parsed_args=None):
  return show__instances(ARGS, {'internal': True, 'field': 'machine_id'})

def complete_instance(prefix=None, action=None, parser=None, parsed_args=None):
  return show__instances(ARGS, {'internal': True, 'field': 'id'})

def complete_sshkeys(prefix=None, action=None, parser=None, parsed_args=None):
  return [str(m) for m in Path.home().joinpath('.ssh').glob('*.pub')]

class apwrap(object):
    def __init__(self, *args, **kwargs):
        if "formatter_class" not in kwargs:
            kwargs["formatter_class"] = MyWideHelpFormatter    
        self.parser = argparse.ArgumentParser(*args, **kwargs)
        self.parser.set_defaults(func=self.fail_with_help)
        self.subparsers_ = None
        self.subparser_objs = []
        self.added_help_cmd = False
        self.post_setup = []
        self.verbs = set()
        self.objs = set()

    def fail_with_help(self, *a, **kw):
        self.parser.print_help(sys.stderr)
        raise SystemExit

    def add_argument(self, *a, **kw):
        if not kw.get("parent_only"):
            for x in self.subparser_objs:
                try:
                    x.add_argument(*a, **kw)
                except argparse.ArgumentError:
                    # duplicate - or maybe other things, hopefully not
                    pass
        return self.parser.add_argument(*a, **kw)

    def subparsers(self, *a, **kw):
        if self.subparsers_ is None:
            kw["metavar"] = "command"
            kw["help"] = "command to run. one of:"
            self.subparsers_ = self.parser.add_subparsers(*a, **kw)
        return self.subparsers_

    def get_name(self, verb, obj):
        if obj:
            self.verbs.add(verb)
            self.objs.add(obj)
            name = verb + ' ' + obj
        else:
            self.objs.add(verb)
            name = verb
        return name

    def command(self, *arguments, aliases=(), help=None, **kwargs):
        help_ = help
        if not self.added_help_cmd:
            self.added_help_cmd = True

            @self.command(argument("subcommand", default=None, nargs="?"), help="print this help message")
            def help(*a, **kw):
                self.fail_with_help()

        def inner(func):
            dashed_name = func.__name__.replace("_", "-")
            verb, _, obj = dashed_name.partition("--")
            name = self.get_name(verb, obj)
            aliases_transformed = [] if aliases else hidden_aliases([])
            for x in aliases:
                verb, _, obj = x.partition(" ")
                aliases_transformed.append(self.get_name(verb, obj))
            if "formatter_class" not in kwargs:
                kwargs["formatter_class"] = MyWideHelpFormatter

            sp = self.subparsers().add_parser(name, aliases=aliases_transformed, help=help_, **kwargs)

            # TODO: Sometimes the parser.command has a help parameter. Ideally
            # I'd extract this during the sdk phase but for the life of me
            # I can't find it.
            setattr(func, "mysignature", sp)
            setattr(func, "mysignature_help", help_)

            self.subparser_objs.append(sp)
            for arg in arguments:
                tsp = sp.add_argument(*arg.args, **arg.kwargs)
                myCompleter= None
                comparator = arg.args[0].lower()
                if comparator.startswith('machine'):
                  myCompleter = complete_instance_machine
                elif comparator.startswith('id') or comparator.endswith('id'):
                  myCompleter = complete_instance
                elif comparator.startswith('ssh'):
                  myCompleter = complete_sshkeys
                  
                if myCompleter:
                  setattr(tsp, 'completer', myCompleter)


            sp.set_defaults(func=func)
            return func

        if len(arguments) == 1 and type(arguments[0]) != argument:
            func = arguments[0]
            arguments = []
            return inner(func)
        return inner

    def parse_args(self, argv=None, *a, **kw):
        if argv is None:
            argv = sys.argv[1:]
        argv_ = []
        for x in argv:
            if argv_ and argv_[-1] in self.verbs:
                argv_[-1] += " " + x
            else:
                argv_.append(x)
        args = self.parser.parse_args(argv_, *a, **kw)
        for func in self.post_setup:
            func(args)
        return args

class MyWideHelpFormatter(argparse.RawTextHelpFormatter):
    def __init__(self, prog):
        super().__init__(prog, width=128, max_help_position=50, indent_increment=1)


parser = apwrap(
    epilog="Use 'vast COMMAND --help' for more info about a command",
    formatter_class=MyWideHelpFormatter
)

def translate_null_strings_to_blanks(d: Dict) -> Dict:
    """Map over a dict and translate any null string values into ' '.
    Leave everything else as is. This is needed because you cannot add TableCell
    objects with only a null string or the client crashes.

    :param Dict d: dict of item values.
    :rtype Dict:
    """

    # Beware: locally defined function.
    def translate_nulls(s):
        if s == "":
            return " "
        return s

    new_d = {k: translate_nulls(v) for k, v in d.items()}
    return new_d

    #req_url = apiurl(args, "/instances", {"owner": "me"});


def apiurl(args: argparse.Namespace, subpath: str, query_args: Dict = None) -> str:
    """Creates the endpoint URL for a given combination of parameters.

    :param argparse.Namespace args: Namespace with many fields relevant to the endpoint.
    :param str subpath: added to end of URL to further specify endpoint.
    :param typing.Dict query_args: specifics such as API key and search parameters that complete the URL.
    :rtype str:
    """
    result = None

    if query_args is None:
        query_args = {}
    if args.api_key is not None:
        query_args["api_key"] = args.api_key
    
    query_json = None

    if query_args:
        # a_list      = [<expression> for <l-expression> in <expression>]
        '''
        vector result;
        for (l_expression: expression) {
            result.push_back(expression);
        }
        '''
        # an_iterator = (<expression> for <l-expression> in <expression>)

        query_json = "&".join(
            "{x}={y}".format(x=x, y=quote_plus(y if isinstance(y, str) else json.dumps(y))) for x, y in
            query_args.items())
        
        result = args.url + "/api/v0" + subpath + "?" + query_json
    else:
        result = args.url + "/api/v0" + subpath

    if (args.explain):
        print("query args:")
        print(query_args)
        print("")
        print(f"base: {args.url + '/api/v0' + subpath + '?'} + query: ")
        print(result)
        print("")
    return result

def apiheaders(args: argparse.Namespace) -> Dict:
    """Creates the headers for a given combination of parameters.

    :param argparse.Namespace args: Namespace with many fields relevant to the endpoint.
    :rtype Dict:
    """
    result = {}
    if args.api_key is not None:
        result["Authorization"] = "Bearer " + args.api_key
    return result 


def deindent(message: str) -> str:
    """
    Deindent a quoted string. Scans message and finds the smallest number of whitespace characters in any line and
    removes that many from the start of every line.

    :param str message: Message to deindent.
    :rtype str:
    """
    message = re.sub(r" *$", "", message, flags=re.MULTILINE)
    indents = [len(x) for x in re.findall("^ *(?=[^ ])", message, re.MULTILINE) if len(x)]
    a = min(indents)
    message = re.sub(r"^ {," + str(a) + "}", "", message, flags=re.MULTILINE)
    return message.strip()


# These are the fields that are displayed when a search is run
displayable_fields = (
    # ("bw_nvlink", "Bandwidth NVLink", "{}", None, True),
    ("id", "ID", "{}", None, True),
    ("cuda_max_good", "CUDA", "{:0.1f}", None, True),
    ("num_gpus", "N", "{}x", None, False),
    ("gpu_name", "Model", "{}", None, True),
    ("pcie_bw", "PCIE", "{:0.1f}", None, True),
    ("cpu_ghz", "cpu_ghz", "{:0.1f}", None, True),
    ("cpu_cores_effective", "vCPUs", "{:0.1f}", None, True),
    ("cpu_ram", "RAM", "{:0.1f}", lambda x: x / 1000, False),
    ("disk_space", "Disk", "{:.0f}", None, True),
    ("dph_total", "$/hr", "{:0.4f}", None, True),
    ("dlperf", "DLP", "{:0.1f}", None, True),
    ("dlperf_per_dphtotal", "DLP/$", "{:0.2f}", None, True),
    ("score", "score", "{:0.1f}", None, True),
    ("driver_version", "NV Driver", "{}", None, True),
    ("inet_up", "Net_up", "{:0.1f}", None, True),
    ("inet_down", "Net_down", "{:0.1f}", None, True),
    ("reliability", "R", "{:0.1f}", lambda x: x * 100, True),
    ("duration", "Max_Days", "{:0.1f}", lambda x: x / (24.0 * 60.0 * 60.0), True),
    ("machine_id", "mach_id", "{}", None, True),
    ("verification", "status", "{}", None, True),
    ("host_id", "host_id", "{}", None, True),
    ("direct_port_count", "ports", "{}", None, True),
    ("geolocation", "country", "{}", None, True),
   #  ("direct_port_count", "Direct Port Count", "{}", None, True),
)

displayable_fields_reserved = (
    # ("bw_nvlink", "Bandwidth NVLink", "{}", None, True),
    ("id", "ID", "{}", None, True),
    ("cuda_max_good", "CUDA", "{:0.1f}", None, True),
    ("num_gpus", "N", "{}x", None, False),
    ("gpu_name", "Model", "{}", None, True),
    ("pcie_bw", "PCIE", "{:0.1f}", None, True),
    ("cpu_ghz", "cpu_ghz", "{:0.1f}", None, True),
    ("cpu_cores_effective", "vCPUs", "{:0.1f}", None, True),
    ("cpu_ram", "RAM", "{:0.1f}", lambda x: x / 1000, False),
    ("disk_space", "Disk", "{:.0f}", None, True),
    ("discounted_dph_total", "$/hr", "{:0.4f}", None, True),
    ("dlperf", "DLP", "{:0.1f}", None, True),
    ("dlperf_per_dphtotal", "DLP/$", "{:0.2f}", None, True),
    ("driver_version", "NV Driver", "{}", None, True),
    ("inet_up", "Net_up", "{:0.1f}", None, True),
    ("inet_down", "Net_down", "{:0.1f}", None, True),
    ("reliability", "R", "{:0.1f}", lambda x: x * 100, True),
    ("duration", "Max_Days", "{:0.1f}", lambda x: x / (24.0 * 60.0 * 60.0), True),
    ("machine_id", "mach_id", "{}", None, True),
    ("verification", "status", "{}", None, True),
    ("host_id", "host_id", "{}", None, True),
    ("direct_port_count", "ports", "{}", None, True),
    ("geolocation", "country", "{}", None, True),
   #  ("direct_port_count", "Direct Port Count", "{}", None, True),
)


vol_offers_fields = {
        "cpu_arch",
        "cuda_vers",
        "datacenter",
        "disk_bw",
        "disk_space",
        "driver_version",
        "duration",
        "geolocation",
        "gpu_arch",
        "has_avx",
        "id",
        "inet_down",
        "inet_up",
        "machine_id",
        "pci_gen",
        "pcie_bw",
        "reliability",
        "storage_cost",
        "static_ip",
        "total_flops",
        "ubuntu_version",
        "verified",
}


vol_displayable_fields = (
    ("id", "ID", "{}", None, True),
    ("cuda_max_good", "CUDA", "{:0.1f}", None, True),
    ("cpu_ghz", "cpu_ghz", "{:0.1f}", None, True),
    ("disk_bw", "Disk B/W", "{:0.1f}", None, True),
    ("disk_space", "Disk", "{:.0f}", None, True),
    ("disk_name", "Disk Name", "{}", None, True),
    ("storage_cost", "$/Gb/Month", "{:.2f}", None, True),
    ("driver_version", "NV Driver", "{}", None, True),
    ("inet_up", "Net_up", "{:0.1f}", None, True),
    ("inet_down", "Net_down", "{:0.1f}", None, True),
    ("reliability", "R", "{:0.1f}", lambda x: x * 100, True),
    ("duration", "Max_Days", "{:0.1f}", lambda x: x / (24.0 * 60.0 * 60.0), True),
    ("machine_id", "mach_id", "{}", None, True),
    ("verification", "status", "{}", None, True),
    ("host_id", "host_id", "{}", None, True),
    ("geolocation", "country", "{}", None, True),
)

# Need to add bw_nvlink, machine_id, direct_port_count to output.


# These fields are displayed when you do 'show instances'
instance_fields = (
    ("id", "ID", "{}", None, True),
    ("machine_id", "Machine", "{}", None, True),
    ("actual_status", "Status", "{}", None, True),
    ("num_gpus", "Num", "{}x", None, False),
    ("gpu_name", "Model", "{}", None, True),
    ("gpu_util", "Util. %", "{:0.1f}", None, True),
    ("cpu_cores_effective", "vCPUs", "{:0.1f}", None, True),
    ("cpu_ram", "RAM", "{:0.1f}", lambda x: x / 1000, False),
    ("disk_space", "Storage", "{:.0f}", None, True),
    ("ssh_host", "SSH Addr", "{}", None, True),
    ("ssh_port", "SSH Port", "{}", None, True),
    ("dph_total", "$/hr", "{:0.4f}", None, True),
    ("image_uuid", "Image", "{}", None, True),
    # ("dlperf",              "DLPerf",   "{:0.1f}",  None, True),
    # ("dlperf_per_dphtotal", "DLP/$",    "{:0.1f}",  None, True),
    ("inet_up", "Net up", "{:0.1f}", None, True),
    ("inet_down", "Net down", "{:0.1f}", None, True),
    ("reliability2", "R", "{:0.1f}", lambda x: x * 100, True),
    ("label", "Label", "{}", None, True),
    ("duration", "age(hours)", "{:0.2f}",  lambda x: x/(3600.0), True),
    ("uptime_mins", "uptime(mins)", "{:0.2f}",  None, True),
)

volume_fields = (
    ("id", "ID", "{}", None, True),
    ("disk_space", "Disk", "{:.0f}", None, True),
    ("status", "status", "{}", None, True),
    ("disk_name", "Disk Name", "{}", None, True),
    ("driver_version", "NV Driver", "{}", None, True),
    ("inet_up", "Net_up", "{:0.1f}", None, True),
    ("inet_down", "Net_down", "{:0.1f}", None, True),
    ("reliability2", "R", "{:0.1f}", lambda x: x * 100, True),
    ("duration", "age(hours)", "{:0.2f}", lambda x: x/(3600.0), True),
    ("machine_id", "mach_id", "{}", None, True),
    ("verification", "Verification", "{}", None, True),
    ("host_id", "host_id", "{}", None, True),
    ("geolocation", "country", "{}", None, True),
    ("instances", "instances","{}", None, True)
)

# These fields are displayed when you do 'show machines'
machine_fields = (
    ("id", "ID", "{}", None, True),
    ("num_gpus", "#gpus", "{}", None, True),
    ("gpu_name", "gpu_name", "{}", None, True),
    ("disk_space", "disk", "{}", None, True),
    ("hostname", "hostname", "{}", lambda x: x[:16], True),
    ("driver_version", "driver", "{}", None, True),
    ("reliability2", "reliab", "{:0.4f}", None, True),
    ("verification", "veri", "{}", None, True),
    ("public_ipaddr", "ip", "{}", None, True),
    ("geolocation", "geoloc", "{}", None, True),
    ("num_reports", "reports", "{}", None, True),
    ("listed_gpu_cost", "gpuD_$/h", "{:0.2f}", None, True),
    ("min_bid_price", "gpuI$/h", "{:0.2f}", None, True),
    ("credit_discount_max", "rdisc", "{:0.2f}", None, True),
    ("listed_inet_up_cost",   "netu_$/TB", "{:0.2f}", lambda x: x * 1024, True),
    ("listed_inet_down_cost", "netd_$/TB", "{:0.2f}", lambda x: x * 1024, True),
    ("gpu_occupancy", "occup", "{}", None, True),
)

# These fields are displayed when you do 'show maints'
maintenance_fields = (
    ("machine_id", "Machine ID", "{}", None, True),
    ("start_time", "Start (Date/Time)", "{}", lambda x: datetime.fromtimestamp(x).strftime('%Y-%m-%d/%H:%M'), True),
    ("end_time", "End (Date/Time)", "{}", lambda x: datetime.fromtimestamp(x).strftime('%Y-%m-%d/%H:%M'), True),
    ("duration_hours", "Duration (Hrs)", "{}", None, True),
    ("maintenance_category", "Category", "{}", None, True),
    ("maintenance_reason", "Reason", "{}", None, True),
)


ipaddr_fields = (
    ("ip", "ip", "{}", None, True),
    ("first_seen", "first_seen", "{}", None, True),
    ("first_location", "first_location", "{}", None, True),
)

audit_log_fields = (
    ("ip_address", "ip_address", "{}", None, True),
    ("api_key_id", "api_key_id", "{}", None, True),
    ("created_at", "created_at", "{}", None, True),
    ("api_route", "api_route", "{}", None, True),
    ("args", "args", "{}", None, True),
)

invoice_fields = (
    ("description", "Description", "{}", None, True),
    ("quantity", "Quantity", "{}", None, True),
    ("rate", "Rate", "{}", None, True),
    ("amount", "Amount", "{}", None, True),
    ("timestamp", "Timestamp", "{:0.1f}", None, True),
    ("type", "Type", "{}", None, True)
)

user_fields = (
    # ("api_key", "api_key", "{}", None, True),
    ("balance", "Balance", "{}", None, True),
    ("balance_threshold", "Bal. Thld", "{}", None, True),
    ("balance_threshold_enabled", "Bal. Thld Enabled", "{}", None, True),
    ("billaddress_city", "City", "{}", None, True),
    ("billaddress_country", "Country", "{}", None, True),
    ("billaddress_line1", "Addr Line 1", "{}", None, True),
    ("billaddress_line2", "Addr line 2", "{}", None, True),
    ("billaddress_zip", "Zip", "{}", None, True),
    ("billed_expected", "Billed Expected", "{}", None, True),
    ("billed_verified", "Billed Vfy", "{}", None, True),
    ("billing_creditonly", "Billing Creditonly", "{}", None, True),
    ("can_pay", "Can Pay", "{}", None, True),
    ("credit", "Credit", "{:0.2f}", None, True),
    ("email", "Email", "{}", None, True),
    ("email_verified", "Email Vfy", "{}", None, True),
    ("fullname", "Full Name", "{}", None, True),
    ("got_signup_credit", "Got Signup Credit", "{}", None, True),
    ("has_billing", "Has Billing", "{}", None, True),
    ("has_payout", "Has Payout", "{}", None, True),
    ("id", "Id", "{}", None, True),
    ("last4", "Last4", "{}", None, True),
    ("paid_expected", "Paid Expected", "{}", None, True),
    ("paid_verified", "Paid Vfy", "{}", None, True),
    ("password_resettable", "Pwd Resettable", "{}", None, True),
    ("paypal_email", "Paypal Email", "{}", None, True),
    ("ssh_key", "Ssh Key", "{}", None, True),
    ("user", "User", "{}", None, True),
    ("username", "Username", "{}", None, True)
)

connection_fields = (
    ("id", "ID", "{}", None, True),
    ("name", "NAME", "{}", None, True),
    ("cloud_type", "Cloud Type", "{}", None, True),
)

def version_string_sort(a, b) -> int:
    """
    Accepts two version strings and decides whether a > b, a == b, or a < b.
    This is meant as a sort function to be used for the driver versions in which only
    the == operator currently works correctly. Not quite finished...

    :param str a:
    :param str b:
    :return int:
    """
    a_parts = a.split(".")
    b_parts = b.split(".")

    return 0


offers_fields = {
    "bw_nvlink",
    "compute_cap",
    "cpu_arch",
    "cpu_cores",
    "cpu_cores_effective",
    "cpu_ghz",
    "cpu_ram",
    "cuda_max_good",
    "datacenter",
    "direct_port_count",
    "driver_version",
    "disk_bw",
    "disk_space",
    "dlperf",
    "dlperf_per_dphtotal",
    "dph_total",
    "duration",
    "external",
    "flops_per_dphtotal",
    "gpu_arch",
    "gpu_display_active",
    "gpu_frac",
    # "gpu_ram_free_min",
    "gpu_mem_bw",
    "gpu_name",
    "gpu_ram",
    "gpu_total_ram",
    "gpu_display_active",
    "gpu_max_power",
    "gpu_max_temp",
    "has_avx",
    "host_id",
    "id",
    "inet_down",
    "inet_down_cost",
    "inet_up",
    "inet_up_cost",
    "machine_id",
    "min_bid",
    "mobo_name",
    "num_gpus",
    "pci_gen",
    "pcie_bw",
    "reliability",
    #"reliability2",
    "rentable",
    "rented",
    "storage_cost",
    "static_ip",
    "total_flops",
    "ubuntu_version",
    "verification",
    "verified",
    "vms_enabled",
    "geolocation"
}

offers_alias = {
    "cuda_vers": "cuda_max_good",
    "display_active": "gpu_display_active",
    #"reliability": "reliability2",
    "dlperf_usd": "dlperf_per_dphtotal",
    "dph": "dph_total",
    "flops_usd": "flops_per_dphtotal",
}

offers_mult = {
    "cpu_ram": 1000,
    "gpu_ram": 1000,
    "gpu_total_ram" : 1000,
    "duration": 24.0 * 60.0 * 60.0,
}


def parse_query(query_str: str, res: Dict = None, fields = {}, field_alias = {}, field_multiplier = {}) -> Dict:
    """
    Basically takes a query string (like the ones in the examples of commands for the search__offers function) and
    processes it into a dict of URL parameters to be sent to the server.

    :param str query_str:
    :param Dict res:
    :return Dict:
    """
    if query_str is None:
        return res

    if res is None: res = {}
    if type(query_str) == list:
        query_str = " ".join(query_str)
    query_str = query_str.strip()

    # Revised regex pattern to accurately capture quoted strings, bracketed lists, and single words/numbers
    #pattern    = r"([a-zA-Z0-9_]+)\s*(=|!=|<=|>=|<|>| in | nin | eq | neq | not eq | not in )?\s*(\"[^\"]*\"|\[[^\]]+\]|[^ ]+)"
    #pattern    = "([a-zA-Z0-9_]+)( *[=><!]+| +(?:[lg]te?|nin|neq|eq|not ?eq|not ?in|in) )?( *)(\[[^\]]+\]|[^ ]+)?( *)"
    pattern     = r"([a-zA-Z0-9_]+)( *[=><!]+| +(?:[lg]te?|nin|neq|eq|not ?eq|not ?in|in) )?( *)(\[[^\]]+\]|\"[^\"]+\"|[^ ]+)?( *)"
    opts        = re.findall(pattern, query_str)

    #print("parse_query regex:")
    #print(opts)

    #print(opts)
    # res = {}
    op_names = {
        ">=": "gte",
        ">": "gt",
        "gt": "gt",
        "gte": "gte",
        "<=": "lte",
        "<": "lt",
        "lt": "lt",
        "lte": "lte",
        "!=": "neq",
        "==": "eq",
        "=": "eq",
        "eq": "eq",
        "neq": "neq",
        "noteq": "neq",
        "not eq": "neq",
        "notin": "notin",
        "not in": "notin",
        "nin": "notin",
        "in": "in",
    }



    joined = "".join("".join(x) for x in opts)
    if joined != query_str:
        raise ValueError(
            "Unconsumed text. Did you forget to quote your query? " + repr(joined) + " != " + repr(query_str))

    for field, op, _, value, _ in opts:
        value = value.strip(",[]")
        v = res.setdefault(field, {})
        op = op.strip()
        op_name = op_names.get(op)

        if field in field_alias:
            res.pop(field)
            field = field_alias[field]

        if (field == "driver_version") and ('.' in value):
            value = numeric_version(value)

        if not field in fields:
            print("Warning: Unrecognized field: {}, see list of recognized fields.".format(field), file=sys.stderr);
        if not op_name:
            raise ValueError("Unknown operator. Did you forget to quote your query? " + repr(op).strip("u"))
        if op_name in ["in", "notin"]:
            value = [x.strip() for x in value.split(",") if x.strip()]
        if not value:
            raise ValueError("Value cannot be blank. Did you forget to quote your query? " + repr((field, op, value)))
        if not field:
            raise ValueError("Field cannot be blank. Did you forget to quote your query? " + repr((field, op, value)))
        if value in ["?", "*", "any"]:
            if op_name != "eq":
                raise ValueError("Wildcard only makes sense with equals.")
            if field in v:
                del v[field]
            if field in res:
                del res[field]
            continue

        if isinstance(value, str):
            value = value.replace('_', ' ')
            value = value.strip('\"') 
        elif isinstance(value, list):
            value = [x.replace('_', ' ')    for x in value]
            value = [x.strip('\"')          for x in value]

        if field in field_multiplier:
            value = float(value) * field_multiplier[field]
            v[op_name] = value
        else:
            #print(value)
            if   (value == 'true') or (value == 'True'):
                v[op_name] = True
            elif (value == 'false') or (value == 'False'):
                v[op_name] = False
            elif (value == 'None') or (value == 'null'):
                v[op_name] = None
            else:
                v[op_name] = value

        if field not in res:
            res[field] = v
        else:
            res[field].update(v)
    #print(res)
    return res


def display_table(rows: list, fields: Tuple, replace_spaces: bool = True) -> None:
    """Basically takes a set of field names and rows containing the corresponding data and prints a nice tidy table
    of it.

    :param list rows: Each row is a dict with keys corresponding to the field names (first element) in the fields tuple.

    :param Tuple fields: 5-tuple describing a field. First element is field name, second is human readable version, third is format string, fourth is a lambda function run on the data in that field, fifth is a bool determining text justification. True = left justify, False = right justify. Here is an example showing the tuples in action.

    :rtype None:

    Example of 5-tuple: ("cpu_ram", "RAM", "{:0.1f}", lambda x: x / 1000, False)
    """
    header = [name for _, name, _, _, _ in fields]
    out_rows = [header]
    lengths = [len(x) for x in header]
    for instance in rows:
        row = []
        out_rows.append(row)
        for key, name, fmt, conv, _ in fields:
            conv = conv or (lambda x: x)
            val = instance.get(key, None)
            if val is None:
                s = "-"
            else:
                val = conv(val)
                s = fmt.format(val)
            if replace_spaces:
                s = s.replace(' ', '_')
            idx = len(row)
            lengths[idx] = max(len(s), lengths[idx])
            row.append(s)
    for row in out_rows:
        out = []
        for l, s, f in zip(lengths, row, fields):
            _, _, _, _, ljust = f
            if ljust:
                s = s.ljust(l)
            else:
                s = s.rjust(l)
            out.append(s)
        print("  ".join(out))


class VRLException(Exception):
    pass

def parse_vast_url(url_str):
    """
    Breaks up a vast-style url in the form instance_id:path and does
    some basic sanity type-checking.

    :param url_str:
    :return:
    """

    instance_id = None
    path = url_str
    #print(f'url_str: {url_str}')
    if (":" in url_str):
        url_parts = url_str.split(":", 2)
        if len(url_parts) == 2:
            (instance_id, path) = url_parts
        else:
            raise VRLException("Invalid VRL (Vast resource locator).")
        try:
            instance_id = int(instance_id)
        except:
            raise VRLException("Instance id must be an integer.")
    else:
        try:
            instance_id = int(path)
            path = "/"
        except:
            pass

    valid_unix_path_regex = re.compile('^(/)?([^/\0]+(/)?)+$')
    # Got this regex from https://stackoverflow.com/questions/537772/what-is-the-most-correct-regular-expression-for-a-unix-file-path
    if (path != "/") and (valid_unix_path_regex.match(path) is None):
        raise VRLException(f"Path component: {path} of VRL is not a valid Unix style path.")
    
    #print(f'instance_id: {instance_id}')
    #print(f'path: {path}')
    return (instance_id, path)

def get_ssh_key(argstr):
    ssh_key = argstr
    # Including a path to a public key is pretty reasonable.
    if os.path.exists(argstr):
      with open(argstr) as f:
        ssh_key = f.read()

    if "PRIVATE KEY" in ssh_key:
      raise ValueError(deindent("""
        🐴 Woah, hold on there, partner!

        That's a *private* SSH key.  You need to give the *public* 
        one. It usually starts with 'ssh-rsa', is on a single line, 
        has around 200 or so "base64" characters and ends with 
        some-user@some-where. "Generate public ssh key" would be 
        a good search term if you don't know how to do this.
      """))

    if not ssh_key.lower().startswith('ssh'):
      raise ValueError(deindent("""
        Are you sure that's an SSH public key?

        Usually it starts with the stanza 'ssh-(keytype)' 
        where the keytype can be things such as rsa, ed25519-sk, 
        or dsa. What you passed me was:

        {}

        And welp, that just don't look right.
      """.format(ssh_key)))

    return ssh_key


@parser.command(
    argument("instance_id", help="id of instance to attach to", type=int),
    argument("ssh_key", help="ssh key to attach to instance", type=str),
    usage="vastai attach instance_id ssh_key",
    help="Attach an ssh key to an instance. This will allow you to connect to the instance with the ssh key",
    epilog=deindent("""
        Attach an ssh key to an instance. This will allow you to connect to the instance with the ssh key.

        Examples:
         vast attach 12371 ssh-rsa AAAAB3NzaC1yc2EAAA...
         vast attach 12371 ssh-rsa $(cat ~/.ssh/id_rsa)

        The first example attaches the ssh key to instance 12371
    """),
)
def attach__ssh(args):
    ssh_key = get_ssh_key(args.ssh_key)
    url = apiurl(args, "/instances/{id}/ssh/".format(id=args.instance_id))
    req_json = {"ssh_key": ssh_key}
    r = http_post(args, url, headers=headers, json=req_json)
    r.raise_for_status()
    print(r.json())

@parser.command(
    argument("dst", help="instance_id:/path to target of copy operation", type=str),
    usage="vastai cancel copy DST",
    help="Cancel a remote copy in progress, specified by DST id",
    epilog=deindent("""
        Use this command to cancel any/all current remote copy operations copying to a specific named instance, given by DST.

        Examples:
         vast cancel copy 12371

        The first example cancels all copy operations currently copying data into instance 12371

    """),
)
def cancel__copy(args: argparse.Namespace):
    """
    Cancel a remote copy in progress, specified by DST id"

    @param dst: ID of copy instance Target to cancel.
    """

    url = apiurl(args, f"/commands/copy_direct/")
    dst_id = args.dst
    if (dst_id is None):
        print("invalid arguments")
        return

    print(f"canceling remote copies to {dst_id} ")

    req_json = { "client_id": "me", "dst_id": dst_id, }
    r = http_del(args, url, headers=headers,json=req_json)
    r.raise_for_status()
    if (r.status_code == 200):
        rj = r.json();
        if (rj["success"]):
            print("Remote copy canceled - check instance status bar for progress updates (~30 seconds delayed).")
        else:
            print(rj["msg"]);
    else:
        print(r.text);
        print("failed with error {r.status_code}".format(**locals()));


@parser.command(
    argument("dst", help="instance_id:/path to target of sync operation", type=str),
    usage="vastai cancel sync DST",
    help="Cancel a remote copy in progress, specified by DST id",
    epilog=deindent("""
        Use this command to cancel any/all current remote cloud sync operations copying to a specific named instance, given by DST.

        Examples:
         vast cancel sync 12371

        The first example cancels all copy operations currently copying data into instance 12371

    """),
)
def cancel__sync(args: argparse.Namespace):
    """
    Cancel a remote cloud sync in progress, specified by DST id"

    @param dst: ID of cloud sync instance Target to cancel.
    """

    url = apiurl(args, f"/commands/rclone/")
    dst_id = args.dst
    if (dst_id is None):
        print("invalid arguments")
        return

    print(f"canceling remote copies to {dst_id} ")

    req_json = { "client_id": "me", "dst_id": dst_id, }
    r = http_del(args, url, headers=headers,json=req_json)
    r.raise_for_status()
    if (r.status_code == 200):
        rj = r.json();
        if (rj["success"]):
            print("Remote copy canceled - check instance status bar for progress updates (~30 seconds delayed).")
        else:
            print(rj["msg"]);
    else:
        print(r.text);
        print("failed with error {r.status_code}".format(**locals()));



@parser.command(
    argument("id", help="id of instance type to change bid", type=int),
    argument("--price", help="per machine bid price in $/hour", type=float),
    usage="vastai change bid id [--price PRICE]",
    help="Change the bid price for a spot/interruptible instance",
    epilog=deindent("""
        Change the current bid price of instance id to PRICE.
        If PRICE is not specified, then a winning bid price is used as the default.
    """),
)
def change__bid(args: argparse.Namespace):
    """Alter the bid with id contained in args.

    :param argparse.Namespace args: should supply all the command-line options
    :rtype int:
    """
    url = apiurl(args, "/instances/bid_price/{id}/".format(id=args.id))

    json_blob = {"client_id": "me", "price": args.price,}
    if (args.explain):
        print("request json: ")
        print(json_blob)
    r = http_put(args, url, headers=headers, json=json_blob)
    r.raise_for_status()
    print("Per gpu bid price changed".format(r.json()))

    if (args.schedule):
        cli_command = "change bid"
        api_endpoint = "/api/v0" + "/instances/bid_price/{id}/".format(id=args.id)
        json_blob["instance_id"] = args.id
        add_scheduled_job(args, json_blob, cli_command, api_endpoint, "PUT") 



@parser.command(
    argument("source", help="id of volume contract being cloned", type=int),
    argument("dest", help="id of volume offer volume is being copied to", type=int),
    argument("-s", "--size", help="Size of new volume contract, in GB. Must be greater than or equal to the source volume, and less than or equal to the destination offer.", type=float),
    argument("-d", "--disable_compression", action="store_true", help="Do not compress volume data before copying."),
    usage="vastai copy volume <source_id> <dest_id> [options]",
    help="Clone an existing volume",
    epilog=deindent("""
        Create a new volume with the given offer, by copying the existing volume. 
        Size defaults to the size of the existing volume, but can be increased if there is available space.
    """)
)
def clone__volume(args: argparse.Namespace):
    json_blob={
        "source" : args.source,
        "dest": args.dest,
    }
    if args.size:
        json_blob["size"] = args.size
    if args.disable_compression:
        json_blob["disable_compression"] = True


    url = apiurl(args, "/volumes/copy/")

    if (args.explain):
        print("request json: ")
        print(json_blob)
    r = http_post(args, url,  headers=headers,json=json_blob)
    r.raise_for_status()
    if args.raw:
        return r
    else:
        print("Created. {}".format(r.json()))


@parser.command(
    argument("src", help="instance_id:/path to source of object to copy", type=str),
    argument("dst", help="instance_id:/path to target of copy operation", type=str),
    argument("-i", "--identity", help="Location of ssh private key", type=str),
    usage="vastai copy SRC DST",
    help="Copy directories between instances and/or local",
    epilog=deindent("""
        Copies a directory from a source location to a target location. Each of source and destination
        directories can be either local or remote, subject to appropriate read and write
        permissions required to carry out the action. The format for both src and dst is [instance_id:]path.
                    
        You should not copy to /root or / as a destination directory, as this can mess up the permissions on your instance ssh folder, breaking future copy operations (as they use ssh authentication)
        You can see more information about constraints here: https://vast.ai/docs/gpu-instances/data-movement#constraints
                    
        Examples:
         vast copy 6003036:/workspace/ 6003038:/workspace/
         vast copy 11824:/data/test data/test
         vast copy data/test 11824:/data/test

        The first example copy syncs all files from the absolute directory '/workspace' on instance 6003036 to the directory '/workspace' on instance 6003038.
        The second example copy syncs the relative directory 'data/test' on the local machine from '/data/test' in instance 11824.
        The third example copy syncs the directory '/data/test' in instance 11824 from the relative directory 'data/test' on the local machine.
    """),
)
def copy(args: argparse.Namespace):
    """
    Transfer data from one instance to another.

    @param src: Location of data object to be copied.
    @param dst: Target to copy object to.
    """

    (src_id, src_path) = parse_vast_url(args.src)
    (dst_id, dst_path) = parse_vast_url(args.dst)
    if (src_id is None) and (dst_id is None):
        pass
        #print("invalid arguments")
        #return

    print(f"copying {str(src_id)+':' if src_id else ''}{src_path} {str(dst_id)+':' if dst_id else ''}{dst_path}")

    req_json = {
        "client_id": "me",
        "src_id": src_id,
        "dst_id": dst_id,
        "src_path": src_path,
        "dst_path": dst_path,
    }
    if (args.explain):
        print("request json: ")
        print(req_json)
<<<<<<< HEAD

=======
>>>>>>> 6e3ad1c3
    if (src_id is None) or (dst_id is None):
        url = apiurl(args, f"/commands/rsync/")
    else:
        url = apiurl(args, f"/commands/copy_direct/")
    r = http_put(args, url,  headers=headers,json=req_json)
    r.raise_for_status()
    if (r.status_code == 200):
        rj = r.json()
        #print(json.dumps(rj, indent=1, sort_keys=True))
        if (rj["success"]) and ((src_id is None) or (dst_id is None)):
            homedir = subprocess.getoutput("echo $HOME")
            #print(f"homedir: {homedir}")
            remote_port = None
            identity = args.identity if (args.identity is not None) else f"{homedir}/.ssh/id_rsa"
            if (src_id is None):
                #result = subprocess.run(f"mkdir -p {src_path}", shell=True)
                remote_port = rj["dst_port"]
                remote_addr = rj["dst_addr"]
                cmd = f"sudo rsync -arz -v --progress --rsh=ssh -e 'sudo ssh -i {identity} -p {remote_port} -o StrictHostKeyChecking=no' {src_path} vastai_kaalia@{remote_addr}::{dst_id}/{dst_path}"
                print(cmd)
                result = subprocess.run(cmd, shell=True)
                #result = subprocess.run(["sudo", "rsync" "-arz", "-v", "--progress", "-rsh=ssh", "-e 'sudo ssh -i {homedir}/.ssh/id_rsa -p {remote_port} -o StrictHostKeyChecking=no'", src_path, "vastai_kaalia@{remote_addr}::{dst_id}"], shell=True)
            elif (dst_id is None):
                result = subprocess.run(f"mkdir -p {dst_path}", shell=True)
                remote_port = rj["src_port"]
                remote_addr = rj["src_addr"]
                cmd = f"sudo rsync -arz -v --progress --rsh=ssh -e 'sudo ssh -i {identity} -p {remote_port} -o StrictHostKeyChecking=no' vastai_kaalia@{remote_addr}::{src_id}/{src_path} {dst_path}"
                print(cmd)
                result = subprocess.run(cmd, shell=True)
                #result = subprocess.run(["sudo", "rsync" "-arz", "-v", "--progress", "-rsh=ssh", "-e 'sudo ssh -i {homedir}/.ssh/id_rsa -p {remote_port} -o StrictHostKeyChecking=no'", "vastai_kaalia@{remote_addr}::{src_id}", dst_path], shell=True)
        else:
            if (rj["success"]):
                print("Remote to Remote copy initiated - check instance status bar for progress updates (~30 seconds delayed).")
            else:
                if rj["msg"] == "src_path not supported VMs.":
                    print("copy between VM instances does not currently support subpaths (only full disk copy)")
                elif rj["msg"] == "dst_path not supported for VMs.":
                    print("copy between VM instances does not currently support subpaths (only full disk copy)")
                else:
                    print(rj["msg"])
    else:
        print(r.text)
        print("failed with error {r.status_code}".format(**locals()));


'''
@parser.command(
    argument("src", help="instance_id of source VM.", type=int),
    argument("dst", help="instance_id of destination VM", type=int),
    usage="vastai vm copy SRC DST",
    help=" Copy VM image from one VM instance to another",
    epilog=deindent("""
        Copies the entire VM image of from one instance to another.

        Note: destination VM must be stopped during copy. The source VM
        does not need to be stopped, but it's highly recommended that you keep
        the source VM stopped for the duration of the copy.
    """),
)
def vm__copy(args: argparse.Namespace):
    """
    Transfer VM image from one instance to another.

    @param src: instance_id of source.
    @param dst: instance_id of destination.
    """
    src_id = args.src
    dst_id = args.dst

    print(f"copying from {src_id} to {dst_id}")

    req_json = {
        "client_id": "me",
        "src_id": src_id,
        "dst_id": dst_id,
    }
    url = apiurl(args, f"/commands/copy_direct/")
    if (args.explain):
        print("request json: ")
        print(req_json)

    r = http_put(args, url,  headers=headers,json=req_json)
    r.raise_for_status()
    if (r.status_code == 200):
        rj = r.json();
        if (rj["success"]):
            print("Remote to Remote copy initiated - check instance status bar for progress updates (~30 seconds delayed).")
        else:
            if rj["msg"] == "Invalid src_path.":
                print("src instance is not a VM")
            elif rj["msg"] == "Invalid dst_path.":
                print("dst instance is not a VM")
            else:
                print(rj["msg"]);
    else:
        print(r.text);
        print("failed with error {r.status_code}".format(**locals()));
'''

@parser.command(
    argument("--src", help="path to source of object to copy", type=str),
    argument("--dst", help="path to target of copy operation", type=str, default="/workspace"),
    argument("--instance", help="id of the instance", type=str),
    argument("--connection", help="id of cloud connection on your account (get from calling 'vastai show connections')", type=str),
    argument("--transfer", help="type of transfer, possible options include Instance To Cloud and Cloud To Instance", type=str, default="Instance to Cloud"),
    argument("--dry-run", help="show what would have been transferred", action="store_true"),
    argument("--size-only", help="skip based on size only, not mod-time or checksum", action="store_true"),
    argument("--ignore-existing", help="skip all files that exist on destination", action="store_true"),
    argument("--update", help="skip files that are newer on the destination", action="store_true"),
    argument("--delete-excluded", help="delete files on dest excluded from transfer", action="store_true"),
    usage="vastai cloud copy --src SRC --dst DST --instance INSTANCE_ID -connection CONNECTION_ID --transfer TRANSFER_TYPE",
    help="Copy files/folders to and from cloud providers",
    epilog=deindent("""
        Copies a directory from a source location to a target location. Each of source and destination
        directories can be either local or remote, subject to appropriate read and write
        permissions required to carry out the action. The format for both src and dst is [instance_id:]path.
        You can find more information about the cloud copy operation here: https://vast.ai/docs/gpu-instances/cloud-sync
                    
        Examples:
         vastai show connections
         ID    NAME      Cloud Type
         1001  test_dir  drive 
         1003  data_dir  drive 
         
         vastai cloud_copy --src /folder --dst /workspace --instance 6003036 --connection 1001 --transfer "Instance To Cloud"

        The example copies all contents of /folder into /workspace on instance 6003036 from gdrive connection 'test_dir'.
    """),
)
def cloud__copy(args: argparse.Namespace):
    """
    Transfer data from one instance to another.

    @param src: Location of data object to be copied.
    @param dst: Target to copy object to.
    """

    url = apiurl(args, f"/commands/rclone/")
    #(src_id, src_path) = parse_vast_url(args.src)
    #(dst_id, dst_path) = parse_vast_url(args.dst)
    if (args.src is None) and (args.dst is None):
        print("invalid arguments")
        return

    # Initialize an empty list for flags
    flags = []

    # Append flags to the list based on the argparse.Namespace
    if args.dry_run:
        flags.append("--dry-run")
    if args.size_only:
        flags.append("--size-only")
    if args.ignore_existing:
        flags.append("--ignore-existing")
    if args.update:
        flags.append("--update")
    if args.delete_excluded:
        flags.append("--delete-excluded")

    print(f"copying {args.src} {args.dst} {args.instance} {args.connection} {args.transfer}")

    req_json = {
        "src": args.src,
        "dst": args.dst,
        "instance_id": args.instance,
        "selected": args.connection,
        "transfer": args.transfer,
        "flags": flags
    }

    if (args.explain):
        print("request json: ")
        print(req_json)

    if (args.schedule):
            cli_command = "cloud copy"
            api_endpoint = "/api/v0" + "/commands/rclone/"
            add_scheduled_job(args, req_json, cli_command, api_endpoint, "POST")         
        
    r = http_post(args, url, headers=headers,json=req_json)
    r.raise_for_status()
    if (r.status_code == 200):
        print("Cloud Copy Started - check instance status bar for progress updates (~30 seconds delayed).")
        print("When the operation is finished you should see 'Cloud Cody Operation Finished' in the instance status bar.")  

    else:
        print(r.text);
        print("failed with error {r.status_code}".format(**locals()));


def add_scheduled_job(args, req_json, cli_command, api_endpoint, request_method):
    start_time, end_time, day, hour, frequency = validate_schedule_values(args)

    schedule_job_url = apiurl(args, f"/commands/schedule_job/")

    request_body = {
                "start_time": start_time, 
                "end_time": end_time, 
                "api_endpoint": api_endpoint,
                "request_method": request_method,
                "request_body": req_json,
                "day_of_the_week": day,
                "hour_of_the_day": hour,
                "frequency": frequency
            }
                # Send a POST request
    response = requests.post(schedule_job_url, headers=headers, json=request_body)

    if args.explain:
        print("request json: ")
        print(request_body)

        # Handle the response based on the status code
    if response.status_code == 200:
        print(f"add_scheduled_job insert: success - Scheduling {frequency} job to {cli_command} from {start_time} to {end_time}")
        print(response.text)
    elif response.status_code == 401:
        print(f"add_scheduled_job insert: failed status_code: {response.status_code}. It could be because you aren't using a valid api_key.")
    elif response.status_code == 422:
        sleep(4)
        response = update_scheduled_job(cli_command, schedule_job_url, frequency, start_time, end_time, request_body) 
    else:
            # print(r.text)
        print(f"add_scheduled_job insert: failed error: {response.status_code}. Response body: {response.text}")        

def update_scheduled_job(cli_command, schedule_job_url, frequency, start_time, end_time, request_body):
    response = requests.put(schedule_job_url, headers=headers, json=request_body)

        # Raise an exception for HTTP errors
    response.raise_for_status()
    if response.status_code == 200:
        print(f"add_scheduled_job update: success - Scheduling {frequency} job to {cli_command} from {start_time} to {end_time}")
        print(response.json())
    elif response.status_code == 401:
        print(f"add_scheduled_job update: failed status_code: {response.status_code}. It could be because you aren't using a valid api_key.")
    else:
            # print(r.text)
        print(f"add_scheduled_job update: failed status_code: {response.status_code}.")
        print(response.json())

    return response


@parser.command(
    argument("--name", help="name of the api-key", type=str),
    argument("--permission_file", help="file path for json encoded permissions, see https://vast.ai/docs/cli/roles-and-permissions for more information", type=str),
    argument("--key_params", help="optional wildcard key params for advanced keys", type=str),
    usage="vastai create api-key --name NAME --permission_file PERMISSIONS",
    help="Create a new api-key with restricted permissions. Can be sent to other users and teammates",
    epilog=deindent("""
        In order to create api keys you must understand how permissions must be sent via json format. 
        You can find more information about permissions here: https://vast.ai/docs/cli/roles-and-permissions
    """)
)
def create__api_key(args):
    try:
        url = apiurl(args, "/auth/apikeys/")
        permissions = load_permissions_from_file(args.permission_file)
        r = http_post(args, url, headers=headers, json={"name": args.name, "permissions": permissions, "key_params": args.key_params})
        r.raise_for_status()
        print("api-key created {}".format(r.json()))
    except FileNotFoundError:
        print("Error: Permission file '{}' not found.".format(args.permission_file))
    except requests.exceptions.RequestException as e:
        print("Error: Failed to create api-key. Reason: {}".format(e))
    except Exception as e:
        print("An unexpected error occurred:", e)

@parser.command(
    argument("name", help="Environment variable name", type=str),
    argument("value", help="Environment variable value", type=str),
    usage="vastai create env-var <name> <value>",
    help="Create a new user environment variable",
)
def create__env_var(args):
    """Create a new environment variable for the current user."""
    url = apiurl(args, "/secrets/")
    data = {"key": args.name, "value": args.value}
    r = http_post(args, url, headers=headers, json=data)
    r.raise_for_status()

    result = r.json()
    if result.get("success"):
        print(result.get("msg", "Environment variable created successfully."))
    else:
        print(f"Failed to create environment variable: {result.get('msg', 'Unknown error')}")

@parser.command(
    argument("ssh_key", help="add the public key of your ssh key to your account (form the .pub file)", type=str),
    usage="vastai create ssh-key ssh_key",
    help="Create a new ssh-key",
    epilog=deindent("""
        Use this command to create a new ssh key for your account. 
        All ssh keys are stored in your account and can be used to connect to instances they've been added to
        All ssh keys should be added in rsa format
    """)
)
def create__ssh_key(args):
    url = apiurl(args, "/ssh/")
    r = http_post(args, url, headers=headers, json={"ssh_key": args.ssh_key})
    r.raise_for_status()
    print("ssh-key created {}".format(r.json()))

@parser.command(
    argument("--template_hash", help="template hash (required, but **Note**: if you use this field, you can skip search_params, as they are automatically inferred from the template)", type=str),
    argument("--template_id",   help="template id (optional)", type=int),
    argument("-n", "--no-default", action="store_true", help="Disable default search param query args"),
    argument("--launch_args",   help="launch args  string for create instance  ex: \"--onstart onstart_wget.sh  --env '-e ONSTART_PATH=https://s3.amazonaws.com/vast.ai/onstart_OOBA.sh' --image atinoda/text-generation-webui:default-nightly --disk 64\"", type=str),
    argument("--endpoint_name", help="deployment endpoint name (allows multiple autoscale groups to share same deployment endpoint)", type=str),
    argument("--endpoint_id",   help="deployment endpoint id (allows multiple autoscale groups to share same deployment endpoint)", type=int),
    argument("--test_workers",help="number of workers to create to get an performance estimate for while initializing autogroup (default 3)", type=int, default=3),
    argument("--gpu_ram",     help="estimated GPU RAM req  (independent of search string)", type=float),
    argument("--search_params", help="search param string for search offers    ex: \"gpu_ram>=23 num_gpus=2 gpu_name=RTX_4090 inet_down>200 direct_port_count>2 disk_space>=64\"", type=str),
    argument("--min_load", help="[NOTE: this field isn't currently used at the autojob level] minimum floor load in perf units/s  (token/s for LLms)", type=float),
    argument("--target_util", help="[NOTE: this field isn't currently used at the autojob level] target capacity utilization (fraction, max 1.0, default 0.9)", type=float),
    argument("--cold_mult",   help="[NOTE: this field isn't currently used at the autojob level]cold/stopped instance capacity target as multiple of hot capacity target (default 2.0)", type=float),
    usage="vastai autogroup create [OPTIONS]",
    help="Create a new autoscale group",
    epilog=deindent("""
        Create a new autoscaling group to manage a pool of worker instances.
                    
        Example: vastai create autogroup --template_hash HASH  --endpoint_name "LLama" --test_workers 5
        """),
)
def create__autogroup(args):
    url = apiurl(args, "/autojobs/" )

    # if args.launch_args_dict:
    #     launch_args_dict = json.loads(args.launch_args_dict)
    #     json_blob = {"client_id": "me", "min_load": args.min_load, "target_util": args.target_util, "cold_mult": args.cold_mult, "template_hash": args.template_hash, "template_id": args.template_id, "search_params": args.search_params, "launch_args_dict": launch_args_dict, "gpu_ram": args.gpu_ram, "endpoint_name": args.endpoint_name}
    if args.no_default:
        query = ""
    else:
        query = " verified=True rentable=True rented=False"
        #query = {"verified": {"eq": True}, "external": {"eq": False}, "rentable": {"eq": True}, "rented": {"eq": False}}
    search_params = (args.search_params if args.search_params is not None else "" + query).strip()

    json_blob = {"client_id": "me", "min_load": args.min_load, "target_util": args.target_util, "cold_mult": args.cold_mult, "test_workers" : args.test_workers, "template_hash": args.template_hash, "template_id": args.template_id, "search_params": search_params, "launch_args": args.launch_args, "gpu_ram": args.gpu_ram, "endpoint_name": args.endpoint_name, "endpoint_id": args.endpoint_id}
    
    if (args.explain):
        print("request json: ")
        print(json_blob)
    r = http_post(args, url, headers=headers,json=json_blob)
    r.raise_for_status()
    if 'application/json' in r.headers.get('Content-Type', ''):
        try:
            print("autogroup create {}".format(r.json()))
        except requests.exceptions.JSONDecodeError:
            print("The response is not valid JSON.")
            print(r)
            print(r.text)  # Print the raw response to help with debugging.
    else:
        print("The response is not JSON. Content-Type:", r.headers.get('Content-Type'))
        print(r.text)


@parser.command(
    argument("--min_load", help="minimum floor load in perf units/s  (token/s for LLms)", type=float, default=0.0),
    argument("--target_util", help="target capacity utilization (fraction, max 1.0, default 0.9)", type=float, default=0.9),
    argument("--cold_mult",   help="cold/stopped instance capacity target as multiple of hot capacity target (default 2.5)", type=float, default=2.5),
    argument("--cold_workers", help="min number of workers to keep 'cold' when you have no load (default 5)", type=int, default=5),
    argument("--max_workers", help="max number of workers your endpoint group can have (default 20)", type=int, default=20),
    argument("--endpoint_name", help="deployment endpoint name (allows multiple autoscale groups to share same deployment endpoint)", type=str),
    usage="vastai create endpoint [OPTIONS]",
    help="Create a new endpoint group",
    epilog=deindent("""
        Create a new endpoint group to manage many autoscaling groups
                    
        Example: vastai create endpoint --target_util 0.9 --cold_mult 2.0 --endpoint_name "LLama"
    """),
)
def create__endpoint(args):
    url = apiurl(args, "/endptjobs/" )

    json_blob = {"client_id": "me", "min_load": args.min_load, "target_util": args.target_util, "cold_mult": args.cold_mult, "cold_workers" : args.cold_workers, "max_workers" : args.max_workers, "endpoint_name": args.endpoint_name}
    
    if (args.explain):
        print("request json: ")
        print(json_blob)
    r = requests.post(url, headers=headers,json=json_blob)
    r.raise_for_status()
    if 'application/json' in r.headers.get('Content-Type', ''):
        try:
            print("create endpoint {}".format(r.json()))
        except requests.exceptions.JSONDecodeError:
            print("The response is not valid JSON.")
            print(r)
            print(r.text)  # Print the raw response to help with debugging.
    else:
        print("The response is not JSON. Content-Type:", r.headers.get('Content-Type'))
        print(r.text)

def get_runtype(args):
    runtype = 'ssh'
    if args.args:
        runtype = 'args'
    if (args.args == '') or (args.args == ['']) or (args.args == []):
        runtype = 'args'
        args.args = None
    if args.jupyter_dir or args.jupyter_lab:
        args.jupyter = True
    if args.jupyter and runtype == 'args':
        print("Error: Can't use --jupyter and --args together. Try --onstart or --onstart-cmd instead of --args.", file=sys.stderr)
        return 1

    if args.jupyter:
        runtype = 'jupyter_direc ssh_direc ssh_proxy' if args.direct else 'jupyter_proxy ssh_proxy'

    if args.ssh:
        runtype = 'ssh_direc ssh_proxy' if args.direct else 'ssh_proxy'

    return runtype


@parser.command(
    argument("id", help="id of instance type to launch (returned from search offers)", type=int),
    argument("--template_hash", help="Create instance from template info", type=str),
    argument("--user", help="User to use with docker create. This breaks some images, so only use this if you are certain you need it.", type=str),
    argument("--disk", help="size of local disk partition in GB", type=float, default=10),
    argument("--image", help="docker container image to launch", type=str),
    argument("--login", help="docker login arguments for private repo authentication, surround with '' ", type=str),
    argument("--label", help="label to set on the instance", type=str),
    argument("--onstart", help="filename to use as onstart script", type=str),
    argument("--onstart-cmd", help="contents of onstart script as single argument", type=str),
    argument("--entrypoint", help="override entrypoint for args launch instance", type=str),
    argument("--ssh",     help="Launch as an ssh instance type", action="store_true"),
    argument("--jupyter", help="Launch as a jupyter instance instead of an ssh instance", action="store_true"),
    argument("--direct",  help="Use (faster) direct connections for jupyter & ssh", action="store_true"),
    argument("--jupyter-dir", help="For runtype 'jupyter', directory in instance to use to launch jupyter. Defaults to image's working directory", type=str),
    argument("--jupyter-lab", help="For runtype 'jupyter', Launch instance with jupyter lab", action="store_true"),
    argument("--lang-utf8", help="Workaround for images with locale problems: install and generate locales before instance launch, and set locale to C.UTF-8", action="store_true"),
    argument("--python-utf8", help="Workaround for images with locale problems: set python's locale to C.UTF-8", action="store_true"),
    argument("--extra", help=argparse.SUPPRESS),
    argument("--env",   help="env variables and port mapping options, surround with '' ", type=str),
    argument("--args",  nargs=argparse.REMAINDER, help="list of arguments passed to container ENTRYPOINT. Onstart is recommended for this purpose. (must be last argument)"),
    #argument("--create-from", help="Existing instance id to use as basis for new instance. Instance configuration should usually be identical, as only the difference from the base image is copied.", type=str),
    argument("--force", help="Skip sanity checks when creating from an existing instance", action="store_true"),
    argument("--cancel-unavail", help="Return error if scheduling fails (rather than creating a stopped instance)", action="store_true"),
    argument("--bid_price", help="(OPTIONAL) create an INTERRUPTIBLE instance with per machine bid price in $/hour", type=float),
    usage="vastai create instance ID [OPTIONS] [--args ...]",
    help="Create a new instance",
    epilog=deindent("""
        Performs the same action as pressing the "RENT" button on the website at https://console.vast.ai/create/ 
        Creates an instance from an offer ID (which is returned from "search offers"). Each offer ID can only be used to create one instance.
        Besides the offer ID, you must pass in an '--image' argument as a minimum.

        If you use args/entrypoint launch mode, we create a container from your image as is, without attempting to inject ssh and or jupyter.
        If you use the args launch mode, you can override the entrypoint with --entrypoint, and pass arguments to the entrypoint with --args.
        If you use --args, that must be the last argument, as any following tokens are consumed into the args string.
        For ssh/jupyter launch types, use --onstart-cmd to pass in startup script, instead of --entrypoint and --args.
        
        Examples:

        # create an on-demand instance with the PyTorch (cuDNN Devel) template and 64GB of disk
        vastai create instance 384826 --template_hash 661d064bbda1f2a133816b6d55da07c3 --disk 64

        # create an on-demand instance with the pytorch/pytorch image, 40GB of disk, open 8081 udp, direct ssh, set hostname to billybob, and a small onstart script
        vastai create instance 6995713 --image pytorch/pytorch --disk 40 --env '-p 8081:8081/udp -h billybob' --ssh --direct --onstart-cmd "env | grep _ >> /etc/environment; echo 'starting up'";                

        # create an on-demand instance with the bobsrepo/pytorch:latest image, 20GB of disk, open 22, 8080, jupyter ssh, and set some env variables
        vastai create instance 384827  --image bobsrepo/pytorch:latest --login '-u bob -p 9d8df!fd89ufZ docker.io' --jupyter --direct --env '-e TZ=PDT -e XNAME=XX4 -p 22:22 -p 8080:8080' --disk 20

        # create an on-demand instance with the pytorch/pytorch image, 40GB of disk, override the entrypoint to bash and pass bash a simple command to keep the instance running. (args launch without ssh/jupyter)
        vastai create instance 5801802 --image pytorch/pytorch --disk 40 --onstart-cmd 'bash' --args -c 'echo hello; sleep infinity;'

        # create an interruptible (spot) instance with the PyTorch (cuDNN Devel) template, 64GB of disk, and a bid price of $0.10/hr
        vastai create instance 384826 --template_hash 661d064bbda1f2a133816b6d55da07c3 --disk 64 --bid_price 0.1

        Return value:
        Returns a json reporting the instance ID of the newly created instance:
        {'success': True, 'new_contract': 7835610} 
    """),
)
def create__instance(args: argparse.Namespace):
    """Performs the same action as pressing the "RENT" button on the website at https://console.vast.ai/create/.

    :param argparse.Namespace args: Namespace with many fields relevant to the endpoint.
    """

    if args.onstart:
        with open(args.onstart, "r") as reader:
            args.onstart_cmd = reader.read()
    if args.onstart_cmd is None:
        args.onstart_cmd = args.entrypoint

    runtype = None
    json_blob ={
        "client_id": "me",
        "image": args.image,
        "env" : parse_env(args.env),
        "price": args.bid_price,
        "disk": args.disk,
        "label": args.label,
        "extra": args.extra,
        "onstart": args.onstart_cmd,
        "image_login": args.login,
        "python_utf8": args.python_utf8,
        "lang_utf8": args.lang_utf8,
        "use_jupyter_lab": args.jupyter_lab,
        "jupyter_dir": args.jupyter_dir,
        #"create_from": args.create_from,
        "force": args.force,
        "cancel_unavail": args.cancel_unavail,
        "template_hash_id" : args.template_hash,
        "user": args.user
    }


    if args.template_hash is None:
        runtype = get_runtype(args)
        if runtype == 1:
            return 1
        json_blob["runtype"] = runtype

    if (args.args != None):
        json_blob["args"] = args.args

    #print(f"put asks/{args.id}/  runtype:{runtype}")
    url = apiurl(args, "/asks/{id}/".format(id=args.id))

    if (args.explain):
        print("request json: ")
        print(json_blob)
    r = http_put(args, url,  headers=headers,json=json_blob)
    r.raise_for_status()
    if args.raw:
        return r
    else:
        print("Started. {}".format(r.json()))

@parser.command(
    argument("--email", help="email address to use for login", type=str),
    argument("--username", help="username to use for login", type=str),
    argument("--password", help="password to use for login", type=str),
    argument("--type", help="host/client", type=str),
    usage="vastai create subaccount --email EMAIL --username USERNAME --password PASSWORD --type TYPE",
    help="Create a subaccount",
    epilog=deindent("""
       Creates a new account that is considered a child of your current account as defined via the API key. 

       vastai create subaccount --email bob@gmail.com --username bob --password password --type host

       vastai create subaccount --email vast@gmail.com --username vast --password password --type host
    """),
)
def create__subaccount(args):
    """Creates a new account that is considered a child of your current account as defined via the API key.
    """
    # Default value for host_only, can adjust based on expected default behavior
    host_only = False
    
    # Only process the --account_type argument if it's provided
    if args.type:
        host_only = args.type.lower() == "host"

    json_blob = {
        "email": args.email,
        "username": args.username,
        "password": args.password,
        "host_only": host_only,
        "parent_id": "me"
    }

    # Use --explain to print the request JSON and return early
    if getattr(args, 'explain', False):
        print("Request JSON would be: ")
        print(json_blob)
        return  # Prevents execution of the actual API call

    # API call execution continues here if --explain is not used
    url = apiurl(args, "/users/")
    r = http_post(args, url, headers=headers, json=json_blob)
    r.raise_for_status()

    if r.status_code == 200:
        rj = r.json()
        print(rj)
    else:
        print(r.text)
        print(f"Failed with error {r.status_code}")

@parser.command(
    argument("--team_name", help="name of the team", type=str),
    usage="vastai create-team --team_name TEAM_NAME",
    help="Create a new team",
    epilog=deindent("""
        As of right now creating a team account will convert your current account into a team account. 
        Once you convert your user account into a team account, this change is permanent and cannot be reversed. 
        The created team account will inherit all aspects of your existing user account, including billing information, cloud services, and any other account settings.
        The user who initiates the team creation becomes the team owner. 
        Carefully evaluate the decision to convert your user account into a team account, as this change is permanent.
        For more information see: https://vast.ai/docs/team/introduction
    """)
)

def create__team(args):
    url = apiurl(args, "/team/")
    r = http_post(args, url, headers=headers, json={"team_name": args.team_name})
    r.raise_for_status()
    print(r.json())

@parser.command(
    argument("--name", help="name of the role", type=str),
    argument("--permissions", help="file path for json encoded permissions, look in the docs for more information", type=str),
    usage="vastai create team-role --name NAME --permissions PERMISSIONS",
    help="Add a new role to your team",
    epilog=deindent("""
        Creating a new team role involves understanding how permissions must be sent via json format.
        You can find more information about permissions here: https://vast.ai/docs/cli/roles-and-permissions
    """)
)
def create__team_role(args):
    url = apiurl(args, "/team/roles/")
    permissions = load_permissions_from_file(args.permissions)
    r = http_post(args, url, headers=headers, json={"name": args.name, "permissions": permissions})
    r.raise_for_status()
    print(r.json())

def get_template_arguments():
    return [
        argument("--name", help="name of the template", type=str),
        argument("--image", help="docker container image to launch", type=str),
        argument("--image_tag", help="docker image tag (can also be appended to end of image_path)", type=str),
        argument("--href", help="link you want to provide", type=str),
        argument("--repo", help="link to repository", type=str),
        argument("--login", help="docker login arguments for private repo authentication, surround with ''", type=str),
        argument("--env", help="Contents of the 'Docker options' field", type=str),
        argument("--ssh", help="Launch as an ssh instance type", action="store_true"),
        argument("--jupyter", help="Launch as a jupyter instance instead of an ssh instance", action="store_true"),
        argument("--direct", help="Use (faster) direct connections for jupyter & ssh", action="store_true"),
        argument("--jupyter-dir", help="For runtype 'jupyter', directory in instance to use to launch jupyter. Defaults to image's working directory", type=str),
        argument("--jupyter-lab", help="For runtype 'jupyter', Launch instance with jupyter lab", action="store_true"),
        argument("--onstart-cmd", help="contents of onstart script as single argument", type=str),
        argument("--search_params", help="search offers filters", type=str),
        argument("-n", "--no-default", action="store_true", help="Disable default search param query args"),
        argument("--disk_space", help="disk storage space, in GB", type=str),
        argument("--readme", help="readme string", type=str),
        argument("--hide-readme", help="hide the readme from users", action="store_true"),
        argument("--desc", help="description string", type=str),
        argument("--public", help="make template available to public", action="store_true"),
    ]

@parser.command(
    *get_template_arguments(),
    usage="vastai create template",
    help="Create a new template",
    epilog=deindent("""
        Create a template that can be used to create instances with

        Example: 
            vastai create template --name "tgi-llama2-7B-quantized" --image "ghcr.io/huggingface/text-generation-inference:1.0.3" 
                                    --env "-p 3000:3000 -e MODEL_ARGS='--model-id TheBloke/Llama-2-7B-chat-GPTQ --quantize gptq'" 
                                    --onstart-cmd 'wget -O - https://raw.githubusercontent.com/vast-ai/vast-pyworker/main/scripts/launch_tgi.sh | bash' 
                                    --search_params "gpu_ram>=23 num_gpus=1 gpu_name=RTX_3090 inet_down>128 direct_port_count>3 disk_space>=192 driver_version>=535086005 rented=False" 
                                    --disk_space 8.0 --ssh --direct
    """)
)
def create__template(args):
    # url = apiurl(args, f"/users/0/templates/")
    url = apiurl(args, f"/template/")
    jup_direct = args.jupyter and args.direct
    ssh_direct = args.ssh and args.direct
    use_ssh = args.ssh or args.jupyter
    runtype = "jupyter" if args.jupyter else ("ssh" if args.ssh else "args")
    if args.login:
        login = args.login.split(" ")
        docker_login_repo = login[0]
    else:
        docker_login_repo = None
    default_search_query = {}
    if not args.no_default:
        default_search_query = {"verified": {"eq": True}, "external": {"eq": False}, "rentable": {"eq": True}, "rented": {"eq": False}}
    
    extra_filters = parse_query(args.search_params, default_search_query, offers_fields, offers_alias, offers_mult)
    template = {
        "name" : args.name,
        "image" : args.image,
        "tag" : args.image_tag,
        "href": args.href,
        "repo" : args.repo,
        "env" : args.env, #str format
        "onstart" : args.onstart_cmd, #don't accept file name for now
        "jup_direct" : jup_direct,
        "ssh_direct" : ssh_direct,
        "use_jupyter_lab" : args.jupyter_lab,
        "runtype" : runtype,
        "use_ssh" : use_ssh,
        "jupyter_dir" : args.jupyter_dir,
        "docker_login_repo" : docker_login_repo, #can't store username/password with template for now
        "extra_filters" : extra_filters,
        "recommended_disk_space" : args.disk_space,
        "readme": args.readme,
        "readme_visible": not args.hide_readme,
        "desc": args.desc,
        "private": not args.public,
    }

    if (args.explain):
        print("request json: ")
        print(template)

    r = http_post(args, url, headers=headers, json=template)
    r.raise_for_status()
    try:
        rj = r.json()
        if rj["success"]:
            print(f"New Template: {rj['template']}")
        else:
            print(rj['msg'])
    except requests.exceptions.JSONDecodeError:
        print("The response is not valid JSON.")


@parser.command(
    argument("id", help="id of volume offer", type=int),
    argument("-s", "--size",
             help="size in GB of volume. Default 15 GB.", type=float),
    usage="vastai create volume ID [options]",
    help="Create a new volume",
    epilog=deindent("""
        Creates a volume from an offer ID (which is returned from "search volumes"). Each offer ID can be used to create multiple volumes,
        provided the size of all volumes does not exceed the size of the offer.
    """)
)
def create__volume(args: argparse.Namespace):
    
    size = args.size
    
    if not size:
        size = 15.0
    json_blob ={
        "size": size,
        "id": args.id
    }

    url = apiurl(args, "/volumes/")

    if (args.explain):
        print("request json: ")
        print(json_blob)
    r = http_put(args, url,  headers=headers,json=json_blob)
    r.raise_for_status()
    if args.raw:
        return r
    else:
        print("Created. {}".format(r.json()))


@parser.command(
    argument("id", help="id of apikey to remove", type=int),
    usage="vastai delete api-key ID",
    help="Remove an api-key",
)
def delete__api_key(args):
    url = apiurl(args, "/auth/apikeys/{id}/".format(id=args.id))
    r = http_del(args, url, headers=headers)
    r.raise_for_status()
    print(r.json())

@parser.command(
    argument("id", help="id ssh key to delete", type=int),
    usage="vastai delete ssh-key ID",
    help="Remove an ssh-key",
)
def delete__ssh_key(args):
    url = apiurl(args, "/ssh/{id}/".format(id=args.id))
    r = http_del(args, url, headers=headers)
    r.raise_for_status()
    print(r.json())

@parser.command(
    argument("id", help="id of group to delete", type=int),
    usage="vastai delete autogroup ID ",
    help="Delete an autogroup group",
    epilog=deindent("""
        Note that deleteing an autogroup group doesn't automatically destroy all the instances that are associated with your autogroup group.
        Example: vastai delete autogroup 4242
    """),
)
def delete__autogroup(args):
    id  = args.id
    url = apiurl(args, f"/autojobs/{id}/" )
    json_blob = {"client_id": "me", "autojob_id": args.id}
    if (args.explain):
        print("request json: ")
        print(json_blob)
    r = http_del(args, url, headers=headers,json=json_blob)
    r.raise_for_status()
    if 'application/json' in r.headers.get('Content-Type', ''):
        try:
            print("autogroup delete {}".format(r.json()))
        except requests.exceptions.JSONDecodeError:
            print("The response is not valid JSON.")
            print(r)
            print(r.text)  # Print the raw response to help with debugging.
    else:
        print("The response is not JSON. Content-Type:", r.headers.get('Content-Type'))
        print(r.text)

@parser.command(
    argument("id", help="id of endpoint group to delete", type=int),
    usage="vastai delete endpoint ID ",
    help="Delete an endpoint group",
    epilog=deindent("""
        Note that deleting an endpoint group doesn't automatically destroy all the instances that are associated with your endpoint group, nor all the autogroups.
        Example: vastai delete endpoint 4242
    """),
)
def delete__endpoint(args):
    id  = args.id
    url = apiurl(args, f"/endptjobs/{id}/" )
    json_blob = {"client_id": "me", "endptjob_id": args.id}
    if (args.explain):
        print("request json: ")
        print(json_blob)
    r = http_del(args, url, headers=headers,json=json_blob)
    r.raise_for_status()
    if 'application/json' in r.headers.get('Content-Type', ''):
        try:
            print("delete endpoint {}".format(r.json()))
        except requests.exceptions.JSONDecodeError:
            print("The response is not valid JSON.")
            print(r)
            print(r.text)  # Print the raw response to help with debugging.
    else:
        print("The response is not JSON. Content-Type:", r.headers.get('Content-Type'))
        print(r.text)

@parser.command(
    argument("name", help="Environment variable name to delete", type=str),
    usage="vastai delete env-var <name>",
    help="Delete a user environment variable",
)
def delete__env_var(args):
    """Delete an environment variable for the current user."""
    url = apiurl(args, "/secrets/")
    data = {"key": args.name}
    r = http_del(args, url, headers=headers, json=data)
    r.raise_for_status()

    result = r.json()
    if result.get("success"):
        print(result.get("msg", "Environment variable deleted successfully."))
    else:
        print(f"Failed to delete environment variable: {result.get('msg', 'Unknown error')}")

@parser.command(
    argument("--template-id", help="Template ID of Template to Delete", type=int),
    argument("--hash-id", help="Hash ID of Template to Delete", type=str),
    usage="vastai delete template [--template-id <id> | --hash-id <hash_id>]",
    help="Delete a Template",
    epilog=deindent("""
        Note: Deleting a template only removes the user's replationship to a template. It does not get destroyed
        Example: vastai delete template --template-id 12345
        Example: vastai delete template --hash-id 49c538d097ad6437413b83711c9f61e8
    """),
)
def delete__template(args):
    url = apiurl(args, f"/template/" )
    
    if args.hash_id:
        json_blob = { "hash_id": args.hash_id }
    elif args.template_id:
        json_blob = { "template_id": args.template_id }
    else:
        print('ERROR: Must Specify either Template ID or Hash ID to delete a template')
        return
    
    if (args.explain):
        print("request json: ")
        print(json_blob)
        print(args)
        print(url)
    r = http_del(args, url, headers=headers,json=json_blob)
    print(r)
    # r.raise_for_status()
    if 'application/json' in r.headers.get('Content-Type', ''):
        try:
            print(r.json()['msg'])
        except requests.exceptions.JSONDecodeError:
            print("The response is not valid JSON.")
            print(r)
            print(r.text)  # Print the raw response to help with debugging.
    else:
        print("The response is not JSON. Content-Type:", r.headers.get('Content-Type'))
        print(r.text)


@parser.command(
    argument("id", help="id of volume contract", type=int),
    usage="vastai delete volume ID",
    help="Delete a volume",
    epilog=deindent("""
        Deletes volume with the given ID. All instances using the volume must be destroyed before the volume can be deleted.
    """)
)
def delete__volume(args: argparse.Namespace):
    url = apiurl(args, "/volumes/", query_args={"id": args.id})
    r = http_del(args, url, headers=headers)
    r.raise_for_status()
    if args.raw:
        return r
    else:
        print("Deleted. {}".format(r.json()))


def destroy_instance(id,args):
    url = apiurl(args, "/instances/{id}/".format(id=id))
    r = http_del(args, url, headers=headers,json={})
    r.raise_for_status()
    if args.raw:
        return r
    elif (r.status_code == 200):
        rj = r.json();
        if (rj["success"]):
            print("destroying instance {id}.".format(**(locals())));
        else:
            print(rj["msg"]);
    else:
        print(r.text);
        print("failed with error {r.status_code}".format(**locals()));


@parser.command(
    argument("id", help="id of instance to delete", type=int),
    usage="vastai destroy instance id [-h] [--api-key API_KEY] [--raw]",
    help="Destroy an instance (irreversible, deletes data)",
    epilog=deindent("""
        Perfoms the same action as pressing the "DESTROY" button on the website at https://console.vast.ai/instances/
        Example: vastai destroy instance 4242
    """),
)
def destroy__instance(args):
    """Perfoms the same action as pressing the "DESTROY" button on the website at https://console.vast.ai/instances/.

    :param argparse.Namespace args: should supply all the command-line options
    """
    destroy_instance(args.id,args)

@parser.command(
    argument("ids", help="ids of instance to destroy", type=int, nargs='+'),
    usage="vastai destroy instances [--raw] <id>",
    help="Destroy a list of instances (irreversible, deletes data)",
)
def destroy__instances(args):
    """
    """
    for id in args.ids:
        destroy_instance(id, args)

@parser.command(
    usage="vastai destroy team",
    help="Destroy your team",
)
def destroy__team(args):
    url = apiurl(args, "/team/")
    r = http_del(args, url, headers=headers)
    r.raise_for_status()
    print(r.json())

@parser.command(
    argument("instance_id", help="id of the instance", type=int),
    argument("ssh_key_id", help="id of the key to detach to the instance", type=str),
    usage="vastai detach instance_id ssh_key_id",
    help="Detach an ssh key from an instance",
    epilog=deindent("""
        Example: vastai detach 99999 12345
    """)
)
def detach__ssh(args):
    url = apiurl(args, "/instances/{id}/ssh/{ssh_key_id}/".format(id=args.instance_id, ssh_key_id=args.ssh_key_id))
    r = http_del(args, url, headers=headers)
    r.raise_for_status()
    print(r.json())

@parser.command(
    argument("id", help="id of instance to execute on", type=int),
    argument("COMMAND", help="bash command surrounded by single quotes",  type=str),
    usage="vastai execute id COMMAND",
    help="Execute a (constrained) remote command on a machine",
    epilog=deindent("""
        Examples:
          vastai execute 99999 'ls -l -o -r'
          vastai execute 99999 'rm -r home/delete_this.txt'
          vastai execute 99999 'du -d2 -h'

        available commands:
          ls                 List directory contents
          rm                 Remote files or directories
          du                 Summarize device usage for a set of files

        Return value:
        Returns the output of the command which was executed on the instance, if successful. May take a few seconds to retrieve the results.

    """),
)
def execute(args):
    """Execute a (constrained) remote command on a machine.
    :param argparse.Namespace args: should supply all the command-line options
    """
    url = apiurl(args, "/instances/command/{id}/".format(id=args.id))
    json_blob={"command": args.COMMAND} 
    if (args.explain):
        print("request json: ")
        print(json_blob)
    r = http_put(args, url,  headers=headers,json=json_blob )
    r.raise_for_status()

    if (r.status_code == 200):
        rj = r.json()
        if (rj["success"]):
            for i in range(0,30):
                time.sleep(0.3)
                url = rj.get("result_url",None)
                if (url is None):
                    api_key_id_h = hashlib.md5( (args.api_key + str(args.id)).encode('utf-8') ).hexdigest()
                    url = "https://s3.amazonaws.com/vast.ai/instance_logs/" + api_key_id_h + "C.log"
                # print(f"trying {url}")
                r = requests.get(url) #headers=headers
                # print(f"got: {r.status_code}")
                if (r.status_code == 200):
                    filtered_text = r.text.replace(rj["writeable_path"], '');
                    print(filtered_text)
                    if (args.schedule):
                        cli_command = "execute"
                        api_endpoint = "/api/v0" + "/instances/command/{id}/".format(id=args.ID)
                        json_blob["instance_id"] = args.ID
                        add_scheduled_job(args, json_blob, cli_command, api_endpoint, "PUT")
                    break
        else:
            print(rj);
    else:
        print(r.text);
        print("failed with error {r.status_code}".format(**locals()));


@parser.command(
    argument("id", help="id of instance to execute on", type=int),
    argument("--level", help="log detail level (0 to 3)", type=int, default=1),
    usage="vastai get endpt-logs ID [--api-key API_KEY]",
    help="Fetch logs for a specific serverless endpoint group",
    epilog=deindent("""
        Example: vastai get endpt-logs 382
    """),
)
def get__endpt_logs(args):
    #url = apiurl(args, "/endptjobs/" )
    url = "https://run.vast.ai/get_endpoint_logs/"
    json_blob = {"id": args.id, "api_key": args.api_key}
    if (args.explain):
        print(f"{url} with request json: ")
        print(json_blob)

    #response = requests.post(f"{server_addr}/route/", headers={"Content-Type": "application/json"}, data=json.dumps(route_payload), timeout=4)
    #response.raise_for_status()  # Raises HTTPError for bad responses

    r = http_post(args, url, headers=headers,json=json_blob)
    r.raise_for_status()
    #print("autogroup list ".format(r.json()))
    levels = {0 : "info0", 1: "info1", 2: "trace", 3: "debug"}

    if (r.status_code == 200):
        rj = None
        try:
            rj = r.json()
        except Exception as e:
            print(str(e))
            print(r.text)
        if args.raw:
            # sort_keys
            return rj or r.text
        else:
            dbg_lvl = levels[args.level]
            print(rj[dbg_lvl])
            #print(json.dumps(rj, indent=1, sort_keys=True))
    else:
        print(r.text)


@parser.command(
    argument("--email", help="email of user to be invited", type=str),
    argument("--role", help="role of user to be invited", type=str),
    usage="vastai invite member --email EMAIL --role ROLE",
    help="Invite a team member",
)
def invite__member(args):
    url = apiurl(args, "/team/invite/", query_args={"email": args.email, "role": args.role})
    r = http_post(args, url, headers=headers)
    r.raise_for_status()
    if (r.status_code == 200):
        print(f"successfully invited {args.email} to your current team")
    else:
        print(r.text);
        print(f"failed with error {r.status_code}")


@parser.command(
    argument("id", help="id of instance to label", type=int),
    argument("label", help="label to set", type=str),
    usage="vastai label instance <id> <label>",
    help="Assign a string label to an instance",
)
def label__instance(args):
    """

    :param argparse.Namespace args: should supply all the command-line options
    :rtype:
    """
    url       = apiurl(args, "/instances/{id}/".format(id=args.id))
    json_blob = { "label": args.label }
    if (args.explain):
        print("request json: ")
        print(json_blob)
    r = http_put(args, url,  headers=headers,json=json_blob)
    r.raise_for_status()

    rj = r.json();
    if rj["success"]:
        print("label for {args.id} set to {args.label}.".format(**(locals())));
    else:
        print(rj["msg"]);


def fetch_url_content(url):
    response = requests.get(url)
    response.raise_for_status()  # Raises an HTTPError for bad responses
    return response.text


def _get_gpu_names() -> List[str]:
    """Returns a set of GPU names available on Vast.ai, with results cached for 24 hours."""
    
    def is_cache_valid() -> bool:
        """Checks if the cache file exists and is less than 24 hours old."""
        if not os.path.exists(CACHE_FILE):
            return False
        cache_age = datetime.now() - datetime.fromtimestamp(os.path.getmtime(CACHE_FILE))
        return cache_age < CACHE_DURATION
    
    if is_cache_valid():
        with open(CACHE_FILE, "r") as file:
            gpu_names = json.load(file)
    else:
        endpoint = "/api/v0/gpu_names/unique/"
        url = f"{server_url_default}{endpoint}"
        r = requests.get(url, headers={})
        r.raise_for_status()  # Will raise an exception for HTTP errors
        gpu_names = r.json()
        with open(CACHE_FILE, "w") as file:
            json.dump(gpu_names, file)

    formatted_gpu_names = [
        name.replace(" ", "_").replace("-", "_") for name in gpu_names['gpu_names']
    ]
    return formatted_gpu_names


REGIONS = {
    "North_America": "[US, CA]",
    "South_America": "[BR, AR, CL]",
    "Europe": "[SE, UA, GB, PL, PT, SI, DE, IT, CH, LT, GR, FI, IS, AT, FR, RO, MD, HU, NO, MK, BG, ES, HR, NL, CZ, EE",
    "Asia": "[CN, JP, KR, ID, IN, HK, MY, IL, TH, QA, TR, RU, VN, TW, OM, SG, AE, KZ]",
    "Oceania": "[AU, NZ]",
    "Africa": "[EG, ZA]",
}

def _is_valid_region(region):
    """region is valid if it is a key in REGIONS or a string list of country codes."""
    if region in REGIONS:
        return True
    if region.startswith("[") and region.endswith("]"):
        country_codes = region[1:-1].split(',')
        return all(len(code.strip()) == 2 for code in country_codes)
    return False

def _parse_region(region):
    """Returns a string in a list format of two-char country codes."""
    if region in REGIONS:
        return REGIONS[region]
    return region

@parser.command(
    argument("-g", "--gpu-name", type=str, required=True, choices=_get_gpu_names(), help="Name of the GPU model, replace spaces with underscores"),
    argument("-n", "--num-gpus", type=str, required=True, choices=["1", "2", "4", "8", "12", "14"], help="Number of GPUs required"),
    argument("-r", "--region", type=str, help="Geographical location of the instance"),
    argument("-i", "--image", required=True, help="Name of the image to use for instance"),
    argument("-d", "--disk", type=float, default=16.0, help="Disk space required in GB"),
    argument("--limit", default=3, type=int, help=""),
    argument("-o", "--order", type=str, help="Comma-separated list of fields to sort on. postfix field with - to sort desc. ex: -o 'num_gpus,total_flops-'.  default='score-'", default='score-'),
    argument("--login", help="docker login arguments for private repo authentication, surround with '' ", type=str),
    argument("--label", help="label to set on the instance", type=str),
    argument("--onstart", help="filename to use as onstart script", type=str),
    argument("--onstart-cmd", help="contents of onstart script as single argument", type=str),
    argument("--entrypoint", help="override entrypoint for args launch instance", type=str),
    argument("--ssh",     help="Launch as an ssh instance type", action="store_true"),
    argument("--jupyter", help="Launch as a jupyter instance instead of an ssh instance", action="store_true"),
    argument("--direct",  help="Use (faster) direct connections for jupyter & ssh", action="store_true"),
    argument("--jupyter-dir", help="For runtype 'jupyter', directory in instance to use to launch jupyter. Defaults to image's working directory", type=str),
    argument("--jupyter-lab", help="For runtype 'jupyter', Launch instance with jupyter lab", action="store_true"),
    argument("--lang-utf8", help="Workaround for images with locale problems: install and generate locales before instance launch, and set locale to C.UTF-8", action="store_true"),
    argument("--python-utf8", help="Workaround for images with locale problems: set python's locale to C.UTF-8", action="store_true"),
    argument("--extra", help=argparse.SUPPRESS),
    argument("--env",   help="env variables and port mapping options, surround with '' ", type=str),
    argument("--args",  nargs=argparse.REMAINDER, help="list of arguments passed to container ENTRYPOINT. Onstart is recommended for this purpose. (must be last argument)"),
    argument("--force", help="Skip sanity checks when creating from an existing instance", action="store_true"),
    argument("--cancel-unavail", help="Return error if scheduling fails (rather than creating a stopped instance)", action="store_true"),
    argument("--template_hash",   help="template hash which contains all relevant information about an instance. This can be used as a replacement for other parameters describing the instance configuration", type=str),
    usage="vastai launch instance [--help] [--api-key API_KEY] <gpu_name> <num_gpus> <image> [geolocation] [disk_space]",
    help="Launch the top instance from the search offers based on the given parameters",
    epilog=deindent("""
        Launches an instance based on the given parameters. The instance will be created with the top offer from the search results.
        Besides the gpu_name and num_gpus, you must pass in an '--image' argument as a minimum.

        If you use args/entrypoint launch mode, we create a container from your image as is, without attempting to inject ssh and or jupyter.
        If you use the args launch mode, you can override the entrypoint with --entrypoint, and pass arguments to the entrypoint with --args.
        If you use --args, that must be the last argument, as any following tokens are consumed into the args string.
        For ssh/jupyter launch types, use --onstart-cmd to pass in startup script, instead of --entrypoint and --args.
                    
        Examples:

            # launch a single RTX 3090 instance with the pytorch image and 16 GB of disk space located anywhere
            python vast.py launch instance -g RTX_3090 -n 1 -i pytorch/pytorch
                    
            # launch a 4x RTX 3090 instance with the pytorch image and 32 GB of disk space located in North America
            python vast.py launch instance -g RTX_3090 -n 4 -i pytorch/pytorch -d 32.0 -r North_America
            
        Available fields:

            Name                    Type      Description

            num_gpus:               int       # of GPUs
            gpu_name:               string    GPU model name
            region:                 string    Region of the instance
            image:                  string    Docker image name
            disk_space:             float     Disk space in GB
            ssh, jupyter, direct:   bool      Flags to specify the instance type and connection method.
            env:                    str       Environment variables and port mappings, encapsulated in single quotes.
            args:                   list      Arguments passed to the container's ENTRYPOINT, used only if '--args' is specified.
    """),
)
def launch__instance(args):
    """Allows for a more streamlined and simplified way to create an instance.

    :param argparse.Namespace args: Namespace with many fields relevant to the endpoint.
    """
    args_query = f"num_gpus={args.num_gpus} gpu_name={args.gpu_name}"

    if args.region:
        if not _is_valid_region(args.region):
            print("Invalid region or country codes provided.")
            return
        region_query = _parse_region(args.region)
        args_query += f" geolocation in {region_query}"

    if args.disk:
        args_query += f" disk_space>={args.disk}"

    base_query = {"verified": {"eq": True}, "external": {"eq": False}, "rentable": {"eq": True}, "rented": {"eq": False}}
    query = parse_query(args_query, base_query, offers_fields, offers_alias, offers_mult)

    order = []
    for name in args.order.split(","):
        name = name.strip()
        if not name: continue
        direction = "asc"
        field = name
        if name.strip("-") != name:
            direction = "desc"
            field = name.strip("-")
        if name.strip("+") != name:
            direction = "asc"
            field = name.strip("+")
        #print(f"{field} {name} {direction}")
        if field in offers_alias:
            field = offers_alias[field];
        order.append([field, direction])
    query["order"] = order
    query["type"] = "on-demand"
    # For backwards compatibility, support --type=interruptible option
    if query["type"] == 'interruptible':
        query["type"] = 'bid'
    if (args.limit):
        query["limit"] = int(args.limit)
    query["allocated_storage"] = args.disk

    if args.onstart:
        with open(args.onstart, "r") as reader:
            args.onstart_cmd = reader.read()

    if args.onstart_cmd is None:
        args.onstart_cmd = args.entrypoint

    json_blob = {
        "client_id": "me", 
        "gpu_name": args.gpu_name, 
        "num_gpus": args.num_gpus, 
        "region": args.region, 
        "image": args.image, 
        "disk": args.disk,  
        "q" : query,
        "env" : parse_env(args.env),
        "disk": args.disk,
        "label": args.label,
        "extra": args.extra,
        "onstart": args.onstart_cmd,
        "image_login": args.login,
        "python_utf8": args.python_utf8,
        "lang_utf8": args.lang_utf8,
        "use_jupyter_lab": args.jupyter_lab,
        "jupyter_dir": args.jupyter_dir,
        "force": args.force,
        "cancel_unavail": args.cancel_unavail,
        "template_hash_id" : args.template_hash
    }
    # don't send runtype with template_hash
    if args.template_hash is None:
        runtype = get_runtype(args)
        if runtype == 1:
            return 1
        json_blob["runtype"] = runtype

    if (args.args != None):
        json_blob["args"] = args.args

    url = apiurl(args, "/launch_instance/".format())

    if (args.explain):
        print("request json: ")
        print(json_blob)
    r = http_put(args, url, headers=headers, json=json_blob)
    try:
        r.raise_for_status()  # This will raise an exception for HTTP error codes
        response_data = r.json()
        if args.raw:
            return r
        else:
            print("Started. {}".format(r.json()))
        if response_data.get('success'):
            print(f"Instance launched successfully: {response_data.get('new_contract')}")
        else:
            print(f"Failed to launch instance: {response_data.get('error')}, {response_data.get('message')}")
    except requests.exceptions.HTTPError as err:
        print(f"HTTP error occurred: {err}")
    except Exception as err:
        print(f"An error occurred: {err}")


@parser.command(
    argument("INSTANCE_ID", help="id of instance", type=int),
    argument("--tail", help="Number of lines to show from the end of the logs (default '1000')", type=str),
    argument("--filter", help="Grep filter for log entries", type=str),
    argument("--daemon-logs", help="Fetch daemon system logs instead of container logs", action="store_true"),
    usage="vastai logs INSTANCE_ID [OPTIONS] ",
    help="Get the logs for an instance",
)
def logs(args):
    """Get the logs for an instance
    :param argparse.Namespace args: should supply all the command-line options
    """
    url = apiurl(args, "/instances/request_logs/{id}/".format(id=args.INSTANCE_ID))
    json_blob = {'filter': args.filter} if args.filter else {}
    if args.tail:
        json_blob.update({'tail': args.tail})
    if args.daemon_logs:
        json_blob.update({'daemon_logs': 'true'})
    if args.explain:
        print("request json: ")
        print(json_blob)

    r = http_put(args, url, headers=headers, json=json_blob)
    r.raise_for_status()

    if r.status_code == 200:
        rj = r.json()
        for i in range(0, 30):
            time.sleep(0.3)
            api_key_id_h = hashlib.md5((args.api_key + str(args.INSTANCE_ID)).encode('utf-8')).hexdigest()
            url = "https://s3.amazonaws.com/vast.ai/instance_logs/" + api_key_id_h + ".log"
            print(f"waiting on logs for instance {args.INSTANCE_ID} fetching from {url}")
            r = requests.get(url)
            if r.status_code == 200:
                result = r.text
                cleaned_text = re.sub(r'\n\s*\n', '\n', result)
                print(cleaned_text)
                break
        else:
            print(rj["msg"])
    else:
        print(r.text)
        print(f"failed with error {r.status_code}")



@parser.command(
    argument("id", help="id of instance to prepay for", type=int),
    argument("amount", help="amount of instance credit prepayment (default discount func of 0.2 for 1 month, 0.3 for 3 months)", type=float),
    usage="vastai prepay instance ID AMOUNT",
    help="Deposit credits into reserved instance",
)
def prepay__instance(args):
    """
    :param argparse.Namespace args: should supply all the command-line options
    :rtype:
    """
    url       = apiurl(args, "/instances/prepay/{id}/".format(id=args.id))
    json_blob = { "amount": args.amount }
    if (args.explain):
        print("request json: ")
        print(json_blob)
    r = http_put(args, url,  headers=headers,json=json_blob)
    r.raise_for_status()

    rj = r.json();
    if rj["success"]:
        timescale = round( rj["timescale"], 3)
        discount_rate = 100.0*round( rj["discount_rate"], 3)
        print("prepaid for {timescale} months of instance {args.id} applying ${args.amount} credits for a discount of {discount_rate}%".format(**(locals())));
    else:
        print(rj["msg"]);

'''
'''


@parser.command(
    argument("id", help="id of instance to reboot", type=int),
    usage="vastai reboot instance ID [OPTIONS]",
    help="Reboot (stop/start) an instance",
    epilog=deindent("""
        Stops and starts container without any risk of losing GPU priority.
    """),
)
def reboot__instance(args):
    """
    :param argparse.Namespace args: should supply all the command-line options
    :rtype:
    """
    url = apiurl(args, "/instances/reboot/{id}/".format(id=args.id))
    r = http_put(args, url,  headers=headers,json={})
    r.raise_for_status()

    if (r.status_code == 200):
        rj = r.json();
        if (rj["success"]):
<<<<<<< HEAD
            print("Rebooting instance {args.ID}.".format(**(locals())));
            if (args.schedule):
                cli_command = "reboot instance"
                api_endpoint = "/api/v0" + "/instances/reboot/{id}/".format(id=args.ID)
                json_blob = {"instance_id": args.ID}
                add_scheduled_job(args, json_blob, cli_command, api_endpoint, "PUT")
=======
            print("Rebooting instance {args.id}.".format(**(locals())));
>>>>>>> 6e3ad1c3
        else:
            print(rj["msg"]);
    else:
        print(r.text);
        print("failed with error {r.status_code}".format(**locals()));


@parser.command(
    argument("id", help="id of instance to reboot", type=int),
    usage="vastai recycle instance ID [OPTIONS]",
    help="Recycle (destroy/create) an instance",
    epilog=deindent("""
        Destroys and recreates container in place (from newly pulled image) without any risk of losing GPU priority.
    """),
)
def recycle__instance(args):
    """
    :param argparse.Namespace args: should supply all the command-line options
    :rtype:
    """
    url = apiurl(args, "/instances/recycle/{id}/".format(id=args.id))
    r = http_put(args, url,  headers=headers,json={})
    r.raise_for_status()

    if (r.status_code == 200):
        rj = r.json()
        if (rj["success"]):
            print("Recycling instance {args.id}.".format(**(locals())));
        else:
            print(rj["msg"]);
    else:
        print(r.text)
        print("failed with error {r.status_code}".format(**locals()));

@parser.command(
    argument("id", help="id of user to remove", type=int),
    usage="vastai remove member ID",
    help="Remove a team member",
)
def remove__member(args):
    url = apiurl(args, "/team/members/{id}/".format(id=args.id))
    r = http_del(args, url, headers=headers)
    r.raise_for_status()
    print(r.json())

@parser.command(
    argument("NAME", help="name of the role", type=str),
    usage="vastai remove team-role NAME",
    help="Remove a role from your team",
)
def remove__team_role(args):
    url = apiurl(args, "/team/roles/{id}/".format(id=args.NAME))
    r = http_del(args, url, headers=headers)
    r.raise_for_status()
    print(r.json())

@parser.command(
    argument("id", help="machine id", type=int),
    usage="vastai reports ID",
    help="Get the user reports for a given machine",
)
def reports(args):
    """
    :param argparse.Namespace args: should supply all the command-line options
    :rtype:
    """
    url = apiurl(args, "/machines/{id}/reports/".format(id=args.id))
    json_blob = {"machine_id" : args.id}

    if (args.explain):
        print("request json: ")
        print(json_blob)
    
    r = requests.get(url, headers=headers, json=json_blob)
    r.raise_for_status()

    if (r.status_code == 200):
        print(f"reports: {json.dumps(r.json(), indent=2)}")


@parser.command(
    usage="vastai reset api-key",
    help="Reset your api-key (get new key from website)",
)
def reset__api_key(args):
    """Caution: a bad API key will make it impossible to connect to the servers.
    """
    print('fml')
    #url = apiurl(args, "/users/current/reset-apikey/", {"owner": "me"})
    url = apiurl(args, "/commands/reset_apikey/" )
    json_blob = {"client_id": "me",}
    if (args.explain):
        print("request json: ")
        print(json_blob)
    r = http_put(args, url,  headers=headers,json=json_blob)
    r.raise_for_status()
    print("api-key reset ".format(r.json()))


def exec_with_threads(f, args, nt=16, max_retries=5):
    def worker(sub_args):
        for arg in sub_args:
            retries = 0
            while retries <= max_retries:
                try:
                    result = None
                    if isinstance(arg,tuple):
                        result = f(*arg)
                    else:
                        result = f(arg)
                    if result:  # Assuming a truthy return value means success
                        break
                except Exception as e:
                    print(str(e))
                    pass
                retries += 1
                stime = 0.25 * 1.3 ** retries
                print(f"retrying in {stime}s")
                time.sleep(stime)  # Exponential backoff

    # Split args into nt sublists
    args_per_thread = math.ceil(len(args) / nt)
    sublists = [args[i:i + args_per_thread] for i in range(0, len(args), args_per_thread)]

    with ThreadPoolExecutor(max_workers=nt) as executor:
        executor.map(worker, sublists)


def split_into_sublists(lst, k):
    # Calculate the size of each sublist
    sublist_size = (len(lst) + k - 1) // k
    
    # Create the sublists using list comprehension
    sublists = [lst[i:i + sublist_size] for i in range(0, len(lst), sublist_size)]
    
    return sublists


def split_list(lst, k):
    """
    Splits a list into sublists of maximum size k.
    """
    return [lst[i:i + k] for i in range(0, len(lst), k)]


def start_instance(id,args):

    json_blob ={"state": "running"}
    if isinstance(id,list):
        url = apiurl(args, "/instances/")
        json_blob["ids"] = id
    else:
        url = apiurl(args, "/instances/{id}/".format(id=id))

    if (args.explain):
        print("request json: ")
        print(json_blob)
    r = http_put(args, url,  headers=headers,json=json_blob)
    r.raise_for_status()

    if (r.status_code == 200):
        rj = r.json()
        if (rj["success"]):
            print("starting instance {id}.".format(**(locals())))
        else:
            print(rj["msg"])
        return True
    else:
        print(r.text)
        print("failed with error {r.status_code}".format(**locals()))
    return False

@parser.command(
    argument("id", help="ID of instance to start/restart", type=int),
    usage="vastai start instance ID [OPTIONS]",
    help="Start a stopped instance",
    epilog=deindent("""
        This command attempts to bring an instance from the "stopped" state into the "running" state. This is subject to resource availability on the machine that the instance is located on.
        If your instance is stuck in the "scheduling" state for more than 30 seconds after running this, it likely means that the required resources on the machine to run your instance are currently unavailable.
        Examples: 
            vastai start instances $(vastai show instances -q)
            vastai start instance 329838
    """),
)
def start__instance(args):
    """

    :param argparse.Namespace args: should supply all the command-line options
    :rtype:
    """
    start_instance(args.id,args)


@parser.command(
    argument("ids", help="ids of instance to start", type=int, nargs='+'),
    usage="vastai start instances [OPTIONS] ID0 ID1 ID2...",
    help="Start a list of instances",
)
def start__instances(args):
    """
    for id in args.IDs:
        start_instance(id, args)
    """

    #start_instance(args.IDs, args)
    #exec_with_threads(lambda id : start_instance(id, args), args.IDs)

    idlist = split_list(args.ids, 64)
    exec_with_threads(lambda ids : start_instance(ids, args), idlist, nt=8)



def stop_instance(id,args):

    json_blob ={"state": "stopped"}
    if isinstance(id,list):
        url = apiurl(args, "/instances/")
        json_blob["ids"] = id
    else:
        url = apiurl(args, "/instances/{id}/".format(id=id))

    if (args.explain):
        print("request json: ")
        print(json_blob)
    r = http_put(args, url,  headers=headers,json=json_blob)
    r.raise_for_status()

    if (r.status_code == 200):
        rj = r.json()
        if (rj["success"]):
            print("stopping instance {id}.".format(**(locals())))
        else:
            print(rj["msg"])
        return True
    else:
        print(r.text)
        print("failed with error {r.status_code}".format(**locals()))
    return False


@parser.command(
    argument("id", help="id of instance to stop", type=int),
    usage="vastai stop instance ID [OPTIONS]",
    help="Stop a running instance",
    epilog=deindent("""
        This command brings an instance from the "running" state into the "stopped" state. When an instance is "stopped" all of your data on the instance is preserved, 
        and you can resume use of your instance by starting it again. Once stopped, starting an instance is subject to resource availability on the machine that the instance is located on.
        There are ways to move data off of a stopped instance, which are described here: https://vast.ai/docs/gpu-instances/data-movement
    """)
)
def stop__instance(args):
    """

    :param argparse.Namespace args: should supply all the command-line options
    :rtype:
    """
    stop_instance(args.id,args)

@parser.command(
    argument("ids", help="ids of instance to stop", type=int, nargs='+'),
    usage="vastai stop instances [OPTIONS] ID0 ID1 ID2...",
    help="Stop a list of instances",
    epilog=deindent("""
        Examples: 
            vastai stop instances $(vastai show instances -q)
            vastai stop instances 329838 984849
    """),
)
def stop__instances(args):
    """
    for id in args.IDs:
        stop_instance(id, args)
    """

    idlist = split_list(args.ids, 64)
    #stop_instance(args.IDs, args)
    exec_with_threads(lambda ids : stop_instance(ids, args), idlist, nt=8)



def numeric_version(version_str):
    try:
        # Split the version string by the period
        major, minor, patch = version_str.split('.')

        # Pad each part with leading zeros to make it 3 digits
        major = major.zfill(3)
        minor = minor.zfill(3)
        patch = patch.zfill(3)

        # Concatenate the padded parts
        numeric_version_str = f"{major}{minor}{patch}"

        # Convert the concatenated string to an integer
        result = int(numeric_version_str)
        #print(result)
        return result

    except ValueError:
        print("Invalid version string format. Expected format: X.X.X")
        return None


benchmarks_fields = {
    "contract_id",#             int        ID of instance/contract reporting benchmark
    "id",#                      int        benchmark unique ID
    "image",#                   string     image used for benchmark
    "last_update",#             float      date of benchmark
    "machine_id",#              int        id of machine benchmarked
    "model",#                   string     name of model used in benchmark
    "name",#                    string     name of benchmark
    "num_gpus",#                int        number of gpus used in benchmark
    "score"#                   float      benchmark score result
}

@parser.command(
    argument("query", help="Search query in simple query syntax (see below)", nargs="*", default=None),
    usage="vastai search benchmarks [--help] [--api-key API_KEY] [--raw] <query>",
    help="Search for benchmark results using custom query",
    epilog=deindent("""
        Query syntax:

            query = comparison comparison...
            comparison = field op value
            field = <name of a field>
            op = one of: <, <=, ==, !=, >=, >, in, notin
            value = <bool, int, float, string> | 'any' | [value0, value1, ...]
            bool: True, False

        note: to pass '>' and '<' on the command line, make sure to use quotes
        note: to encode a string query value (ie for gpu_name), replace any spaces ' ' with underscore '_'

        Examples:

            # search for benchmarks with score > 100 for llama2_70B model on 2 specific machines
            vastai search benchmarks 'score > 100.0  model=llama2_70B  machine_id in [302,402]'

        Available fields:

              Name                  Type       Description

            contract_id             int        ID of instance/contract reporting benchmark
            id                      int        benchmark unique ID
            image                   string     image used for benchmark
            last_update             float      date of benchmark
            machine_id              int        id of machine benchmarked
            model                   string     name of model used in benchmark
            name                    string     name of benchmark
            num_gpus                int        number of gpus used in benchmark
            score                   float      benchmark score result
    """),
    aliases=hidden_aliases(["search benchmarks"]),
)
def search__benchmarks(args):
    """Creates a query based on search parameters as in the examples above.
    :param argparse.Namespace args: should supply all the command-line options
    """
    try:
        query = {}
        if args.query is not None:
            query = parse_query(args.query, query, benchmarks_fields)
            query = fix_date_fields(query, ['last_update'])

    except ValueError as e:
        print("Error: ", e)
        return 1  
    #url = apiurl(args, "/benchmarks", {"select_cols" : ['id','last_update','machine_id','score'], "select_filters" : query})
    url = apiurl(args, "/benchmarks", {"select_cols" : ['*'], "select_filters" : query})
    r = requests.get(url, headers=headers)
    r.raise_for_status()
    rows = r.json()
    if True: # args.raw:
        return rows
    else:
        display_table(rows, displayable_fields)



invoices_fields = {
    'id',#               int,                   
    'user_id',#          int,      
    'when',#             float,                     
    'paid_on',#          float,                     
    'payment_expected',# float,                     
    'amount_cents',#     int,                   
    'is_credit',#        bool,                   
    'is_delayed',#       bool,                   
    'balance_before',#   float,                     
    'balance_after',#    float,                     
    'original_amount',#  int,                   
    'event_id',#         string,                    
    'cut_amount',#       int,                   
    'cut_percent',#      float,                     
    'extra',#            json,           
    'service',#          string,                    
    'stripe_charge',#    json,           
    'stripe_refund',#    json,           
    'stripe_payout',#    json,           
    'error',#            json,           
    'paypal_email',#     string,                    
    'transfer_group',#   string,                    
    'failed',#           bool,                   
    'refunded',#         bool,                   
    'is_check',#         bool,                   
}

@parser.command(
    argument("query", help="Search query in simple query syntax (see below)", nargs="*", default=None),
    usage="vastai search invoices [--help] [--api-key API_KEY] [--raw] <query>",
    help="Search for benchmark results using custom query",
    epilog=deindent("""
        Query syntax:

            query = comparison comparison...
            comparison = field op value
            field = <name of a field>
            op = one of: <, <=, ==, !=, >=, >, in, notin
            value = <bool, int, float, string> | 'any' | [value0, value1, ...]
            bool: True, False

        note: to pass '>' and '<' on the command line, make sure to use quotes
        note: to encode a string query value (ie for gpu_name), replace any spaces ' ' with underscore '_'

        Examples:

            # search for somewhat reliable single RTX 3090 instances, filter out any duplicates or offers that conflict with our existing stopped instances
            vastai search invoices 'amount_cents>3000  '

        Available fields:

      Name                  Type       Description

    id                  int,            
    user_id             int,            
    when                float,          utc epoch timestamp of initial invoice creation
    paid_on             float,          actual payment date (utc epoch timestamp )
    payment_expected    float,          expected payment date (utc epoch timestamp )
    amount_cents        int,            amount of payment in cents
    is_credit           bool,           is a credit purchase
    is_delayed          bool,           is not yet paid
    balance_before      float,          balance before
    balance_after       float,          balance after
    original_amount     int,            original amount of payment
    event_id            string,           
    cut_amount          int,               
    cut_percent         float,            
    extra               json,           
    service             string,         type of payment 
    stripe_charge       json,           
    stripe_refund       json,           
    stripe_payout       json,           
    error               json,           
    paypal_email        string,         email for paypal/wise payments
    transfer_group      string,         
    failed              bool,                   
    refunded            bool,                   
    is_check            bool,                   
    """),
    aliases=hidden_aliases(["search invoices"]),
)
def search__invoices(args):
    """Creates a query based on search parameters as in the examples above.
    :param argparse.Namespace args: should supply all the command-line options
    """
    try:
        query = {}
        if args.query is not None:
            query = parse_query(args.query, query, invoices_fields)
            query = fix_date_fields(query, ['when', 'paid_on', 'payment_expected', 'balance_before', 'balance_after'])

    except ValueError as e:
        print("Error: ", e)
        return 1  
    url = apiurl(args, "/invoices", {"select_cols" : ['*'], "select_filters" : query})
    r = requests.get(url, headers=headers)
    r.raise_for_status()
    rows = r.json()
    if True: # args.raw:
        return rows
    else:
        display_table(rows, displayable_fields)


@parser.command(
    argument("-t", "--type", default="on-demand", help="Show 'on-demand', 'reserved', or 'bid'(interruptible) pricing. default: on-demand"),
    argument("-i", "--interruptible", dest="type", const="bid", action="store_const", help="Alias for --type=bid"),
    argument("-b", "--bid", dest="type", const="bid", action="store_const", help="Alias for --type=bid"),
    argument("-r", "--reserved", dest="type", const="reserved", action="store_const", help="Alias for --type=reserved"),
    argument("-d", "--on-demand", dest="type", const="on-demand", action="store_const", help="Alias for --type=on-demand"),
    argument("-n", "--no-default", action="store_true", help="Disable default query"),
    argument("--new", action="store_true", help="New search exp"),
    argument("--limit", type=int, help=""),
    argument("--disable-bundling", action="store_true", help="Deprecated"),
    argument("--storage", type=float, default=5.0, help="Amount of storage to use for pricing, in GiB. default=5.0GiB"),
    argument("-o", "--order", type=str, help="Comma-separated list of fields to sort on. postfix field with - to sort desc. ex: -o 'num_gpus,total_flops-'.  default='score-'", default='score-'),
    argument("query", help="Query to search for. default: 'external=false rentable=true verified=true', pass -n to ignore default", nargs="*", default=None),
    usage="vastai search offers [--help] [--api-key API_KEY] [--raw] <query>",
    help="Search for instance types using custom query",
    epilog=deindent("""
        Query syntax:

            query = comparison comparison...
            comparison = field op value
            field = <name of a field>
            op = one of: <, <=, ==, !=, >=, >, in, notin
            value = <bool, int, float, string> | 'any' | [value0, value1, ...]
            bool: True, False

        note: to pass '>' and '<' on the command line, make sure to use quotes
        note: to encode a string query value (ie for gpu_name), replace any spaces ' ' with underscore '_'

        Examples:

            # search for somewhat reliable single RTX 3090 instances, filter out any duplicates or offers that conflict with our existing stopped instances
            vastai search offers 'reliability > 0.98 num_gpus=1 gpu_name=RTX_3090 rented=False'

            # search for datacenter gpus with minimal compute_cap and total_flops
            vastai search offers 'compute_cap > 610 total_flops > 5 datacenter=True'

            # search for reliable 4 gpu offers in Taiwan or Sweden
            vastai search offers 'reliability>0.99 num_gpus=4 geolocation in [TW,SE]'

            # search for reliable RTX 3090 or 4090 gpus NOT in China or Vietnam
            vastai search offers 'reliability>0.99 gpu_name in ["RTX 4090", "RTX 3090"] geolocation notin [CN,VN]'

            # search for machines with nvidia drivers 535.86.05 or greater (and various other options)
            vastai search offers 'disk_space>146 duration>24 gpu_ram>10 cuda_vers>=12.1 direct_port_count>=2 driver_version >= 535.86.05'

            # search for reliable machines with at least 4 gpus, unverified, order by num_gpus, allow conflicts
            vastai search offers 'reliability > 0.99  num_gpus>=4 verified=False rented=any' -o 'num_gpus-'

            # search for arm64 cpu architecture
            vastai search offers 'cpu_arch=arm64'
            
        Available fields:

              Name                  Type       Description

            bw_nvlink               float     bandwidth NVLink
            compute_cap:            int       cuda compute capability*100  (ie:  650 for 6.5, 700 for 7.0)
            cpu_arch                string    host machine cpu architecture (e.g. amd64, arm64)
            cpu_cores:              int       # virtual cpus
            cpu_ghz:                Float     # cpu clock speed GHZ
            cpu_cores_effective:    float     # virtual cpus you get
            cpu_ram:                float     system RAM in gigabytes
            cuda_vers:              float     machine max supported cuda version (based on driver version)
            datacenter:             bool      show only datacenter offers
            direct_port_count       int       open ports on host's router
            disk_bw:                float     disk read bandwidth, in MB/s
            disk_space:             float     disk storage space, in GB
            dlperf:                 float     DL-perf score  (see FAQ for explanation)
            dlperf_usd:             float     DL-perf/$
            dph:                    float     $/hour rental cost
            driver_version:         string    machine's nvidia/amd driver version as 3 digit string ex. "535.86.05,"
            duration:               float     max rental duration in days
            external:               bool      show external offers in addition to datacenter offers
            flops_usd:              float     TFLOPs/$
            geolocation:            string    Two letter country code. Works with operators =, !=, in, notin (e.g. geolocation not in ['XV','XZ'])
            gpu_arch                string    host machine gpu architecture (e.g. nvidia, amd)
            gpu_max_power           float     GPU power limit (watts)
            gpu_max_temp            float     GPU temp limit (C)
            gpu_mem_bw:             float     GPU memory bandwidth in GB/s
            gpu_name:               string    GPU model name (no quotes, replace spaces with underscores, ie: RTX_3090 rather than 'RTX 3090')
            gpu_ram:                float     per GPU RAM in GB
            gpu_total_ram:          float     total GPU RAM in GB
            gpu_frac:               float     Ratio of GPUs in the offer to gpus in the system
            gpu_display_active:     bool      True if the GPU has a display attached
            has_avx:                bool      CPU supports AVX instruction set.
            id:                     int       instance unique ID
            inet_down:              float     internet download speed in Mb/s
            inet_down_cost:         float     internet download bandwidth cost in $/GB
            inet_up:                float     internet upload speed in Mb/s
            inet_up_cost:           float     internet upload bandwidth cost in $/GB
            machine_id              int       machine id of instance
            min_bid:                float     current minimum bid price in $/hr for interruptible
            num_gpus:               int       # of GPUs
            pci_gen:                float     PCIE generation
            pcie_bw:                float     PCIE bandwidth (CPU to GPU)
            reliability:            float     machine reliability score (see FAQ for explanation)
            rentable:               bool      is the instance currently rentable
            rented:                 bool      allow/disallow duplicates and potential conflicts with existing stopped instances
            storage_cost:           float     storage cost in $/GB/month
            static_ip:              bool      is the IP addr static/stable
            total_flops:            float     total TFLOPs from all GPUs
            ubuntu_version          string    host machine ubuntu OS version
            verified:               bool      is the machine verified
            vms_enabled:            bool      is the machine a VM instance
    """),
    aliases=hidden_aliases(["search instances"]),
)
def search__offers(args):
    """Creates a query based on search parameters as in the examples above.

    :param argparse.Namespace args: should supply all the command-line options
    """

    try:

        if args.no_default:
            query = {}
        else:
            query = {"verified": {"eq": True}, "external": {"eq": False}, "rentable": {"eq": True}, "rented": {"eq": False}}
            #query = {"verified": {"eq": True}, "external": {"eq": False}, "rentable": {"eq": True} }

        if args.query is not None:
            query = parse_query(args.query, query, offers_fields, offers_alias, offers_mult)

        order = []
        for name in args.order.split(","):
            name = name.strip()
            if not name: continue
            direction = "asc"
            field = name
            if name.strip("-") != name:
                direction = "desc"
                field = name.strip("-")
            if name.strip("+") != name:
                direction = "asc"
                field = name.strip("+")
            #print(f"{field} {name} {direction}")
            if field in offers_alias:
                field = offers_alias[field];
            order.append([field, direction])

        query["order"] = order
        query["type"] = args.type
        if (args.limit):
            query["limit"] = int(args.limit)
        query["allocated_storage"] = args.storage
        # For backwards compatibility, support --type=interruptible option
        if query["type"] == 'interruptible':
            query["type"] = 'bid'
        if args.disable_bundling:
            query["disable_bundling"] = True
    except ValueError as e:
        print("Error: ", e)
        return 1

    new_search_ept = args.new
    
    #json_blob = {"select_cols" : ['*'], "q" : query}
    json_blob = query

    if new_search_ept:
        #geolocation = query.pop("geolocation", None)
        #query = {'reliability2': {'gt': '0.1'}}
        json_blob = {"select_cols" : ['*'], "q" : query}
        url = apiurl(args, "/search/asks/")
        stime = time.time()

        if (args.explain):
            print("request json: ")
            print(json_blob)

        r = http_put(args, url, headers=headers, json=json_blob)
        etime = time.time()
        print(f"request took {etime-stime}s")

    else:
        if (args.explain):
            print("request json: ")
            print(json_blob)
        #url = apiurl(args, "/bundles", {"q": query})
        #r = requests.get(url, headers=headers)
        url = apiurl(args, "/bundles/")
        r = http_post(args, url, headers=headers, json=json_blob)

    r.raise_for_status()
   
    if (r.headers.get('Content-Type') != 'application/json'):
        print(f"invalid return Content-Type: {r.headers.get('Content-Type')}")
        return   

    rows = r.json()["offers"]

    # TODO: add this post-query geolocation filter to the database call rather than handling it locally
    if 'rented' in query:
        filter_q  = query['rented']
        filter_op = list(filter_q.keys())[0]
        target    = filter_q[filter_op]
        new_rows  = []
        for row in rows:
            rented = False
            if "rented" in row and row["rented"] is not None:
                rented = row["rented"]
            if filter_op == "eq" and rented == target:
                new_rows.append(row)
            if filter_op == "neq" and rented != target:
                new_rows.append(row)
            if filter_op == "in" and rented in target:
                new_rows.append(row)
            if filter_op == "notin" and rented not in target:
                new_rows.append(row)
        rows = new_rows

    if args.raw:
        return rows
    else:
        if args.type == "reserved":           
            display_table(rows, displayable_fields_reserved)
        else:
            display_table(rows, displayable_fields)


templates_fields = {
    "creator_id",#              int        ID of creator
    "created_at",#              float      time of initial template creation (UTC epoch timestamp)
    "count_created",#           int        #instances created (popularity)
    "default_tag",#             string     image default tag
    "docker_login_repo",#       string     image docker repository
    "id",#                      int        template unique ID
    "image",#                   string     image used for benchmark
    "jup_direct",#              bool       supports jupyter direct
    "hash_id",#                 string     unique hash ID of template
    "private",#                 bool       true: only your templates, None: public templates
    "name",#                    string     displayable name
    "recent_create_date",#      float      last time of instance creation (UTC epoch timestamp)
    "recommended_disk_space",#  float      min disk space required
    "recommended",#             bool       is templated on our recommended list
    "ssh_direct",#              bool       supports ssh direct
    "tag",#                     string     image tag
    "use_ssh",#                 string     supports ssh (direct or proxy)
}

@parser.command(
    argument("query", help="Search query in simple query syntax (see below)", nargs="*", default=None),
    usage="vastai search templates [--help] [--api-key API_KEY] [--raw] <query>",
    help="Search for template results using custom query",
    epilog=deindent("""
        Query syntax:

            query = comparison comparison...
            comparison = field op value
            field = <name of a field>
            op = one of: <, <=, ==, !=, >=, >, in, notin
            value = <bool, int, float, string> | 'any' | [value0, value1, ...]
            bool: True, False

        note: to pass '>' and '<' on the command line, make sure to use quotes
        note: to encode a string query value (ie for gpu_name), replace any spaces ' ' with underscore '_'

        Examples:

            # search for somewhat reliable single RTX 3090 instances, filter out any duplicates or offers that conflict with our existing stopped instances
            vastai search templates 'count_created > 100  creator_id in [38382,48982]'

        Available fields:

      Name                  Type       Description

    creator_id              int        ID of creator
    created_at              float      time of initial template creation (UTC epoch timestamp)
    count_created           int        #instances created (popularity)
    default_tag             string     image default tag
    docker_login_repo       string     image docker repository
    id                      int        template unique ID
    image                   string     image used for template
    jup_direct              bool       supports jupyter direct
    hash_id                 string     unique hash ID of template
    name                    string     displayable name
    recent_create_date      float      last time of instance creation (UTC epoch timestamp)
    recommended_disk_space  float      min disk space required
    recommended             bool       is templated on our recommended list
    ssh_direct              bool       supports ssh direct
    tag                     string     image tag
    use_ssh                 bool       supports ssh (direct or proxy)    """),
    aliases=hidden_aliases(["search templates"]),
)
def search__templates(args):
    """Creates a query based on search parameters as in the examples above.
    :param argparse.Namespace args: should supply all the command-line options
    """
    try:
        query = {}
        if args.query is not None:
            query = parse_query(args.query, query, templates_fields)
            query = fix_date_fields(query, ['created_at', 'recent_create_date'])

    except ValueError as e:
        print("Error: ", e)
        return 1  
    url = apiurl(args, "/template/", {"select_cols" : ['*'], "select_filters" : query})
    r = requests.get(url, headers=headers)
    if r.status_code != 200:
        print(r.text)
        r.raise_for_status()
    elif 'json' in r.headers.get("Content-Type"):
        rows = r.json().get('templates', [])
        if True: #args.raw:
            print(json.dumps(rows, indent=1, sort_keys=True))
        else:
            display_table(rows, displayable_fields)
    else:
        print(r.text)
        print("failed with error {r.status_code}".format(**locals()))

@parser.command(
    argument("-n", "--no-default", action="store_true", help="Disable default query"),
    argument("--limit", type=int, help=""),
    argument("--storage", type=float, default=1.0, help="Amount of storage to use for pricing, in GiB. default=1.0GiB"),
    argument("-o", "--order", type=str, help="Comma-separated list of fields to sort on. postfix field with - to sort desc. ex: -o 'disk_space,inet_up-'.  default='score-'", default='score-'),
    argument("query", help="Query to search for. default: 'external=false verified=true disk_space>=1', pass -n to ignore default", nargs="*", default=None),
    usage="vastai search volumes [--help] [--api-key API_KEY] [--raw] <query>",
    help="Search for volume offers using custom query",
    epilog=deindent("""
        Query syntax:

            query = comparison comparison...
            comparison = field op value
            field = <name of a field>
            op = one of: <, <=, ==, !=, >=, >, in, notin
            value = <bool, int, float, string> | 'any' | [value0, value1, ...]
            bool: True, False

        note: to pass '>' and '<' on the command line, make sure to use quotes
        note: to encode a string query value (ie for gpu_name), replace any spaces ' ' with underscore '_'

        Examples:

            # search for volumes with greater than 50GB of available storage and greater than 500 Mb/s upload and download speed
            vastai search volumes "disk_space>50 inet_up>500 inet_down>500"
            
        Available fields:

              Name                  Type       Description

            cpu_arch:               string    host machine cpu architecture (e.g. amd64, arm64)
            cuda_vers:              float     machine max supported cuda version (based on driver version)
            datacenter:             bool      show only datacenter offers
            disk_bw:                float     disk read bandwidth, in MB/s
            disk_space:             float     disk storage space, in GB
            driver_version:         string    machine's nvidia/amd driver version as 3 digit string ex. "535.86.05"
            duration:               float     max rental duration in days
            geolocation:            string    Two letter country code. Works with operators =, !=, in, notin (e.g. geolocation not in ['XV','XZ'])
            gpu_arch:               string    host machine gpu architecture (e.g. nvidia, amd)
            gpu_name:               string    GPU model name (no quotes, replace spaces with underscores, ie: RTX_3090 rather than 'RTX 3090')
            has_avx:                bool      CPU supports AVX instruction set.
            id:                     int       volume offer unique ID
            inet_down:              float     internet download speed in Mb/s
            inet_up:                float     internet upload speed in Mb/s
            machine_id:             int       machine id of volume offer
            pci_gen:                float     PCIE generation
            pcie_bw:                float     PCIE bandwidth (CPU to GPU)
            reliability:            float     machine reliability score (see FAQ for explanation)
            storage_cost:           float     storage cost in $/GB/month
            static_ip:              bool      is the IP addr static/stable
            total_flops:            float     total TFLOPs from all GPUs
            ubuntu_version:         string    host machine ubuntu OS version
            verified:               bool      is the machine verified
    """),
)
def search__volumes(args: argparse.Namespace):
    try:

        if args.no_default:
            query = {}
        else:
            query = {"verified": {"eq": True}, "external": {"eq": False}, "disk_space": {"gte": 1}}

        if args.query is not None:
            query = parse_query(args.query, query, vol_offers_fields, {}, offers_mult)

        order = []
        for name in args.order.split(","):
            name = name.strip()
            if not name: continue
            direction = "asc"
            field = name
            if name.strip("-") != name:
                direction = "desc"
                field = name.strip("-")
            if name.strip("+") != name:
                direction = "asc"
                field = name.strip("+")
            if field in offers_alias:
                field = offers_alias[field];
            order.append([field, direction])

        query["order"] = order
        if (args.limit):
            query["limit"] = int(args.limit)
        query["allocated_storage"] = args.storage
    except ValueError as e:
        print("Error: ", e)
        return 1

    json_blob = query

    if (args.explain):
        print("request json: ")
        print(json_blob)
    url = apiurl(args, "/volumes/search/")
    r = http_post(args, url, headers=headers, json=json_blob)

    r.raise_for_status()
   
    if (r.headers.get('Content-Type') != 'application/json'):
        print(f"invalid return Content-Type: {r.headers.get('Content-Type')}")
        return   

    rows = r.json()["offers"]
    
    if args.raw:
        return rows
    else:
        display_table(rows, vol_displayable_fields)




@parser.command(
    argument("new_api_key", help="Api key to set as currently logged in user"),
    usage="vastai set api-key APIKEY",
    help="Set api-key (get your api-key from the console/CLI)",
)
def set__api_key(args):
    """Caution: a bad API key will make it impossible to connect to the servers.
    :param argparse.Namespace args: should supply all the command-line options
    """
    with open(APIKEY_FILE, "w") as writer:
        writer.write(args.new_api_key)
    print("Your api key has been saved in {}".format(APIKEY_FILE))
    
    APIKEY_FILE_HOME = os.path.expanduser("~/.vast_api_key") # Legacy
    if os.path.exists(APIKEY_FILE_HOME):
        os.remove(APIKEY_FILE_HOME)
        print("Your api key has been removed from {}".format(APIKEY_FILE_HOME))



@parser.command(
    argument("--file", help="file path for params in json format", type=str),
    usage="vastai set user --file FILE",
    help="Update user data from json file",
    epilog=deindent("""

    Available fields:

    Name                            Type       Description

    ssh_key                         string
    paypal_email                    string
    wise_email                      string
    email                           string
    normalized_email                string
    username                        string
    fullname                        string
    billaddress_line1               string
    billaddress_line2               string
    billaddress_city                string
    billaddress_zip                 string
    billaddress_country             string
    billaddress_taxinfo             string
    balance_threshold_enabled       string
    balance_threshold               string
    autobill_threshold              string
    phone_number                    string
    tfa_enabled                     bool
    """),
)
def set__user(args):
    params = None
    with open(args.file, 'r') as file:
        params = json.load(file)
    url = apiurl(args, "/users/")
    r = requests.put(url, headers=headers, json=params)
    r.raise_for_status()
    print(f"{r.json()}")



@parser.command(
    argument("id", help="id of instance", type=int),
    usage="vastai ssh-url ID",
    help="ssh url helper",
)
def ssh_url(args):
    """

    :param argparse.Namespace args: should supply all the command-line options
    :rtype:
    """
    return _ssh_url(args, "ssh://")


@parser.command(
    argument("id",   help="id", type=int),
    usage="vastai scp-url ID",
    help="scp url helper",
)
def scp_url(args):
    """

    :param argparse.Namespace args: should supply all the command-line options
    :rtype:
    """
    return _ssh_url(args, "scp://")


def _ssh_url(args, protocol):

    json_object = None

    # Opening JSON file
    try:
        with open(f"{DIRS['temp']}/ssh_{args.id}.json", 'r') as openfile:
            json_object = json.load(openfile)
    except:
        pass

    port      = None
    ipaddr    = None

    if json_object is not None:
        ipaddr = json_object["ipaddr"]
        port   = json_object["port"]

    if ipaddr is None or ipaddr.endswith('.vast.ai'):
        req_url = apiurl(args, "/instances", {"owner": "me"});
        r = http_get(args, req_url);
        r.raise_for_status()
        rows = r.json()["instances"]
        if args.id:
            instance, = [r for r in rows if r['id'] == args.id]
        elif len(rows) > 1:
            print("Found multiple running instances")
            return 1
        else:
            instance, = rows

        ports     = instance.get("ports",{})
        port_22d  = ports.get("22/tcp",None)
        port      = -1
        try:
            if (port_22d is not None):
                ipaddr = instance["public_ipaddr"]
                port   = int(port_22d[0]["HostPort"])
            else:        
                ipaddr = instance["ssh_host"]
                port   = int(instance["ssh_port"])+1 if "jupyter" in instance["image_runtype"] else int(instance["ssh_port"])
        except:
            port = -1

    if (port > 0):
        print(f'{protocol}root@{ipaddr}:{port}')
    else:
        print(f'error: ssh port not found')

   
    # Writing to sample.json
    try:
        with open(f"{DIRS['temp']}/ssh_{args.id}.json", "w") as outfile:
            json.dump({"ipaddr":ipaddr, "port":port}, outfile)
    except:
        pass

@parser.command(
    argument("id", help="id of apikey to get", type=int),
    usage="vastai show api-key",
    help="Show an api-key",
)
def show__api_key(args):
    url = apiurl(args, "/auth/apikeys/{id}/".format(id=args.id))
    r = http_get(args, url, headers=headers)
    r.raise_for_status()
    print(r.json())

@parser.command(
    usage="vastai show api-keys",
    help="List your api-keys associated with your account",
)
def show__api_keys(args):
    url = apiurl(args, "/auth/apikeys/")
    r = http_get(args, url, headers=headers)
    r.raise_for_status()
    if args.raw:
        return r
    else:
        print(r.json())


@parser.command(
    usage="vastai show audit-logs [--api-key API_KEY] [--raw]",
    help="Display account's history of important actions"
)
def show__audit_logs(args):
    """
    Shows the history of ip address accesses to console.vast.ai endpoints

    :param argparse.Namespace args: should supply all the command-line options
    :rtype:
    """
    req_url = apiurl(args, "/audit_logs/")
    r = http_get(args, req_url)
    r.raise_for_status()
    rows = r.json()
    if args.raw:
        return rows
    else:
        display_table(rows, audit_log_fields)


@parser.command(
    usage="vastai show ssh-keys",
    help="List your ssh keys associated with your account",
)
def show__ssh_keys(args):
    url = apiurl(args, "/ssh/")
    r = http_get(args, url, headers=headers)
    r.raise_for_status()
    if args.raw:
        return r
    else:
        print(r.json())

@parser.command(
    usage="vastai show autogroups [--api-key API_KEY]",
    help="Display user's current autogroup groups",
    epilog=deindent("""
        Example: vastai show autogroups 
    """),
)
def show__autogroups(args):
    url = apiurl(args, "/autojobs/" )
    json_blob = {"client_id": "me", "api_key": args.api_key}
    if (args.explain):
        print("request json: ")
        print(json_blob)
    r = http_get(args, url, headers=headers,json=json_blob)
    r.raise_for_status()
    #print("autogroup list ".format(r.json()))

    if (r.status_code == 200):
        rj = r.json();
        if (rj["success"]):
            rows = rj["results"] 
            if args.raw:
                return rows
            else:
                #print(rows)
                print(json.dumps(rows, indent=1, sort_keys=True))
        else:
            print(rj["msg"]);

@parser.command(
    usage="vastai show endpoints [--api-key API_KEY]",
    help="Display user's current endpoint groups",
    epilog=deindent("""
        Example: vastai show endpoints
    """),
)
def show__endpoints(args):
    url = apiurl(args, "/endptjobs/" )
    json_blob = {"client_id": "me", "api_key": args.api_key}
    if (args.explain):
        print("request json: ")
        print(json_blob)
    r = http_get(args, url, headers=headers,json=json_blob)
    r.raise_for_status()
    #print("autogroup list ".format(r.json()))

    if (r.status_code == 200):
        rj = r.json();
        if (rj["success"]):
            rows = rj["results"] 
            if args.raw:
                return rows
            else:
                #print(rows)
                print(json.dumps(rows, indent=1, sort_keys=True))
        else:
            print(rj["msg"]);


@parser.command(
    usage="vastai show connections [--api-key API_KEY] [--raw]",
    help="Display user's cloud connections"
)
def show__connections(args):
    """
    Shows the stats on the machine the user is renting.

    :param argparse.Namespace args: should supply all the command-line options
    :rtype:
    """
    req_url = apiurl(args, "/users/cloud_integrations/");
    print(req_url)
    r = http_get(args, req_url, headers=headers);
    r.raise_for_status()
    rows = r.json()

    if args.raw:
        return rows
    else:
        display_table(rows, connection_fields)


@parser.command(
    argument("id", help="id of instance to get info for", type=int),
    usage="vastai show deposit ID [options]",
    help="Display reserve deposit info for an instance"
)
def show__deposit(args):
    """
    Shows reserve deposit info for an instance.

    :param argparse.Namespace args: should supply all the command-line options
    :rtype:
    """
    req_url = apiurl(args, "/instances/balance/{id}/".format(id=args.id) , {"owner": "me"} )
    r = http_get(args, req_url)
    r.raise_for_status()
    print(json.dumps(r.json(), indent=1, sort_keys=True))


@parser.command(
    argument("-q", "--quiet", action="store_true", help="only display numeric ids"),
    argument("-s", "--start_date", help="start date and time for report. Many formats accepted", type=str),
    argument("-e", "--end_date", help="end date and time for report. Many formats accepted ", type=str),
    argument("-m", "--machine_id", help="Machine id (optional)", type=int),
    usage="vastai show earnings [OPTIONS]",
    help="Get machine earning history reports",
)
def show__earnings(args):
    """
    Show earnings history for a time range, optionally per machine. Various options available to limit time range and type of items.

    :param argparse.Namespace args: should supply all the command-line options
    :rtype:
    """

    Minutes = 60.0;
    Hours	= 60.0*Minutes;
    Days	= 24.0*Hours;
    Years	= 365.0*Days;
    cday    = time.time() / Days
    sday = cday - 1.0
    eday = cday - 1.0

    try:
        import dateutil
        from dateutil import parser

    except ImportError:
        print("""\nWARNING: Missing dateutil, can't parse time format""")

    if args.end_date:
        try:
            end_date = dateutil.parser.parse(str(args.end_date))
            end_date_txt = end_date.isoformat()
            end_timestamp = time.mktime(end_date.timetuple())
            eday = end_timestamp / Days
        except ValueError as e:
            print(f"Warning: Invalid end date format! Ignoring end date! \n {str(e)}")

    if args.start_date:
        try:
            start_date = dateutil.parser.parse(str(args.start_date))
            start_date_txt = start_date.isoformat()
            start_timestamp = time.mktime(start_date.timetuple())
            sday = start_timestamp / Days
        except ValueError:
            print(f"Warning: Invalid start date format! Ignoring start date! \n {str(e)}")



    req_url = apiurl(args, "/users/me/machine-earnings", {"owner": "me", "sday": sday, "eday": eday, "machid" :args.machine_id});
    r = http_get(args, req_url)
    r.raise_for_status()
    rows = r.json()

    print(json.dumps(rows, indent=1, sort_keys=True))


def sum(X, k):
    y = 0
    for x in X:
        a = float(x.get(k,0))
        y += a
    return y

def select(X,k):
    Y = set()
    for x in X:
        v = x.get(k,None)
        if v is not None:
            Y.add(v)
    return Y

@parser.command(
    argument("-s", "--show-values", action="store_true", help="Show the values of environment variables"),
    usage="vastai show env-vars [-s]",
    help="Show user environment variables",
)
def show__env_vars(args):
    """Show the environment variables for the current user."""
    url = apiurl(args, "/secrets/")
    r = http_get(args, url, headers=headers)
    r.raise_for_status()

    env_vars = r.json().get("secrets", {})

    if args.raw:
        if not args.show_values:
            # Replace values with placeholder in raw output
            masked_env_vars = {k: "*****" for k, v in env_vars.items()}
            # indent was 2
            return masked_env_vars
        else:
            return env_vars
    else:
        if not env_vars:
            print("No environment variables found.")
        else:
            for key, value in env_vars.items():
                print(f"Name: {key}")
                if args.show_values:
                    print(f"Value: {value}")
                else:
                    print("Value: *****")
                print("---")

    if not args.show_values:
        print("\nNote: Values are hidden. Use --show-values or -s option to display them.")

@parser.command(
    argument("-q", "--quiet", action="store_true", help="only display numeric ids"),
    argument("-s", "--start_date", help="start date and time for report. Many formats accepted (optional)", type=str),
    argument("-e", "--end_date", help="end date and time for report. Many formats accepted (optional)", type=str),
    argument("-c", "--only_charges", action="store_true", help="Show only charge items"),
    argument("-p", "--only_credits", action="store_true", help="Show only credit items"),
    argument("--instance_label", help="Filter charges on a particular instance label (useful for autoscaler groups)"),
    usage="vastai show invoices [OPTIONS]",
    help="Get billing history reports",
)
def show__invoices(args):
    """
    Show current payments and charges. Various options available to limit time range and type
    of items. Default is to show everything for user's entire billing history.

    :param argparse.Namespace args: should supply all the command-line options
    :rtype:
    """

    sdate,edate = convert_dates_to_timestamps(args)
    req_url = apiurl(args, "/users/me/invoices", {"owner": "me", "sdate":sdate, "edate":edate, "inc_charges" : not args.only_credits});

    r = http_get(args, req_url)
    r.raise_for_status()
    rows = r.json()["invoices"]
    # print("Timestamp for first row: ", rows[0]["timestamp"])
    invoice_filter_data = filter_invoice_items(args, rows)
    rows = invoice_filter_data["rows"]
    filter_header = invoice_filter_data["header_text"]

    contract_ids = None

    if (args.instance_label):
        #print(rows)
        contract_ids = select(rows, 'instance_id')
        #print(contract_ids)

        url = apiurl(args, f"/contracts/fetch/")

        req_json = {
            "label": args.instance_label,
            "contract_ids": list(contract_ids)
        }

        if (args.explain):
            print("request json: ")
            print(req_json)
        
        result = http_post(args, url, headers=headers,json=req_json)
        result.raise_for_status()
        filtered_rows = result.json()["contracts"]
        #print(rows)

        contract_ids = select(filtered_rows, 'id')
        #print(contract_ids)

        rows2 = []
        for row in rows:
            id = row.get("instance_id", None)
            if id in contract_ids:
                rows2.append(row)
        rows = rows2

    current_charges = r.json()["current"]
    if args.quiet:
        for row in rows:
            id = row.get("id", None)
            if id is not None:
                print(id)
    elif args.raw:
        # sort keys
        return rows
        # print("Current: ", current_charges)
    else:
        print(filter_header)
        display_table(rows, invoice_fields)
        print(f"Total: ${sum(rows, 'amount')}")
        print("Current: ", current_charges)


@parser.command(
    argument("id", help="id of instance to get", type=int),
    usage="vastai show instance [--api-key API_KEY] [--raw]",
    help="Display user's current instances"
)
def show__instance(args):
    """
    Shows the stats on the machine the user is renting.

    :param argparse.Namespace args: should supply all the command-line options
    :rtype:
    """

    #req_url = apiurl(args, "/instance", {"owner": "me"});
    req_url = apiurl(args, "/instances/{id}/".format(id=args.id) , {"owner": "me"} )
   
    #r = http_get(req_url)
    r = http_get(args, req_url)
    r.raise_for_status()
    row = r.json()["instances"]
    row['duration'] = time.time() - row['start_date']
    row['extra_env'] = {env_var[0]: env_var[1] for env_var in row['extra_env']}
    if args.raw:
        return row
    else:
        #print(row)
        display_table([row], instance_fields)

@parser.command(
    argument("-q", "--quiet", action="store_true", help="only display numeric ids"),
    usage="vastai show instances [OPTIONS] [--api-key API_KEY] [--raw]",
    help="Display user's current instances"
)
def show__instances(args = {}, extra = {}):
    """
    Shows the stats on the machine the user is renting.

    :param argparse.Namespace args: should supply all the command-line options
    :rtype:
    """
    req_url = apiurl(args, "/instances", {"owner": "me"});
    #r = http_get(req_url)
    r = http_get(args, req_url)
    r.raise_for_status()
    rows = r.json()["instances"]
    for row in rows:
        row = {k: strip_strings(v) for k, v in row.items()} 
        row['duration'] = time.time() - row['start_date']
        row['extra_env'] = {env_var[0]: env_var[1] for env_var in row['extra_env']}
    if 'internal' in extra:
        return [str(row[extra['field']]) for row in rows]
    elif args.quiet:
        for row in rows:
            id = row.get("id", None)
            if id is not None:
                print(id)
    elif args.raw:
        return rows
    else:
        display_table(rows, instance_fields)




@parser.command(
    usage="vastai show ipaddrs [--api-key API_KEY] [--raw]",
    help="Display user's history of ip addresses"
)
def show__ipaddrs(args):
    """
    Shows the history of ip address accesses to console.vast.ai endpoints

    :param argparse.Namespace args: should supply all the command-line options
    :rtype:
    """

    req_url = apiurl(args, "/users/me/ipaddrs", {"owner": "me"});
    r = http_get(args, req_url);
    r.raise_for_status()
    rows = r.json()["results"]
    if args.raw:
        return rows
    else:
        display_table(rows, ipaddr_fields)



@parser.command(
    argument("-q", "--quiet", action="store_true", help="display information about user"),
    usage="vastai show user [OPTIONS]",
    help="Get current user data",
    epilog=deindent("""
        Shows stats for logged-in user. These include user balance, email, and ssh key. Does not show API key.
    """)
)
def show__user(args):
    """
    Shows stats for logged-in user. Does not show API key.

    :param argparse.Namespace args: should supply all the command-line options
    :rtype:
    """
    req_url = apiurl(args, "/users/current", {"owner": "me"});
    r = http_get(args, req_url);
    r.raise_for_status()
    user_blob = r.json()
    user_blob.pop("api_key")

    if args.raw:
        return user_blob
    else:
        display_table([user_blob], user_fields)

@parser.command(
    argument("-q", "--quiet", action="store_true", help="display subaccounts from current user"),
    usage="vastai show subaccounts [OPTIONS]",
    help="Get current subaccounts"
)
def show__subaccounts(args):
    """
    Shows stats for logged-in user. Does not show API key.

    :param argparse.Namespace args: should supply all the command-line options
    :rtype:
    """
    req_url = apiurl(args, "/subaccounts", {"owner": "me"});
    r = http_get(args, req_url);
    r.raise_for_status()
    rows = r.json()["users"]
    if args.raw:
        return rows
    else:
        display_table(rows, user_fields)

@parser.command(
    usage="vastai show members",
    help="Show your team members",
)
def show__members(args):
    url = apiurl(args, "/team/members/")
    r = http_get(args, url, headers=headers)
    r.raise_for_status()

    if args.raw:
        return r
    else:
        print(r.json())

@parser.command(
    argument("NAME", help="name of the role", type=str),
    usage="vastai show team-role NAME",
    help="Show your team role",
)
def show__team_role(args):
    url = apiurl(args, "/team/roles/{id}/".format(id=args.NAME))
    r = http_get(args, url, headers=headers)
    r.raise_for_status()
    print(json.dumps(r.json(), indent=1, sort_keys=True))

@parser.command(
    usage="vastai show team-roles",
    help="Show roles for a team"
)
def show__team_roles(args):
    url = apiurl(args, "/team/roles-full/")
    r = http_get(args, url, headers=headers)
    r.raise_for_status()

    if args.raw:
        return r
    else:
        print(r.json())


@parser.command(
    usage="vastai show volumes",
    help="Show stats on owned volumes.",
    epilog=deindent("""
        Show stats on owned volumes
    """)
)
def show__volumes(args: argparse.Namespace):
    req_url = apiurl(args, "/volumes", {"owner": "me"});
    r = http_get(args, req_url)
    r.raise_for_status()
    rows = r.json()["volumes"]
    processed = []
    for row in rows:
        row = {k: strip_strings(v) for k, v in row.items()} 
        row['duration'] = time.time() - row['start_date']
        processed.append(row)
    if args.raw:
        return processed
    else:
        display_table(processed, volume_fields, replace_spaces=False)


@parser.command(
    argument("recipient", help="email (or id) of recipient account", type=str),
    argument("amount",    help="$dollars of credit to transfer ", type=float),
    argument("--skip",    help="skip confirmation", action="store_true", default=False),
    usage="vastai transfer credit RECIPIENT AMOUNT",
    help="Transfer credits to another account",
    epilog=deindent("""
        Transfer (amount) credits to account with email (recipient).
    """),
)
def transfer__credit(args: argparse.Namespace):
    url = apiurl(args, "/commands/transfer_credit/")
 
    if not args.skip:
        print(f"Transfer ${args.amount} credit to account {args.recipient}?  This is irreversible.")
        ok = input("Continue? [y/n] ")
        if ok.strip().lower() != "y":
            return

    json_blob = {
        "sender":    "me",
        "recipient": args.recipient,
        "amount":    args.amount,
    }
    if (args.explain):
        print("request json: ")
        print(json_blob)
    r = http_put(args, url,  headers=headers,json=json_blob)
    r.raise_for_status()

    if (r.status_code == 200):
        rj = r.json();
        if (rj["success"]):
            print(f"Sent {args.amount} to {args.recipient} ".format(r.json()))
        else:
            print(rj["msg"]);
    else:
        print(r.text);
        print("failed with error {r.status_code}".format(**locals()));

@parser.command(
    argument("id", help="id of autoscale group to update", type=int),
    argument("--min_load", help="minimum floor load in perf units/s  (token/s for LLms)", type=float),
    argument("--target_util",      help="target capacity utilization (fraction, max 1.0, default 0.9)", type=float),
    argument("--cold_mult",   help="cold/stopped instance capacity target as multiple of hot capacity target (default 2.5)", type=float),
    argument("--test_workers",help="number of workers to create to get an performance estimate for while initializing autogroup (default 3)", type=int),
    argument("--gpu_ram",   help="estimated GPU RAM req  (independent of search string)", type=float),
    argument("--template_hash",   help="template hash (**Note**: if you use this field, you can skip search_params, as they are automatically inferred from the template)", type=str),
    argument("--template_id",   help="template id", type=int),
    argument("--search_params",   help="search param string for search offers    ex: \"gpu_ram>=23 num_gpus=2 gpu_name=RTX_4090 inet_down>200 direct_port_count>2 disk_space>=64\"", type=str),
    argument("-n", "--no-default", action="store_true", help="Disable default search param query args"),
    argument("--launch_args",   help="launch args  string for create instance  ex: \"--onstart onstart_wget.sh  --env '-e ONSTART_PATH=https://s3.amazonaws.com/vast.ai/onstart_OOBA.sh' --image atinoda/text-generation-webui:default-nightly --disk 64\"", type=str),
    argument("--endpoint_name",   help="deployment endpoint name (allows multiple autoscale groups to share same deployment endpoint)", type=str),
    argument("--endpoint_id",   help="deployment endpoint id (allows multiple autoscale groups to share same deployment endpoint)", type=int),
    usage="vastai update autogroup ID [OPTIONS]",
    help="Update an existing autoscale group",
    epilog=deindent("""
        Example: vastai update autogroup 4242 --min_load 100 --target_util 0.9 --cold_mult 2.0 --search_params \"gpu_ram>=23 num_gpus=2 gpu_name=RTX_4090 inet_down>200 direct_port_count>2 disk_space>=64\" --launch_args \"--onstart onstart_wget.sh  --env '-e ONSTART_PATH=https://s3.amazonaws.com/vast.ai/onstart_OOBA.sh' --image atinoda/text-generation-webui:default-nightly --disk 64\" --gpu_ram 32.0 --endpoint_name "LLama" --endpoint_id 2
    """),
)
def update__autogroup(args):
    id  = args.id
    url = apiurl(args, f"/autojobs/{id}/" )
    if args.no_default:
        query = ""
    else:
        query = " verified=True rentable=True rented=False"
    json_blob = {"client_id": "me", "autojob_id": args.id, "min_load": args.min_load, "target_util": args.target_util, "cold_mult": args.cold_mult, "test_workers" : args.test_workers, "template_hash": args.template_hash, "template_id": args.template_id, "search_params": args.search_params + query, "launch_args": args.launch_args, "gpu_ram": args.gpu_ram, "endpoint_name": args.endpoint_name, "endpoint_id": args.endpoint_id}
    if (args.explain):
        print("request json: ")
        print(json_blob)
    r = http_put(args, url,  headers=headers,json=json_blob)
    r.raise_for_status()
    if 'application/json' in r.headers.get('Content-Type', ''):
        try:
            print("autogroup update {}".format(r.json()))
        except requests.exceptions.JSONDecodeError:
            print("The response is not valid JSON.")
            print(r)
            print(r.text)  # Print the raw response to help with debugging.
    else:
        print("The response is not JSON. Content-Type:", r.headers.get('Content-Type'))
        print(r.text)

@parser.command(
    argument("id", help="id of endpoint group to update", type=int),
    argument("--min_load", help="minimum floor load in perf units/s  (token/s for LLms)", type=float),
    argument("--target_util",      help="target capacity utilization (fraction, max 1.0, default 0.9)", type=float),
    argument("--cold_mult",   help="cold/stopped instance capacity target as multiple of hot capacity target (default 2.5)", type=float),
    argument("--cold_workers", help="min number of workers to keep 'cold' when you have no load (default 5)", type=int),
    argument("--max_workers", help="max number of workers your endpoint group can have (default 20)", type=int),
    argument("--endpoint_name",   help="deployment endpoint name (allows multiple autoscale groups to share same deployment endpoint)", type=str),
    usage="vastai update endpoint ID [OPTIONS]",
    help="Update an existing endpoint group",
    epilog=deindent("""
        Example: vastai update endpoint 4242 --min_load 100 --target_util 0.9 --cold_mult 2.0 --endpoint_name "LLama"
    """),
)
def update__endpoint(args):
    id  = args.id
    url = apiurl(args, f"/endptjobs/{id}/" )
    json_blob = {"client_id": "me", "endptjob_id": args.id, "min_load": args.min_load, "target_util": args.target_util, "cold_mult": args.cold_mult, "cold_workers": args.cold_workers, "max_workers" : args.max_workers, "endpoint_name": args.endpoint_name}
    if (args.explain):
        print("request json: ")
        print(json_blob)
    r = http_put(args, url,  headers=headers,json=json_blob)
    r.raise_for_status()
    if 'application/json' in r.headers.get('Content-Type', ''):
        try:
            print("update endpoint {}".format(r.json()))
        except requests.exceptions.JSONDecodeError:
            print("The response is not valid JSON.")
            print(r)
            print(r.text)  # Print the raw response to help with debugging.
    else:
        print("The response is not JSON. Content-Type:", r.headers.get('Content-Type'))
        print(r.text)

@parser.command(
    argument("name", help="Environment variable name to update", type=str),
    argument("value", help="New environment variable value", type=str),
    usage="vastai update env-var <name> <value>",
    help="Update an existing user environment variable",
)
def update__env_var(args):
    """Update an existing environment variable for the current user."""
    url = apiurl(args, "/secrets/")
    data = {"key": args.name, "value": args.value}
    r = http_put(args, url, headers=headers, json=data)
    r.raise_for_status()

    result = r.json()
    if result.get("success"):
        print(result.get("msg", "Environment variable updated successfully."))
    else:
        print(f"Failed to update environment variable: {result.get('msg', 'Unknown error')}")

@parser.command(
    argument("id", help="id of instance to update", type=int),
    argument("--template_id", help="new template ID to associate with the instance", type=int),
    argument("--template_hash_id", help="new template hash ID to associate with the instance", type=str),
    argument("--image", help="new image UUID for the instance", type=str),
    argument("--args", help="new arguments for the instance", type=str),
    argument("--env", help="new environment variables for the instance", type=json.loads),
    argument("--onstart", help="new onstart script for the instance", type=str),
    usage="vastai update instance ID [OPTIONS]",
    help="Update recreate an instance from a new/updated template",
    epilog=deindent("""
        Example: vastai update instance 1234 --template_hash_id 661d064bbda1f2a133816b6d55da07c3
    """),
)
def update__instance(args):
    """
    :param argparse.Namespace args: should supply all the command-line options
    :rtype:
    """
    url = apiurl(args, f"/instances/update_template/{args.id}/")
    json_blob = {"id": args.id}
    
    if args.template_id:
        json_blob["template_id"] = args.template_id
    if args.template_hash_id:
        json_blob["template_hash_id"] = args.template_hash_id
    if args.image:
        json_blob["image"] = args.image
    if args.args:
        json_blob["args"] = args.args
    if args.env:
        json_blob["env"] = args.env
    if args.onstart:
        json_blob["onstart"] = args.onstart

    if args.explain:
        print("request json: ")
        print(json_blob)
    
    r = http_put(args, url, headers=headers, json=json_blob)

    if r.status_code == 200:
        response_data = r.json()
        if response_data.get("success"):
            print(f"Instance {args.id} updated successfully.")
            print("Updated instance details:")
            print(response_data.get("updated_instance"))
        else:
            print(f"Failed to update instance {args.id}: {response_data.get('msg')}")
    else:
        print(f"Failed to update instance {args.id} with error {r.status_code}: {r.text}")


@parser.command(
    argument("id", help="id of the role", type=int),
    argument("--name", help="name of the template", type=str),
    argument("--permissions", help="file path for json encoded permissions, look in the docs for more information", type=str),
    usage="vastai update team-role ID --name NAME --permissions PERMISSIONS",
    help="Update an existing team role",
)
def update__team_role(args):
    url = apiurl(args, "/team/roles/{id}/".format(id=args.id))
    permissions = load_permissions_from_file(args.permissions)
    r = http_put(args, url,  headers=headers, json={"name": args.name, "permissions": permissions})
    r.raise_for_status()
    if args.raw:
        return r
    else:
        print(json.dumps(r.json(), indent=1))



@parser.command(
    argument("HASH_ID", help="hash id of the template", type=str),
    *get_template_arguments(),
    usage="vastai update template HASH_ID",
    help="Update an existing template",
    epilog=deindent("""
        Update a template

        Example: 
            vastai update template c81e7ab0e928a508510d1979346de10d --name "tgi-llama2-7B-quantized" --image "ghcr.io/huggingface/text-generation-inference:1.0.3" 
                                    --env "-p 3000:3000 -e MODEL_ARGS='--model-id TheBloke/Llama-2-7B-chat-GPTQ --quantize gptq'" 
                                    --onstart-cmd 'wget -O - https://raw.githubusercontent.com/vast-ai/vast-pyworker/main/scripts/launch_tgi.sh | bash' 
                                    --search_params "gpu_ram>=23 num_gpus=1 gpu_name=RTX_3090 inet_down>128 direct_port_count>3 disk_space>=192 driver_version>=535086005 rented=False" 
                                    --disk 8.0 --ssh --direct
    """)
)
def update__template(args):
    url = apiurl(args, f"/template/")
    jup_direct = args.jupyter and args.direct
    ssh_direct = args.ssh and args.direct
    use_ssh = args.ssh or args.jupyter
    runtype = "jupyter" if args.jupyter else ("ssh" if args.ssh else "args")
    if args.login:
        login = args.login.split(" ")
        docker_login_repo = login[0]
    else:
        docker_login_repo = None
    default_search_query = {}
    if not args.no_default:
        default_search_query = {"verified": {"eq": True}, "external": {"eq": False}, "rentable": {"eq": True}, "rented": {"eq": False}}
    
    extra_filters = parse_query(args.search_params, default_search_query, offers_fields, offers_alias, offers_mult)
    template = {
        "hash_id": args.HASH_ID,
        "name" : args.name,
        "image" : args.image,
        "tag" : args.image_tag,
        "href" : args.href,
        "repo" : args.repo,
        "env" : args.env, #str format
        "onstart" : args.onstart_cmd, #don't accept file name for now
        "jup_direct" : jup_direct,
        "ssh_direct" : ssh_direct,
        "use_jupyter_lab" : args.jupyter_lab,
        "runtype" : runtype,
        "use_ssh" : use_ssh,
        "jupyter_dir" : args.jupyter_dir,
        "docker_login_repo" : docker_login_repo, #can't store username/password with template for now
        "extra_filters" : extra_filters,
        "recommended_disk_space" : args.disk_space,
        "readme": args.readme,
        "readme_visible": not args.hide_readme,
        "desc": args.desc,
        "private": not args.public,
    }

    json_blob = template
    if (args.explain):
        print("request json: ")
        print(json_blob)

    r = http_put(args, url, headers=headers, json=json_blob)
    r.raise_for_status()
    try:
        rj = r.json()
        if rj["success"]:
            print(f"updated template: {json.dumps(rj['template'], indent=1)}")
        else:
            print("template update failed")
    except requests.exceptions.JSONDecodeError as e:
        print(str(e))
        #print(r.text)
        print(r.status_code)



@parser.command(
    argument("id", help="id of the ssh key to update", type=int),
    argument("ssh_key", help="value of the ssh_key", type=str),
    usage="vastai update ssh-key id ssh_key",
    help="Update an existing ssh key",
)
def update__ssh_key(args):
    ssh_key = get_ssh_key(args.ssh_key)
    url = apiurl(args, "/ssh/{id}/".format(id=args.id))
    r = http_put(args, url,  headers=headers, json={"ssh_key": ssh_key})
    r.raise_for_status()
    print(r.json())

def convert_dates_to_timestamps(args):
    selector_flag = ""
    end_timestamp = time.time()
    start_timestamp = time.time() - (24*60*60)
    start_date_txt = ""
    end_date_txt = ""

    import dateutil
    from dateutil import parser

    if args.end_date:
        try:
            end_date = dateutil.parser.parse(str(args.end_date))
            end_date_txt = end_date.isoformat()
            end_timestamp = time.mktime(end_date.timetuple())
        except ValueError as e:
            print(f"Warning: Invalid end date format! Ignoring end date! \n {str(e)}")
    
    if args.start_date:
        try:
            start_date = dateutil.parser.parse(str(args.start_date))
            start_date_txt = start_date.isoformat()
            start_timestamp = time.mktime(start_date.timetuple())
        except ValueError as e:
            print(f"Warning: Invalid start date format! Ignoring end date! \n {str(e)}")

    return start_timestamp, end_timestamp


def filter_invoice_items(args: argparse.Namespace, rows: List) -> Dict:
    """This applies various filters to the invoice items. Currently it filters on start and end date and applies the
    'only_charge' and 'only_credits' options.invoice_number

    :param argparse.Namespace args: should supply all the command-line options
    :param List rows: The rows of items in the invoice

    :rtype List: Returns the filtered list of rows.

    """

    try:
        #import vast_pdf
        import dateutil
        from dateutil import parser

    except ImportError:
        print("""\nWARNING: The 'vast_pdf' library is not present. This library is used to print invoices in PDF format. If
        you do not need this feature you can ignore this message. To get the library you should download the vast-python
        github repository. Just do 'git@github.com:vast-ai/vast-python.git' and then 'cd vast-python'. Once in that
        directory you can run 'vast.py' and it will have access to 'vast_pdf.py'. The library depends on a Python
        package called Borb to make the PDF files. To install this package do 'pip3 install borb'.\n""")

    """
    try:
        vast_pdf
    except NameError:
        vast_pdf = Object()
        vast_pdf.invoice_number = -1
    """

    selector_flag = ""
    end_timestamp: float = 9999999999
    start_timestamp: float = 0
    start_date_txt = ""
    end_date_txt = ""

    if args.end_date:
        try:
            end_date = dateutil.parser.parse(str(args.end_date))
            end_date_txt = end_date.isoformat()
            end_timestamp = time.mktime(end_date.timetuple())
        except ValueError:
            print("Warning: Invalid end date format! Ignoring end date!")
    if args.start_date:
        try:
            start_date = dateutil.parser.parse(str(args.start_date))
            start_date_txt = start_date.isoformat()
            start_timestamp = time.mktime(start_date.timetuple())
        except ValueError:
            print("Warning: Invalid start date format! Ignoring start date!")

    if args.only_charges:
        type_txt = "Only showing charges."
        selector_flag = "only_charges"

        def type_filter_fn(row):
            return True if row["type"] == "charge" else False
    elif args.only_credits:
        type_txt = "Only showing credits."
        selector_flag = "only_credits"

        def type_filter_fn(row):
            return True if row["type"] == "payment" else False
    else:
        type_txt = ""

        def type_filter_fn(row):
            return True

    if args.end_date:
        if args.start_date:
            header_text = f'Invoice items after {start_date_txt} and before {end_date_txt}.'
        else:
            header_text = f'Invoice items before {end_date_txt}.'
    elif args.start_date:
        header_text = f'Invoice items after {start_date_txt}.'
    else:
        header_text = " "

    header_text = header_text + " " + type_txt

    rows = list(filter(lambda row: end_timestamp >= (row["timestamp"] or 0.0) >= start_timestamp and type_filter_fn(row) and float(row["amount"]) != 0, rows))

    if start_date_txt:
        start_date_txt = "S:" + start_date_txt

    if end_date_txt:
        end_date_txt = "E:" + end_date_txt

    now = date.today()
    invoice_number: int = now.year * 12 + now.month - 1


    pdf_filename_fields = list(filter(lambda fld: False if fld == "" else True,
                                      [str(invoice_number),
                                       start_date_txt,
                                       end_date_txt,
                                       selector_flag]))

    filename = "invoice_" + "-".join(pdf_filename_fields) + ".pdf"
    return {"rows": rows, "header_text": header_text, "pdf_filename": filename}





#@parser.command(
#    argument("-q", "--quiet", action="store_true", help="only display numeric ids"),
#    argument("-s", "--start_date", help="start date and time for report. Many formats accepted (optional)", type=str),
#    argument("-e", "--end_date", help="end date and time for report. Many formats accepted (optional)", type=str),
#    argument("-c", "--only_charges", action="store_true", help="Show only charge items."),
#    argument("-p", "--only_credits", action="store_true", help="Show only credit items."),
#    usage="vastai generate pdf-invoices [OPTIONS]",
#)
#def generate__pdf_invoices(args):
#    """
#    Makes a PDF version of the data returned by the "show invoices" command. Takes the same command line args as that
#    command.
#
#    :param argparse.Namespace args: should supply all the command-line options
#    :rtype:
#    """
#
#    try:
#        import vast_pdf
#    except ImportError:
#        print("""\nWARNING: The 'vast_pdf' library is not present. This library is used to print invoices in PDF format. If
#        you do not need this feature you can ignore this message. To get the library you should download the vast-python
#        github repository. Just do 'git@github.com:vast-ai/vast-python.git' and then 'cd vast-python'. Once in that
#        directory you can run 'vast.py' and it will have access to 'vast_pdf.py'. The library depends on a Python
#        package called Borb to make the PDF files. To install this package do 'pip3 install borb'.\n""")
#
#    sdate,edate = convert_dates_to_timestamps(args)
#    req_url_inv = apiurl(args, "/users/me/invoices", {"owner": "me", "sdate":sdate, "edate":edate})
#
#    r_inv = http_get(args, req_url_inv, headers=headers)
#    r_inv.raise_for_status()
#    rows_inv = r_inv.json()["invoices"]
#    invoice_filter_data = filter_invoice_items(args, rows_inv)
#    rows_inv = invoice_filter_data["rows"]
#    req_url = apiurl(args, "/users/current", {"owner": "me"})
#    r = http_get(args, req_url)
#    r.raise_for_status()
#    user_blob = r.json()
#    user_blob = translate_null_strings_to_blanks(user_blob)
#
#    if args.raw:
#        print(json.dumps(rows_inv, indent=1, sort_keys=True))
#        print("Current: ", user_blob)
#        print("Raw mode")
#    else:
#        display_table(rows_inv, invoice_fields)
#        vast_pdf.generate_invoice(user_blob, rows_inv, invoice_filter_data)
#
#


@parser.command(
    argument("id", help="id of machine to cancel maintenance(s) for", type=int),
    usage="vastai cancel maint id",
    help="[Host] Cancel maint window",
    epilog=deindent("""
        For deleting a machine's scheduled maintenance window(s), use this cancel maint command.    
        Example: vastai cancel maint 8207
    """),
    )
def cancel__maint(args):
    """
    :param argparse.Namespace args: should supply all the command-line options
    :rtype:
    """
    url = apiurl(args, "/machines/{id}/cancel_maint/".format(id=args.id))

    print(f"Cancelling scheduled maintenance window(s) for machine {args.id}.")
    ok = input("Continue? [y/n] ")
    if ok.strip().lower() != "y":
        return

    json_blob = {"client_id": "me", "machine_id": args.id}
    if (args.explain):
        print("request json: ")
        print(json_blob)
    r = http_put(args, url,  headers=headers,json=json_blob)
    r.raise_for_status()
    print(r.text)
    print(f"Cancel maintenance window(s) scheduled for machine {args.id} success".format(r.json()))


def cleanup_machine(args, machine_id):
    req_url = apiurl(args, f"/machines/{machine_id}/cleanup/")

    if (args.explain):
        print("request json: ")
    r = http_put(args, req_url, headers=headers, json={})

    if (r.status_code == 200):
        rj = r.json()
        if (rj["success"]):
            print(json.dumps(r.json(), indent=1))
        else:
            if args.raw:
                return r
            else:
                print(rj["msg"])
    else:
        print(r.text)
        print("failed with error {r.status_code}".format(**locals()))

@parser.command(
    argument("id", help="id of machine to cleanup", type=int),
    usage="vastai cleanup machine ID [options]",
    help="[Host] Remove all expired storage instances from the machine, freeing up space",
    epilog=deindent("""
        Instances expire on their end date. Expired instances still pay storage fees, but can not start.
        Since hosts are still paid storage fees for expired instances, we do not auto delete them.
        Instead you can use this CLI/API function to delete all expired storage instances for a machine.
        This is useful if you are running low on storage, want to do maintenance, or are subsidizing storage, etc.
    """)
)
def cleanup__machine(args):
    """
    :param argparse.Namespace args: should supply all the command-line options
    :rtype:
    """
    cleanup_machine(args, args.id)


@parser.command(
   argument("id", help="id of machine to delete", type=int),
    usage="vastai delete machine <id>",
    help="[Host] Delete machine if the machine is not being used by clients. host jobs on their own machines are disregarded and machine is force deleted.",
) 
def delete__machine(args):
    """
    Deletes machine if the machine is not in use by clients. Disregards host jobs on their own machines and force deletes a machine.
    """
    req_url = apiurl(args, "/machines/{machine_id}/force_delete/".format(machine_id=args.id));
    r = http_post(args, req_url, headers=headers)
    if (r.status_code == 200):
        rj = r.json()
        if (rj["success"]):
            print("deleted machine_id ({machine_id}) and all related contracts.".format(machine_id=args.id));
        else:
            print(rj["msg"]);
    else:
        print(r.text);
        print("failed with error {r.status_code}".format(**locals()));


def list_machine(args, id):
    req_url = apiurl(args, "/machines/create_asks/")

    json_blob = {'machine': id, 'price_gpu': args.price_gpu,
                        'price_disk': args.price_disk, 'price_inetu': args.price_inetu, 'price_inetd': args.price_inetd, 'price_min_bid': args.price_min_bid, 
                        'min_chunk': args.min_chunk, 'end_date': string_to_unix_epoch(args.end_date), 'credit_discount_max': args.discount_rate, 'duration': args.duration}
    if (args.explain):
        print("request json: ")
        print(json_blob)
    r = http_put(args, req_url, headers=headers, json=json_blob)

    if (r.status_code == 200):
        rj = r.json()
        if (rj["success"]):
            price_gpu_ = str(args.price_gpu) if args.price_gpu is not None else "def"
            price_inetu_ = str(args.price_inetu)
            price_inetd_ = str(args.price_inetd)
            min_chunk_ = str(args.min_chunk)
            end_date_ = string_to_unix_epoch(args.end_date)
            discount_rate_ = str(args.discount_rate)
            duration_ = str(args.duration)
            if args.raw:
                return r
            else:
                print("offers created/updated for machine {id},  @ ${price_gpu_}/gpu/hr, ${price_inetu_}/GB up, ${price_inetd_}/GB down, {min_chunk_}/min gpus, max discount_rate {discount_rate_}, till {end_date_}, duration {duration_}".format(**locals()))
                num_extended = rj.get("extended", 0)

                if num_extended > 0:
                    print(f"extended {num_extended} client contracts to {args.end_date}")

        else:
            if args.raw:
                return r
            else:
                print(rj["msg"])
    else:
        print(r.text)
        print("failed with error {r.status_code}".format(**locals()))


@parser.command(
    argument("id", help="id of machine to list", type=int),
    argument("-g", "--price_gpu", help="per gpu rental price in $/hour  (price for active instances)", type=float),
    argument("-s", "--price_disk",
             help="storage price in $/GB/month (price for inactive instances), default: $0.15/GB/month", type=float),
    argument("-u", "--price_inetu", help="price for internet upload bandwidth in $/GB", type=float),
    argument("-d", "--price_inetd", help="price for internet download bandwidth in $/GB", type=float),
    argument("-b", "--price_min_bid", help="per gpu minimum bid price floor in $/hour", type=float),
    argument("-r", "--discount_rate", help="Max long term prepay discount rate fraction, default: 0.4 ", type=float),
    argument("-m", "--min_chunk", help="minimum amount of gpus", type=int),
    argument("-e", "--end_date", help="contract offer expiration - the available until date (optional, in unix float timestamp or MM/DD/YYYY format)", type=str),
    argument("-l", "--duration", help="Updates end_date daily to be duration from current date. Cannot be combined with end_date. Format is: `n days`, `n weeks`, `n months`, `n years`, or total intended duration in seconds."),
    usage="vastai list machine ID [options]",
    help="[Host] list a machine for rent",
    epilog=deindent("""
        Performs the same action as pressing the "LIST" button on the site https://cloud.vast.ai/host/machines.
        On the end date the listing will expire and your machine will unlist. However any existing client jobs will still remain until ended by their owners.
        Once you list your machine and it is rented, it is extremely important that you don't interfere with the machine in any way. 
        If your machine has an active client job and then goes offline, crashes, or has performance problems, this could permanently lower your reliability rating. 
        We strongly recommend you test the machine first and only list when ready.
    """)
)
def list__machine(args):
    """
    :param argparse.Namespace args: should supply all the command-line options
    :rtype:
    """
    return list_machine(args, args.id)


@parser.command(
    argument("ids", help="ids of instance to list", type=int, nargs='+'),
    argument("-g", "--price_gpu", help="per gpu on-demand rental price in $/hour (base price for active instances)", type=float),
    argument("-s", "--price_disk",
             help="storage price in $/GB/month (price for inactive instances), default: $0.15/GB/month", type=float),
    argument("-u", "--price_inetu", help="price for internet upload bandwidth in $/GB", type=float),
    argument("-d", "--price_inetd", help="price for internet download bandwidth in $/GB", type=float),
    argument("-b", "--price_min_bid", help="per gpu minimum bid price floor in $/hour", type=float),
    argument("-r", "--discount_rate", help="Max long term prepay discount rate fraction, default: 0.4 ", type=float),
    argument("-m", "--min_chunk", help="minimum amount of gpus", type=int),
    argument("-e", "--end_date", help="contract offer expiration - the available until date (optional, in unix float timestamp or MM/DD/YYYY format)", type=str),
    argument("-l", "--duration", help="Updates end_date daily to be duration from current date. Cannot be combined with end_date. Format is: `n days`, `n weeks`, `n months`, `n years`, or total intended duration in seconds."),
    usage="vastai list machines IDs [options]",
    help="[Host] list machines for rent",
    epilog=deindent("""
        This variant can be used to list or update the listings for multiple machines at once with the same args.
        You could extend the end dates of all your machines using a command combo like this:
        ./vast.py list machines $(./vast.py show machines -q) -e 12/31/2024 --retry 6
    """)
)
def list__machines(args):
    """
    """
    return [list_machine(args, id) for id in args.ids]
    return res


@parser.command(
    argument("id", help="id of machine to list", type=int),
    argument("-p", "--price_disk",
             help="storage price in $/GB/month, default: $0.15/GB/month", default=.15, type=float),
    argument("-e", "--end_date", help="contract offer expiration - the available until date (optional, in unix float timestamp or MM/DD/YYYY format), default 1 month", type=str),
    argument("-s", "--size", help="size of disk space allocated to offer in GB, default 15 GB", default=15),
    usage="vastai list volume ID [options]",
    help="[Host] list disk space for rent as a volume on a machine",
    epilog=deindent("""
        Allocates a section of disk on a machine to be used for volumes.  
    """)
)
def list__volume(args):        
    size = args.size
    if not size:
        size = 15.0
    price_disk = args.price_disk
    if not price_disk:
        price_disk = .15

    json_blob ={
        "size": int(size),
        "machine": int(args.id)
    }
    if args.end_date:
        json_blob["end_date"] = string_to_unix_epoch(args.end_date)


    url = apiurl(args, "/volumes/")

    if (args.explain):
        print("request json: ")
        print(json_blob)
    r = http_post(args, url,  headers=headers,json=json_blob)
    r.raise_for_status()
    if args.raw:
        return r
    else:
        print("Created. {}".format(r.json()))


@parser.command(
    argument("ids", help="id of machines list", type=int, nargs='+'),
    argument("-s", "--price_disk",
             help="storage price in $/GB/month, default: $0.10/GB/month", type=float),
    argument("-e", "--end_date", help="contract offer expiration - the available until date (optional, in unix float timestamp or MM/DD/YYYY format)", type=str),
    argument("-n", "--size", help="size of disk space allocated to offer in GB, default 5 GB"),
    usage="vastai list volume IDs [options]",
    help="[Host] list disk space for rent as a volume on machines",
    epilog=deindent("""
        Allocates a section of disk on machines to be used for volumes.  
    """)
)
def list__volumes(args):
    size = args.size
    if not size:
        size = 15.0
    price_disk = args.price_disk
    if not price_disk:
        price_disk = .15

    json_blob ={
        "size": int(size),
        "machine": [int(id) for id in args.ids]
    }
    if args.end_date:
        json_blob["end_date"] = string_to_unix_epoch(args.end_date)


    url = apiurl(args, "/volumes/")

    if (args.explain):
        print("request json: ")
        print(json_blob)
    r = http_post(args, url,  headers=headers,json=json_blob)
    r.raise_for_status()
    if args.raw:
        return r
    else:
        print("Created. {}".format(r.json()))



@parser.command(
    argument("id", help="id of machine to remove default instance from", type=int),
    usage="vastai remove defjob id",
    help="[Host] Delete default jobs",
)
def remove__defjob(args):
    """


    :param argparse.Namespace args: should supply all the command-line options
    :rtype:
    """
    req_url = apiurl(args, "/machines/{machine_id}/defjob/".format(machine_id=args.id));
    # print(req_url);
    r = http_del(args, req_url, headers=headers)

    if (r.status_code == 200):
        rj = r.json();
        if (rj["success"]):
            print("default instance for machine {machine_id} removed.".format(machine_id=args.id));
        else:
            print(rj["msg"]);
    else:
        print(r.text);
        print("failed with error {r.status_code}".format(**locals()));



def set_ask(args):
    """

    :param argparse.Namespace args: should supply all the command-line options
    :rtype:
    """
    print("set asks!\n");



@parser.command(
    argument("id", help="id of machine to launch default instance on", type=int),
    argument("--price_gpu", help="per gpu rental price in $/hour", type=float),
    argument("--price_inetu", help="price for internet upload bandwidth in $/GB", type=float),
    argument("--price_inetd", help="price for internet download bandwidth in $/GB", type=float),
    argument("--image", help="docker container image to launch", type=str),
    argument("--args", nargs=argparse.REMAINDER, help="list of arguments passed to container launch"),
    usage="vastai set defjob id [--api-key API_KEY] [--price_gpu PRICE_GPU] [--price_inetu PRICE_INETU] [--price_inetd PRICE_INETD] [--image IMAGE] [--args ...]",
    help="[Host] Create default jobs for a machine",
    epilog=deindent("""
        Performs the same action as creating a background job at https://cloud.vast.ai/host/create.       
                    
    """)
    
)
def set__defjob(args):
    """

    :param argparse.Namespace args: should supply all the command-line options
    :rtype:
    """
    req_url   = apiurl(args, "/machines/create_bids/");
    json_blob = {'machine': args.id, 'price_gpu': args.price_gpu, 'price_inetu': args.price_inetu, 'price_inetd': args.price_inetd, 'image': args.image, 'args': args.args}
    if (args.explain):
        print("request json: ")
        print(json_blob)
    r = http_put(args, req_url, headers=headers, json=json_blob)
    if (r.status_code == 200):
        rj = r.json();
        if (rj["success"]):
            print(
                "bids created for machine {args.id},  @ ${args.price_gpu}/gpu/day, ${args.price_inetu}/GB up, ${args.price_inetd}/GB down".format(**locals()));
        else:
            print(rj["msg"]);
    else:
        print(r.text);
        print("failed with error {r.status_code}".format(**locals()));


def smart_split(s, char):
    in_double_quotes = False
    in_single_quotes = False #note that isn't designed to work with nested quotes within the env
    parts = []
    current = []

    for c in s:
        if c == char and not (in_double_quotes or in_single_quotes):
            parts.append(''.join(current))
            current = []
        elif c == '\'':
            in_single_quotes = not in_single_quotes
            current.append(c)
        elif c == '\"':
            in_double_quotes = not in_double_quotes
            current.append(c)
        else:
            current.append(c)
    parts.append(''.join(current))  # add last part
    return parts



def parse_env(envs):
    result = {}
    if (envs is None):
        return result
    env = smart_split(envs,' ')
    prev = None
    for e in env:
        if (prev is None):
          if (e in {"-e", "-p", "-h", "-v"}):
              prev = e
          else:
            pass
        else:
          if (prev == "-p"):
            if set(e).issubset(set("0123456789:tcp/udp")):
                result["-p " + e] = "1"
            else:
                pass
          elif (prev == "-e"):
            kv = e.split('=')
            if len(kv) >= 2: #set(e).issubset(set("1234567890abcdefghijklmnopqrstuvwxyzABCDEFGHIJKLMNOPQRSTUVWXYZ_=")):
                val = kv[1]
                if len(kv) > 2:
                    val = '='.join(kv[1:])
                result[kv[0]] = val.strip("'\"")
            else:
                pass
          elif (prev == "-v"):
            if (set(e).issubset(set("abcdefghijklmnopqrstuvwxyzABCDEFGHIJKLMNOPQRSTUVWXYZ0123456789:./_"))):
                result["-v " + e] = "1" 
          else:
              result[prev] = e
          prev = None
    #print(result)
    return result


#print(parse_env("-e TYZ=BM3828 -e BOB=UTC -p 10831:22 -p 8080:8080"))



def pretty_print_POST(req):
    print('{}\n{}\r\n{}\r\n\r\n{}'.format(
        '-----------START-----------',
        req.method + ' ' + req.url,
        '\r\n'.join('{}: {}'.format(k, v) for k, v in req.headers.items()),
        req.body,
    ))


@parser.command(
    argument("id", help="id of machine to set min bid price for", type=int),
    argument("--price", help="per gpu min bid price in $/hour", type=float),
    usage="vastai set min_bid id [--price PRICE]",
    help="[Host] Set the minimum bid/rental price for a machine",
    epilog=deindent("""
        Change the current min bid price of machine id to PRICE.
    """),
)
def set__min_bid(args):
    """

    :param argparse.Namespace args: should supply all the command-line options
    :rtype:
    """
    url = apiurl(args, "/machines/{id}/minbid/".format(id=args.id))
    json_blob = {"client_id": "me", "price": args.price,}
    if (args.explain):
        print("request json: ")
        print(json_blob)
    r = http_put(args, url,  headers=headers,json=json_blob)
    r.raise_for_status()
    print("Per gpu min bid price changed".format(r.json()))


@parser.command(
    argument("id", help="id of machine to schedule maintenance for", type=int),
    argument("--sdate",      help="maintenance start date in unix epoch time (UTC seconds)", type=float),
    argument("--duration",   help="maintenance duration in hours", type=float),
    argument("--maintenance_reason",   help="(optional) reason for the maintenance. Minimum 70 chars and Maximum 300 chars", type=str, default="not provided"),
    argument("--maintenance_category",   help="(optional) can be one of [power, internet, disk, gpu, software, other]", type=str, default="not provided"),
    usage="vastai schedule maintenance id [--sdate START_DATE --duration DURATION --maintenance_reason MAINTENANCE_REASON --maintenance_category MAINTENANCE_CATEGORY]",
    help="[Host] Schedule upcoming maint window",
    epilog=deindent("""
        The proper way to perform maintenance on your machine is to wait until all active contracts have expired or the machine is vacant.
        For unplanned or unscheduled maintenance, use this schedule maint command. That will notify the client that you have to take the machine down and that they should save their work. 
        You can specify a date, duration, reason and category for the maintenance.         

        Example: vastai schedule maint 8207 --sdate 1677562671 --duration 0.5 --maintenance_reason "maintenance reason as a string that briefly helps clients understand why the maintenance was necessary" --maintenance_category "power"
    """),
    )
def schedule__maint(args):
    """
    :param argparse.Namespace args: should supply all the command-line options
    :rtype:
    """
    url = apiurl(args, "/machines/{id}/dnotify/".format(id=args.id))

    dt = datetime.utcfromtimestamp(args.sdate)
    print(f"Scheduling maintenance window starting {dt} lasting {args.duration} hours")
    print(f"This will notify all clients of this machine.")
    ok = input("Continue? [y/n] ")
    if ok.strip().lower() != "y":
        return

    json_blob = {"client_id": "me", "sdate": string_to_unix_epoch(args.sdate), "duration": args.duration, "maintenance_reason": args.maintenance_reason, "maintenance_category": args.maintenance_category}
    if (args.explain):
        print("request json: ")
        print(json_blob)
    r = http_put(args, url,  headers=headers,json=json_blob)
    r.raise_for_status()
    print(f"Maintenance window scheduled for {dt} success".format(r.json()))

@parser.command(
    argument("Machine", help="id of machine to display", type=int),
    argument("-q", "--quiet", action="store_true", help="only display numeric ids"),
    usage="vastai show machine ID [OPTIONS]",
    help="[Host] Show hosted machines",
)
def show__machine(args):
    """
    Show a machine the host is offering for rent.

    :param argparse.Namespace args: should supply all the command-line options
    :rtype:
    """
    req_url = apiurl(args, f"/machines/{args.Machine}", {"owner": "me"});
    r = http_get(args, req_url)
    r.raise_for_status()
    rows = r.json()
    if args.raw:
        return r
    else:
        if args.quiet:
            ids = [f"{row['id']}" for row in rows]
            print(" ".join(id for id in ids))
        else:
            display_table(rows, machine_fields)


@parser.command(
    argument("-q", "--quiet", action="store_true", help="only display numeric ids"),
    usage="vastai show machines [OPTIONS]",
    help="[Host] Show hosted machines",
)
def show__machines(args):
    """
    Show the machines user is offering for rent.

    :param argparse.Namespace args: should supply all the command-line options
    :rtype:
    """
    req_url = apiurl(args, "/machines", {"owner": "me"});
    r = http_get(args, req_url)
    r.raise_for_status()
    rows = r.json()["machines"]
    if args.raw:
        return r
    else:
        if args.quiet:            
            ids = [f"{row['id']}" for row in rows]
            print(" ".join(id for id in ids))
        else:
            display_table(rows, machine_fields)


@parser.command(
    argument("-ids", help="comma seperated string of machine_ids for which to get maintenance information", type=str),
    argument("-q", "--quiet", action="store_true", help="only display numeric ids of the machines in maintenance"),
    usage="\nvastai show maints -ids 'machine_id_1' [OPTIONS]\nvastai show maints -ids 'machine_id_1, machine_id_2' [OPTIONS]",
    help="[Host] Show maintenance information for host machines",
)
def show__maints(args):
    """
    Show the maintenance information for the machines

    :param argparse.Namespace args: should supply all the command-line options
    :rtype:
    """
    machine_ids = args.ids.split(',')
    machine_ids = list(map(int, machine_ids))

    req_url = apiurl(args, "/machines/maintenances", {"owner": "me", "machine_ids" : machine_ids});
    r = http_get(args, req_url)
    r.raise_for_status()
    rows = r.json()
    if args.raw:
        return r
    else:
        if args.quiet:   
            ids = [f"{row['machine_id']}" for row in rows]
            print(" ".join(id for id in ids))
        else:
            display_table(rows, maintenance_fields)


@parser.command(
    argument("id", help="id of machine to unlist", type=int),
    usage="vastai unlist machine <id>",
    help="[Host] Unlist a listed machine",
)

def unlist__machine(args):
    """
    Removes machine from list of machines for rent.

    :param argparse.Namespace args: should supply all the command-line options
    :rtype:
    """
    req_url = apiurl(args, "/machines/{machine_id}/asks/".format(machine_id=args.id));
    r = http_del(args, req_url, headers=headers)
    if (r.status_code == 200):
        rj = r.json();
        if (rj["success"]):
            print("all offers for machine {machine_id} removed, machine delisted.".format(machine_id=args.id));
        else:
            print(rj["msg"]);
    else:
        print(r.text);
        print("failed with error {r.status_code}".format(**locals()));


def suppress_stdout():
    """
    A context manager to suppress standard output (stdout) within its block.

    This is useful for silencing output from functions or blocks of code that 
    print to stdout, especially when such output is not needed or should be 
    hidden from the user.

    Usage:
        with suppress_stdout():
            # Code block with suppressed stdout
            some_function_that_prints()

    Yields:
        None
    """
    with open(os.devnull, "w") as devnull:
        old_stdout = sys.stdout
        sys.stdout = devnull
        try:
            yield
        finally:
            sys.stdout = old_stdout

def destroy_instance_silent(id, args):
    """
    Silently destroys a specified instance, retrying up to three times if it fails.

    This function calls the `destroy_instance` function to terminate an instance.
    If the `args.raw` flag is set to True, the output of the destruction process
    is suppressed to keep the console output clean.

    Args:
        id (str): The ID of the instance to destroy.
        args (argparse.Namespace): Command-line arguments containing necessary flags.

    Returns:
        dict: A dictionary with a success status and error message, if any.
    """
    max_retries = 10
    for attempt in range(1, max_retries + 1):
        try:
            # Suppress output if args.raw is True
            if args.raw:
                with open(os.devnull, 'w') as devnull, redirect_stdout(devnull), redirect_stderr(devnull):
                    destroy_instance(id, args)
            else:
                destroy_instance(id, args)

            # If successful, exit the loop and return success
            if not args.raw:
                print(f"Instance {id} destroyed successfully on attempt {attempt}.")
            return {"success": True}

        except Exception as e:
            if not args.raw:
                print(f"Error destroying instance {id}: {e}")

        # Wait before retrying if the attempt failed
        if attempt < max_retries:
            if not args.raw:
                print(f"Retrying in 10 seconds... (Attempt {attempt}/{max_retries})")
            time.sleep(10)
        else:
            if not args.raw:
                print(f"Failed to destroy instance {id} after {max_retries} attempts.")
            return {"success": False, "error": "Max retries exceeded"}


def progress_print(args, *args_to_print):
    """
    Prints progress messages to the console based on the `raw` flag.

    This function ensures that progress messages are only printed when the `raw`
    output mode is not enabled. This is useful for controlling the verbosity of
    the script's output, especially in machine-readable formats.

    Args:
        args (argparse.Namespace): Parsed command-line arguments containing flags
                                  and options such as `raw`.
        *args_to_print: Variable length argument list of messages to print.

    Returns:
        None
    """
    if not args.raw:
        print(*args_to_print)

def debug_print(args, *args_to_print):
    """
    Prints debug messages to the console based on the `debugging` and `raw` flags.

    This function ensures that debug messages are only printed when debugging is
    enabled and the `raw` output mode is not active. It helps in providing detailed
    logs for troubleshooting without cluttering the standard output during normal
    operation.

    Args:
        args (argparse.Namespace): Parsed command-line arguments containing flags
                                  and options such as `debugging` and `raw`.
        *args_to_print: Variable length argument list of debug messages to print.

    Returns:
        None
    """
    if args.debugging and not args.raw:
        print(*args_to_print)

def instance_exist(instance_id, api_key, args):
    if not hasattr(args, 'debugging'):
        args.debugging = False

    if not instance_id:
        return False

    show_args = argparse.Namespace(
        id=instance_id,
        api_key=api_key,
        url=args.url,
        retry=args.retry,
        explain=False,
        raw=True,
        debugging=args.debugging
    )
    try:
        instance_info = show__instance(show_args)
        
        # Empty list or None means instance doesn't exist - return False without error
        if not instance_info:
            return False

        # If we have instance info, check its status
        status = instance_info.get('intended_status') or instance_info.get('actual_status')
        if status in ['destroyed', 'terminated', 'offline']:
            return False

        return True

    except requests.exceptions.HTTPError as e:
        if e.response.status_code == 404:
            # Instance does not exist
            return False
        else:
            if args.debugging:
                debug_print(args, f"HTTPError when checking instance existence: {e}")
            return False
    except Exception as e:
        if args.debugging:
            debug_print(args, f"No instance found or Unexpected error checking instance existence: {e}")
        return False
    
def run_machinetester(ip_address, port, instance_id, machine_id, delay, args, api_key=None):
    """
    Executes machine testing by connecting to the specified IP and port, monitoring
    the instance's status, and handling test completion or failures.

    This function performs the following steps:
        1. Disables SSL warnings.
        2. Optionally delays the start of testing.
        3. Continuously checks the instance status and attempts to connect to the
           `/progress` endpoint to monitor test progress.
        4. Handles different response messages, such as completion or errors.
        5. Implements timeout logic to prevent indefinite waiting.
        6. Ensures instance cleanup in case of failures or completion.

    Args:
        ip_address (str): The public IP address of the instance to test.
        port (int): The port number to connect to for testing.
        instance_id (str): The ID of the instance being tested.
        machine_id (str): The machine ID associated with the instance.
        delay (int): The number of seconds to delay before starting the test.
        args (argparse.Namespace): Parsed command-line arguments containing flags
                                  and options such as `debugging` and `raw`.
        api_key (str, optional): API key for authentication. Defaults to None.

    Returns:
        tuple:
            - bool: `True` if the test was successful, `False` otherwise.
            - str: Reason for failure if the test was not successful, empty string otherwise.
    """

    # Temporarily disable SSL warnings
    urllib3.disable_warnings(urllib3.exceptions.InsecureRequestWarning)
    delay = int(delay)

    # Ensure debugging is set in args
    if not hasattr(args, 'debugging'):
        args.debugging = False

    def is_instance(instance_id):
        """Check instance status via show__instance."""
        show_args = argparse.Namespace(
            id=instance_id,
            explain=False,
            api_key=api_key,
            url="https://console.vast.ai",
            retry=3,
            raw=True,
            debugging=args.debugging,
        )
        try:
            instance_info = show__instance(show_args)
            if args.debugging:
                debug_print(args, f"is_instance(): Output from vast show instance: {instance_info}")

            if not instance_info or not isinstance(instance_info, dict):
                if args.debugging:
                    debug_print(args, "is_instance(): No valid instance information received.")
                return 'unknown'

            actual_status = instance_info.get('actual_status', 'unknown')
            return actual_status if actual_status in ['running', 'offline', 'exited', 'created'] else 'unknown'
        except Exception as e:
            if args.debugging:
                debug_print(args, f"is_instance(): Error: {e}")
            return 'unknown'

    # Prepare destroy_args with required attributes set to False as needed
    destroy_args = argparse.Namespace(api_key=api_key, url="https://console.vast.ai", retry=3, explain=False, raw=args.raw, debbuging=args.debugging,)

    # Delay start if specified
    if delay > 0:
        if args.debugging:
            debug_print(args, f"Sleeping for {delay} seconds before starting tests.")
        time.sleep(delay)

    start_time = time.time()
    no_response_seconds = 0
    printed_lines = set()
    first_connection_established = False  # Flag to track first successful connection
    instance_destroyed = False  # Track whether the instance has been destroyed
    try:
        while time.time() - start_time < 600:
            # Check instance status with high priority for offline status
            status = is_instance(instance_id)
            if args.debugging:
                debug_print(args, f"Instance {instance_id} status: {status}")
                
            if status == 'offline':
                reason = "Instance offline during testing"
                progress_print(args, f"Instance {instance_id} went offline. {reason}")
                destroy_instance_silent(instance_id, destroy_args)
                instance_destroyed = True
                with open("Error_testresults.log", "a") as f:
                    f.write(f"{machine_id}:{instance_id} {reason}\n")
                return False, reason

            # Attempt to connect to the progress endpoint
            try:
                if args.debugging:
                    debug_print(args, f"Sending GET request to https://{ip_address}:{port}/progress")
                response = requests.get(f'https://{ip_address}:{port}/progress', verify=False, timeout=10)
                
                if response.status_code == 200 and not first_connection_established:
                    progress_print(args, "Successfully established HTTPS connection to the server.")
                    first_connection_established = True

                message = response.text.strip()
                if args.debugging:
                    debug_print(args, f"Received message: '{message}'")
            except requests.exceptions.RequestException as e:
                if args.debugging:
                    progress_print(args, f"Error making HTTPS request: {e}")
                message = ''

            # Process response messages
            if message:
                lines = message.split('\n')
                new_lines = [line for line in lines if line not in printed_lines]
                for line in new_lines:
                    if line == 'DONE':
                        progress_print(args, "Test completed successfully.")
                        with open("Pass_testresults.log", "a") as f:
                            f.write(f"{machine_id}\n")
                        progress_print(args, f"Test passed.")
                        destroy_instance_silent(instance_id, destroy_args)
                        instance_destroyed = True
                        return True, ""
                    elif line.startswith('ERROR'):
                        progress_print(args, line)
                        with open("Error_testresults.log", "a") as f:
                            f.write(f"{machine_id}:{instance_id} {line}\n")
                        progress_print(args, f"Test failed with error: {line}.")
                        destroy_instance_silent(instance_id, destroy_args)
                        instance_destroyed = True
                        return False, line
                    else:
                        progress_print(args, line)
                    printed_lines.add(line)
                no_response_seconds = 0
            else:
                no_response_seconds += 20
                if args.debugging:
                    debug_print(args, f"No message received. Incremented no_response_seconds to {no_response_seconds}.")

            if status == 'running' and no_response_seconds >= 120:
                with open("Error_testresults.log", "a") as f:
                    f.write(f"{machine_id}:{instance_id} No response from port {port} for 120s with running instance\n")
                progress_print(args, f"No response for 120s with running instance. This may indicate a misconfiguration of ports on the machine. Network error or system stall or crashed. ")
                destroy_instance_silent(instance_id, destroy_args)
                instance_destroyed = True
                return False, "No response for 120 seconds with running instance. The system might have crashed or stalled during stress test. Use the self-test machine function in vast cli"

            if args.debugging:
                debug_print(args, "Waiting for 20 seconds before the next check.")
            time.sleep(20)

        if args.debugging:
            debug_print(args, f"Time limit reached. Destroying instance {instance_id}.")
        return False, "Test did not complete within the time limit"
    finally:
        # Ensure instance cleanup
        if not instance_destroyed and instance_id and instance_exist(instance_id, api_key, destroy_args):
           destroy_instance_silent(instance_id, destroy_args)
        progress_print(args, f"Machine: {machine_id} Done with testing remote.py results {message}")
        warnings.simplefilter('default')

def safe_float(value):
    """
    Convert value to float, returning 0 if value is None.
    
    Args:
        value: The value to convert to float
        
    Returns:
        float: The converted value, or 0 if value is None
    """
    if value is None:
        return 0
    try:
        return float(value)
    except (ValueError, TypeError):
        return 0

def check_requirements(machine_id, api_key, args):
    """
    Validates whether a machine meets the specified hardware and performance requirements.

    This function queries the machine's offers and checks various criteria such as CUDA
    version, reliability, port count, PCIe bandwidth, internet speeds, GPU RAM, system
    RAM, and CPU cores relative to the number of GPUs. If any of these requirements are
    not met, it records the reasons for the failure.

    Args:
        machine_id (str): The ID of the machine to check.
        api_key (str): API key for authentication with the VAST API.
        args (argparse.Namespace): Parsed command-line arguments containing flags
                                  and options such as `debugging` and `raw`.

    Returns:
        tuple:
            - bool: `True` if the machine meets all requirements, `False` otherwise.
            - list: A list of reasons why the machine does not meet the requirements.
    """
    unmet_reasons = []

    # Prepare search arguments to get machine offers
    search_args = argparse.Namespace(
        query=[f"machine_id={machine_id}", "verified=any", "rentable=true", "rented=any"],
        type="on-demand",
        quiet=False,
        no_default=False,
        new=False,
        limit=None,
        disable_bundling=False,
        storage=5.0,
        order="score-",
        raw=True,  # Ensure raw output to get data directly
        explain=args.explain,
        api_key=api_key,
        url=args.url,
        retry=args.retry
    )

    try:
        # Call search__offers and capture the return value directly
        offers = search__offers(search_args)
        if args.debugging:
            debug_print(args, "Captured offers from search__offers:", offers)

        if not offers:
            unmet_reasons.append(f"Machine ID {machine_id} not found or not rentable.")
            progress_print(args, f"Machine ID {machine_id} not found or not rentable.")
            return False, unmet_reasons

        # Sort offers based on 'dlperf' in descending order
        sorted_offers = sorted(offers, key=lambda x: x.get('dlperf', 0), reverse=True)
        top_offer = sorted_offers[0]

        if args.debugging:
            debug_print(args, "Top offer found:", top_offer)

        # Requirement checks
        # 1. CUDA version
        if safe_float(top_offer.get('cuda_max_good')) < 11.8:
            unmet_reasons.append("CUDA version < 11.8")

        # 2. Reliability
        if safe_float(top_offer.get('reliability')) <= 0.90:
            unmet_reasons.append("Reliability <= 0.90")

        # 3. Direct port count
        if safe_float(top_offer.get('direct_port_count')) <= 3:
            unmet_reasons.append("Direct port count <= 3")

        # 4. PCIe bandwidth
        if safe_float(top_offer.get('pcie_bw')) <= 2.85:
            unmet_reasons.append("PCIe bandwidth <= 2.85")

        # 5. Download speed
        if safe_float(top_offer.get('inet_down')) <= 10:
            unmet_reasons.append("Download speed <= 10 Mb/s")

        # 6. Upload speed
        if safe_float(top_offer.get('inet_up')) <= 10:
            unmet_reasons.append("Upload speed <= 10 Mb/s")

        # 7. GPU RAM
        if safe_float(top_offer.get('gpu_ram')) <= 7:
            unmet_reasons.append("GPU RAM <= 7 GB")

        # Additional Requirement Checks

        # 8. System RAM vs. Total GPU RAM
        gpu_total_ram = safe_float(top_offer.get('gpu_total_ram'))  # in MB
        cpu_ram = safe_float(top_offer.get('cpu_ram'))  # in MB
        if cpu_ram < gpu_total_ram:
            unmet_reasons.append("System RAM is less than total VRAM.")

        # Debugging Information for RAM
        if args.debugging:
            debug_print(args, f"CPU RAM: {cpu_ram} MB")
            debug_print(args, f"Total GPU RAM: {gpu_total_ram} MB")

        # 9. CPU Cores vs. Number of GPUs
        cpu_cores = int(safe_float(top_offer.get('cpu_cores')))
        num_gpus = int(safe_float(top_offer.get('num_gpus')))
        if cpu_cores < 2 * num_gpus:
            unmet_reasons.append("Number of CPU cores is less than twice the number of GPUs.")

        # Debugging Information for CPU Cores
        if args.debugging:
            debug_print(args, f"CPU Cores: {cpu_cores}")
            debug_print(args, f"Number of GPUs: {num_gpus}")

        # Return True if all requirements are met, False otherwise
        if unmet_reasons:
            progress_print(args, f"Machine ID {machine_id} does not meet the requirements:")
            for reason in unmet_reasons:
                progress_print(args, f"- {reason}")
            return False, unmet_reasons
        else:
            progress_print(args, f"Machine ID {machine_id} meets all the requirements.")
            return True, []

    except Exception as e:
        progress_print(args, f"An unexpected error occurred: {str(e)}")
        if args.debugging:
            debug_print(args, f"Exception details: {e}")
        return False, [f"Unexpected error: {str(e)}"]


def wait_for_instance(instance_id, api_key, args, destroy_args, timeout=900, interval=10):
    """
    Waits for an instance to reach a running state and monitors its status for errors.

    """

    if not hasattr(args, 'debugging'):
        args.debugging = False

    start_time = time.time()
    show_args = argparse.Namespace(
        id=instance_id,
        quiet=False,
        raw=True,  # Ensure raw output to get data directly
        explain=args.explain,
        api_key=api_key,
        url=args.url,
        retry=args.retry,
        debugging=args.debugging,
    )
    
    if args.debugging:
        debug_print(args, "Starting wait_for_instance with ID:", instance_id)
    
    while time.time() - start_time < timeout:
        try:
            # Directly call show__instance and capture the return value
            instance_info = show__instance(show_args)
            
            if not instance_info:
                progress_print(args, f"No information returned for instance {instance_id}. Retrying...")
                time.sleep(interval)
                continue  # Retry

            # Check for error in status_msg
            status_msg = instance_info.get('status_msg', '')
            if status_msg and 'Error' in status_msg:
                reason = f"Instance {instance_id} encountered an error: {status_msg.strip()}"
                progress_print(args, reason)
                
                # Destroy the instance
                if instance_exist(instance_id, api_key, destroy_args):
                    destroy_instance_silent(instance_id, destroy_args)
                    progress_print(args, f"Instance {instance_id} has been destroyed due to error.")
                else:
                    progress_print(args, f"Instance {instance_id} could not be destroyed or does not exist.")
                
                return False, reason
            
            # Check if instance went offline
            actual_status = instance_info.get('actual_status', 'unknown')
            if actual_status == 'offline':
                reason = "Instance offline during testing"
                progress_print(args, reason)
                
                # Destroy the instance
                if instance_exist(instance_id, api_key, destroy_args):
                    destroy_instance_silent(instance_id, destroy_args)
                    progress_print(args, f"Instance {instance_id} has been destroyed due to being offline.")
                else:
                    progress_print(args, f"Instance {instance_id} could not be destroyed or does not exist.")
                
                return False, reason
            
            # Check if instance is running
            if instance_info.get('intended_status') == 'running' and actual_status == 'running':
                if args.debugging:
                    debug_print(args, f"Instance {instance_id} is now running.")
                return instance_info, None  # Return instance_info with None for reason
            
            # Print feedback about the current status
            progress_print(args, f"Instance {instance_id} status: {actual_status}... waiting for 'running' status.")
            time.sleep(interval)
        
        except Exception as e:
            progress_print(args, f"Error retrieving instance info for {instance_id}: {e}. Retrying...")
            if args.debugging:
                debug_print(args, f"Exception details: {str(e)}")
            time.sleep(interval)
    
    # Timeout reached without instance running
    reason = f"Instance did not become running within {timeout} seconds. Verify network configuration. Use the self-test machine function in vast cli"
    progress_print(args, reason)
    return False, reason

@parser.command(
    argument("machine_id", help="Machine ID", type=str),
    argument("--debugging", action="store_true", help="Enable debugging output"),
    argument("--explain", action="store_true", help="Output verbose explanation of mapping of CLI calls to HTTPS API endpoints"),
    argument("--raw", action="store_true", help="Output machine-readable JSON"), 
    argument("--url", help="Server REST API URL", default="https://console.vast.ai"),
    argument("--retry", help="Retry limit", type=int, default=3),
    argument("--ignore-requirements", action="store_true", help="Ignore the minimum system requirements and run the self test regardless"),
    usage="vastai self-test machine <machine_id> [--debugging] [--explain] [--api_key API_KEY] [--url URL] [--retry RETRY] [--raw] [--ignore-requirements]",
    help="[Host] Perform a self-test on the specified machine",
    epilog=deindent("""
        This command tests if a machine meets specific requirements and 
        runs a series of tests to ensure it's functioning correctly.

        Examples:
         vast self-test machine 12345
         vast self-test machine 12345 --debugging
         vast self-test machine 12345 --explain
         vast self-test machine 12345 --api_key <YOUR_API_KEY>
    """),
)

def self_test__machine(args):
    """
    Performs a self-test on the specified machine to verify its compliance with
    required specifications and functionality.
    """
    instance_id = None  # Store instance ID for cleanup if needed
    result = {"success": False, "reason": ""}
    
    # Ensure debugging attribute exists in args
    if not hasattr(args, 'debugging'):
        args.debugging = False
    
    try:
        # Load API key
        if not args.api_key:
            api_key_file = os.path.expanduser("~/.vast_api_key")
            if os.path.exists(api_key_file):
                with open(api_key_file, "r") as reader:
                    args.api_key = reader.read().strip()
            else:
                progress_print(args, "No API key found. Please set it using 'vast set api-key YOUR_API_KEY_HERE'")
                result["reason"] = "API key not found."
        
        api_key = args.api_key
        if not api_key:
            raise Exception("API key is missing.")

        # Prepare destroy_args
        destroy_args = argparse.Namespace(
            api_key=api_key,
            url=args.url,
            retry=args.retry,
            explain=False,
            raw=args.raw,
            debugging=args.debugging,
        )

        # Check requirements
        meets_requirements, unmet_reasons = check_requirements(args.machine_id, api_key, args)
        if not meets_requirements and not args.ignore_requirements:
            # immediately fail
            progress_print(args, f"Machine ID {args.machine_id} does not meet the following requirements:")
            for reason in unmet_reasons:
                progress_print(args, f"- {reason}")
            result["reason"] = "; ".join(unmet_reasons)
            return result
        if not meets_requirements and args.ignore_requirements:
            progress_print(args, f"Machine ID {args.machine_id} does not meet the following requirements:")
            for reason in unmet_reasons:
                progress_print(args, f"- {reason}")
                # If user did pass --ignore-requirements, warn and continue
                progress_print(args, "Continuing despite unmet requirements because --ignore-requirements is set.")

        def search_offers_and_get_top(machine_id):
            search_args = argparse.Namespace(
                query=[f"machine_id={machine_id}", "verified=any", "rentable=true", "rented=any"],
                type="on-demand",
                quiet=False,
                no_default=False,
                new=False,
                limit=None,
                disable_bundling=False,
                storage=5.0,
                order="score-",
                raw=True,
                explain=args.explain,
                api_key=api_key,
                url=args.url,
                retry=args.retry,
                debugging=args.debugging,
            )
            offers = search__offers(search_args)
            if not offers:
                progress_print(args, f"Machine ID {machine_id} not found or not rentable.")
                return None
            sorted_offers = sorted(offers, key=lambda x: x.get("dlperf", 0), reverse=True)
            return sorted_offers[0] if sorted_offers else None

        top_offer = search_offers_and_get_top(args.machine_id)
        if not top_offer:
            progress_print(args, f"No valid offers found for Machine ID {args.machine_id}")
            result["reason"] = "No valid offers found."
        else:
            ask_contract_id = top_offer["id"]

            # Prepare arguments for instance creation
            create_args = argparse.Namespace(
                id=ask_contract_id,
                user=None,
                price=None,  # Set bid_price to None
                disk=40,  # Match the disk size from the working command
                image="vastai/test:selftest",  # Use the same image as the working command
#                image="jjziets/vasttest:latest",  # Use the same image as the working command
                login=None,
                label=None,
                onstart=None,
                onstart_cmd="python3 remote.py",
                entrypoint=None,
                ssh=False,  # Set ssh to False
                jupyter=True,  # Set jupyter to True
                direct=True,
                jupyter_dir=None,
                jupyter_lab=False,
                lang_utf8=False,
                python_utf8=False,
                extra=None,
                env="-e TZ=PDT -e XNAME=XX4 -p 5000:5000 -p 1234:1234",
                args=None,
                force=False,
                cancel_unavail=False,
                template_hash=None,
                raw=True,
                explain=args.explain,
                api_key=api_key,
                url=args.url,
                retry=args.retry,
                debugging=args.debugging,
                bid_price=None,  # Ensure bid_price is None
            )

            # Create instance
            try:
                response = create__instance(create_args)
                if isinstance(response, requests.Response):  # Check if it's an HTTP response
                    if response.status_code == 200:
                        try:
                            instance_info = response.json()  # Parse JSON
                            if args.debugging:
                                debug_print(args, "Captured instance_info from create__instance:", instance_info)
                        except json.JSONDecodeError as e:
                            progress_print(args, f"Error parsing JSON response: {e}")
                            debug_print(args, f"Raw response content: {response.text}")
                            raise Exception("Failed to parse JSON from instance creation response.")
                    else:
                        progress_print(args, f"HTTP error during instance creation: {response.status_code}")
                        debug_print(args, f"Response text: {response.text}")
                        raise Exception(f"Instance creation failed with status {response.status_code}")
                else:
                    raise Exception("Unexpected response type from create__instance.")
            except Exception as e:
                progress_print(args, f"Error creating instance: {e}")
                result["reason"] = "Failed to create instance. Check the docker configuration. Use the self-test machine function in vast cli "
                return result  # Cleanup handled in finally block

            # Extract instance ID and proceed
            instance_id = instance_info.get("new_contract")
            if not instance_id:
                progress_print(args, "Instance creation response did not contain 'new_contract'.")
                result["reason"] = "Instance creation failed."
            else:
                # Wait for the instance to start
                instance_info, wait_reason = wait_for_instance(instance_id, api_key, args, destroy_args)
                if not instance_info:
                    result["reason"] = wait_reason
                else:
                    # Proceed with the rest of your code
                    # Run machine tester
                    ip_address = instance_info.get("public_ipaddr")
                    if not ip_address:
                        result["reason"] = "Failed to retrieve public IP address."
                    else:
                        port_mappings = instance_info.get("ports", {}).get("5000/tcp", [])
                        port = port_mappings[0].get("HostPort") if port_mappings else None
                        if not port:
                            result["reason"] = "Failed to retrieve mapped port."
                        else:
                            delay = "15"
                            success, reason = run_machinetester(
                                ip_address, port, str(instance_id), args.machine_id, delay, args, api_key=api_key
                            )
                            result["success"] = success
                            result["reason"] = reason

    except Exception as e:
        result["success"] = False
        result["reason"] = str(e)

    finally:
        try:
            if instance_id and instance_exist(instance_id, api_key, destroy_args):
                destroy_instance_silent(instance_id, destroy_args)
        except Exception as e:
            if args.debugging:
                debug_print(args, f"Error during cleanup: {e}")

    # Output results
    if args.raw:
        print(json.dumps(result))
        sys.exit(0)
    else:
        if result["success"]:
            print("Test completed successfully.")
            sys.exit(0)
        else:
            print(f"Test failed: {result['reason']}")
            sys.exit(1)


login_deprecated_message = """


login via the command line is no longer supported.
go to https://console.vast.ai/cli in a web browser to get your api key, then run:

    vast set api-key YOUR_API_KEY_HERE
"""

"""
@parser.command(
    argument("ignored", nargs="*"),
    usage=login_deprecated_message
)
def create__account(args):
    print(login_deprecated_message)

@parser.command(
    argument("ignored", nargs="*"),
    usage=login_deprecated_message,
)
def login(args):
    print(login_deprecated_message)
"""
try:
  class MyAutocomplete(argcomplete.CompletionFinder):
    def quote_completions(self, completions: List[str], cword_prequote: str, last_wordbreak_pos: Optional[int]) -> List[str]:
      pre = super().quote_completions(completions, cword_prequote, last_wordbreak_pos)
      # preference the non-hyphenated options first
      return sorted(pre, key=lambda x: x.startswith('-'))
except:
  pass




def main():
    global ARGS
    parser.add_argument("--url", help="server REST api url", default=server_url_default)
    parser.add_argument("--retry", help="retry limit", default=3)
    parser.add_argument("--raw", action="store_true", help="output machine-readable json")
    parser.add_argument("--explain", action="store_true", help="output verbose explanation of mapping of CLI calls to HTTPS API endpoints")
<<<<<<< HEAD
    parser.add_argument("--schedule", help="try to schedule a command to run hourly, daily, or monthly. Valid values are HOURLY, DAILY, WEEKLY  For ex. --schedule DAILY")
    parser.add_argument("--start_time", help="the start time for your scheduled job in seconds since unix epoch. Default will be current time. For ex. --start_time 1728510298", default=(time.time()))
    parser.add_argument("--end_time", help="the end time for your scheduled job in seconds since unix epoch. Default will be 7 days from now. For ex. --end_time 1729115232", default=(time.time() + 7 * 24 * 60 * 60))
    parser.add_argument("--day", help="day of the week you want scheduled job to run on. You can set day to None if you want the job to run everyday. Valid values are 0-6, 0=Sunday, 1=Monday, etc. Default will be 0. For ex. --day 0", default=0)
    parser.add_argument("--hour", help="hour of the day you want scheduled job to run on. You can set day and hour to None if you want the job to run every hour. Valid values are 0-23, 0=12am UTC, 1=1am UTC, etc. Default will be 0. For ex. --hour 16", default=0)
    parser.add_argument("--api-key", help="api key. defaults to using the one stored in {}".format(api_key_file_base), type=str, required=False, default=os.getenv("VAST_API_KEY", api_key_guard))

=======
    parser.add_argument("--api-key", help="api key. defaults to using the one stored in {}".format(APIKEY_FILE), type=str, required=False, default=os.getenv("VAST_API_KEY", api_key_guard))
>>>>>>> 6e3ad1c3

    ARGS = args = parser.parse_args()
    #print(args.api_key)
    if args.api_key is api_key_guard:
        if args.explain:
            print(f'checking {APIKEY_FILE}')
        if os.path.exists(APIKEY_FILE):
            if args.explain:
                print(f'reading key from {APIKEY_FILE}')
            with open(APIKEY_FILE, "r") as reader:
                args.api_key = reader.read().strip()
        else:
            args.api_key = None
    if args.api_key:
        headers["Authorization"] = "Bearer " + args.api_key

    if TABCOMPLETE:
        myautocc = MyAutocomplete()
        myautocc(parser.parser)

    try:
        res = args.func(args)
        if args.raw:
            # There's two types of responses right now
            try:
                print(json.dumps(res, indent=1, sort_keys=True))
            except:
                print(json.dumps(res.json(), indent=1, sort_keys=True))
            sys.exit(0)
        sys.exit(res)
    except requests.exceptions.HTTPError as e:
        try:
            errmsg = e.response.json().get("msg");
        except JSONDecodeError:
            if e.response.status_code == 401:
                errmsg = "Please log in or sign up"
            else:
                errmsg = "(no detail message supplied)"
        print("failed with error {e.response.status_code}: {errmsg}".format(**locals()));
    except ValueError as e:
      print(e)


if __name__ == "__main__":
    try:
        main()
    except (KeyboardInterrupt, BrokenPipeError):
        pass<|MERGE_RESOLUTION|>--- conflicted
+++ resolved
@@ -1278,10 +1278,6 @@
     if (args.explain):
         print("request json: ")
         print(req_json)
-<<<<<<< HEAD
-
-=======
->>>>>>> 6e3ad1c3
     if (src_id is None) or (dst_id is None):
         url = apiurl(args, f"/commands/rsync/")
     else:
@@ -2726,16 +2722,12 @@
     if (r.status_code == 200):
         rj = r.json();
         if (rj["success"]):
-<<<<<<< HEAD
             print("Rebooting instance {args.ID}.".format(**(locals())));
             if (args.schedule):
                 cli_command = "reboot instance"
                 api_endpoint = "/api/v0" + "/instances/reboot/{id}/".format(id=args.ID)
                 json_blob = {"instance_id": args.ID}
                 add_scheduled_job(args, json_blob, cli_command, api_endpoint, "PUT")
-=======
-            print("Rebooting instance {args.id}.".format(**(locals())));
->>>>>>> 6e3ad1c3
         else:
             print(rj["msg"]);
     else:
@@ -6226,17 +6218,12 @@
     parser.add_argument("--retry", help="retry limit", default=3)
     parser.add_argument("--raw", action="store_true", help="output machine-readable json")
     parser.add_argument("--explain", action="store_true", help="output verbose explanation of mapping of CLI calls to HTTPS API endpoints")
-<<<<<<< HEAD
     parser.add_argument("--schedule", help="try to schedule a command to run hourly, daily, or monthly. Valid values are HOURLY, DAILY, WEEKLY  For ex. --schedule DAILY")
     parser.add_argument("--start_time", help="the start time for your scheduled job in seconds since unix epoch. Default will be current time. For ex. --start_time 1728510298", default=(time.time()))
     parser.add_argument("--end_time", help="the end time for your scheduled job in seconds since unix epoch. Default will be 7 days from now. For ex. --end_time 1729115232", default=(time.time() + 7 * 24 * 60 * 60))
     parser.add_argument("--day", help="day of the week you want scheduled job to run on. You can set day to None if you want the job to run everyday. Valid values are 0-6, 0=Sunday, 1=Monday, etc. Default will be 0. For ex. --day 0", default=0)
     parser.add_argument("--hour", help="hour of the day you want scheduled job to run on. You can set day and hour to None if you want the job to run every hour. Valid values are 0-23, 0=12am UTC, 1=1am UTC, etc. Default will be 0. For ex. --hour 16", default=0)
-    parser.add_argument("--api-key", help="api key. defaults to using the one stored in {}".format(api_key_file_base), type=str, required=False, default=os.getenv("VAST_API_KEY", api_key_guard))
-
-=======
     parser.add_argument("--api-key", help="api key. defaults to using the one stored in {}".format(APIKEY_FILE), type=str, required=False, default=os.getenv("VAST_API_KEY", api_key_guard))
->>>>>>> 6e3ad1c3
 
     ARGS = args = parser.parse_args()
     #print(args.api_key)
