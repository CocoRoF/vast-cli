#!/usr/bin/env python3

from __future__ import unicode_literals, print_function

import re
import json
import sys
import argparse
import os
import time
from typing import Dict, List, Tuple
import hashlib
from datetime import date, datetime, timedelta
import math
import threading
from concurrent.futures import ThreadPoolExecutor
import requests
import getpass
import subprocess
from subprocess import PIPE

try:
    from urllib import quote_plus  # Python 2.X
except ImportError:
    from urllib.parse import quote_plus  # Python 3+

try:
    JSONDecodeError = json.JSONDecodeError
except AttributeError:
    JSONDecodeError = ValueError

try:
    input = raw_input
except NameError:
    pass


#server_url_default = "https://vast.ai"
server_url_default = "https://console.vast.ai"
#server_url_default = "host.docker.internal"
#server_url_default = "http://localhost:5002"
#server_url_default  = "https://vast.ai/api/v0"
api_key_file_base = "~/.vast_api_key"
api_key_file = os.path.expanduser(api_key_file_base)
api_key_guard = object()


headers = {}


class Object(object):
    pass

def strip_strings(value):
    if isinstance(value, str):
        return value.strip()
    elif isinstance(value, dict):
        return {k: strip_strings(v) for k, v in value.items()}
    elif isinstance(value, list):
        return [strip_strings(item) for item in value]
    return value  # Return as is if not a string, list, or dict

def string_to_unix_epoch(date_string):
    if date_string is None:
        return None
    try:
        # Check if the input is a float or integer representing Unix time
        return float(date_string)
    except ValueError:
        # If not, parse it as a date string
        date_object = datetime.strptime(date_string, "%m/%d/%Y")
        return time.mktime(date_object.timetuple())

def fix_date_fields(query: Dict[str, Dict], date_fields: List[str]):
    """Takes in a query and date fields to correct and returns query with appropriate epoch dates"""
    new_query: Dict[str, Dict] = {}
    for field, sub_query in query.items():
        # fix date values for given date fields
        if field in date_fields:
            new_sub_query = {k: string_to_unix_epoch(v) for k, v in sub_query.items()}
            new_query[field] = new_sub_query
        # else, use the original
        else: new_query[field] = sub_query

    return new_query


class argument(object):
    def __init__(self, *args, **kwargs):
        self.args = args
        self.kwargs = kwargs


class hidden_aliases(object):
    # just a bit of a hack
    def __init__(self, l):
        self.l = l

    def __iter__(self):
        return iter(self.l)

    def __bool__(self):
        return False

    def __nonzero__(self):
        return False

    def append(self, x):
        self.l.append(x)

def http_get(args, req_url, headers = None, json = None):
    t = 0.15
    for i in range(0, args.retry):
        r = requests.get(req_url, headers=headers, json=json)
        if (r.status_code == 429):
            time.sleep(t)
            t *= 1.5
        else:
            break
    return r

def http_put(args, req_url, headers, json):
    t = 0.3
    for i in range(0, int(args.retry)):
        r = requests.put(req_url, headers=headers, json=json)
        if (r.status_code == 429):
            time.sleep(t)
            t *= 1.5
        else:
            break
    return r

def http_post(args, req_url, headers, json={}):
    t = 0.3
    for i in range(0, int(args.retry)):
        #if (args.explain):
        #    print(req_url)
        r = requests.post(req_url, headers=headers, json=json)
        if (r.status_code == 429):
            time.sleep(t)
            t *= 1.5
        else:
            break
    return r

def http_del(args, req_url, headers, json={}):
    t = 0.3
    for i in range(0, int(args.retry)):
        r = requests.delete(req_url, headers=headers, json=json)
        if (r.status_code == 429):
            time.sleep(t)
            t *= 1.5
        else:
            break
    return r


def load_permissions_from_file(file_path):
    with open(file_path, 'r') as file:
        return json.load(file)

class apwrap(object):
    def __init__(self, *args, **kwargs):
        kwargs["formatter_class"] = argparse.RawDescriptionHelpFormatter
        self.parser = argparse.ArgumentParser(*args, **kwargs)
        self.parser.set_defaults(func=self.fail_with_help)
        self.subparsers_ = None
        self.subparser_objs = []
        self.added_help_cmd = False
        self.post_setup = []
        self.verbs = set()
        self.objs = set()

    def fail_with_help(self, *a, **kw):
        self.parser.print_help(sys.stderr)
        raise SystemExit

    def add_argument(self, *a, **kw):
        if not kw.get("parent_only"):
            for x in self.subparser_objs:
                try:
                    x.add_argument(*a, **kw)
                except argparse.ArgumentError:
                    # duplicate - or maybe other things, hopefully not
                    pass
        return self.parser.add_argument(*a, **kw)

    def subparsers(self, *a, **kw):
        if self.subparsers_ is None:
            kw["metavar"] = "command"
            kw["help"] = "command to run. one of:"
            self.subparsers_ = self.parser.add_subparsers(*a, **kw)
        return self.subparsers_

    def get_name(self, verb, obj):
        if obj:
            self.verbs.add(verb)
            self.objs.add(obj)
            name = verb + ' ' + obj
        else:
            self.objs.add(verb)
            name = verb
        return name

    def command(self, *arguments, aliases=(), help=None, **kwargs):
        help_ = help
        if not self.added_help_cmd:
            self.added_help_cmd = True

            @self.command(argument("subcommand", default=None, nargs="?"), help="print this help message")
            def help(*a, **kw):
                self.fail_with_help()

        def inner(func):
            dashed_name = func.__name__.replace("_", "-")
            verb, _, obj = dashed_name.partition("--")
            name = self.get_name(verb, obj)
            aliases_transformed = [] if aliases else hidden_aliases([])
            for x in aliases:
                verb, _, obj = x.partition(" ")
                aliases_transformed.append(self.get_name(verb, obj))
            kwargs["formatter_class"] = argparse.RawDescriptionHelpFormatter
            sp = self.subparsers().add_parser(name, aliases=aliases_transformed, help=help_, **kwargs)
            self.subparser_objs.append(sp)
            for arg in arguments:
                sp.add_argument(*arg.args, **arg.kwargs)
            sp.set_defaults(func=func)
            return func

        if len(arguments) == 1 and type(arguments[0]) != argument:
            func = arguments[0]
            arguments = []
            return inner(func)
        return inner

    def parse_args(self, argv=None, *a, **kw):
        if argv is None:
            argv = sys.argv[1:]
        argv_ = []
        for x in argv:
            if argv_ and argv_[-1] in self.verbs:
                argv_[-1] += " " + x
            else:
                argv_.append(x)
        args = self.parser.parse_args(argv_, *a, **kw)
        for func in self.post_setup:
            func(args)
        return args


parser = apwrap(epilog="Use 'vast COMMAND --help' for more info about a command")

def translate_null_strings_to_blanks(d: Dict) -> Dict:
    """Map over a dict and translate any null string values into ' '.
    Leave everything else as is. This is needed because you cannot add TableCell
    objects with only a null string or the client crashes.

    :param Dict d: dict of item values.
    :rtype Dict:
    """

    # Beware: locally defined function.
    def translate_nulls(s):
        if s == "":
            return " "
        return s

    new_d = {k: translate_nulls(v) for k, v in d.items()}
    return new_d

    #req_url = apiurl(args, "/instances", {"owner": "me"});


def apiurl(args: argparse.Namespace, subpath: str, query_args: Dict = None) -> str:
    """Creates the endpoint URL for a given combination of parameters.

    :param argparse.Namespace args: Namespace with many fields relevant to the endpoint.
    :param str subpath: added to end of URL to further specify endpoint.
    :param typing.Dict query_args: specifics such as API key and search parameters that complete the URL.
    :rtype str:
    """
    result = None

    if query_args is None:
        query_args = {}
    if args.api_key is not None:
        query_args["api_key"] = args.api_key
    
    query_json = None

    if query_args:
        # a_list      = [<expression> for <l-expression> in <expression>]
        '''
        vector result;
        for (l_expression: expression) {
            result.push_back(expression);
        }
        '''
        # an_iterator = (<expression> for <l-expression> in <expression>)

        query_json = "&".join(
            "{x}={y}".format(x=x, y=quote_plus(y if isinstance(y, str) else json.dumps(y))) for x, y in
            query_args.items())
        
        result = args.url + "/api/v0" + subpath + "?" + query_json
    else:
        result = args.url + "/api/v0" + subpath

    if (args.explain):
        print("query args:")
        print(query_args)
        print("")
        print(f"base: {args.url + '/api/v0' + subpath + '?'} + query: ")
        print(result)
        print("")
    return result

def apiheaders(args: argparse.Namespace) -> Dict:
    """Creates the headers for a given combination of parameters.

    :param argparse.Namespace args: Namespace with many fields relevant to the endpoint.
    :rtype Dict:
    """
    result = {}
    if args.api_key is not None:
        result["Authorization"] = "Bearer " + args.api_key
    return result 


def deindent(message: str) -> str:
    """
    Deindent a quoted string. Scans message and finds the smallest number of whitespace characters in any line and
    removes that many from the start of every line.

    :param str message: Message to deindent.
    :rtype str:
    """
    message = re.sub(r" *$", "", message, flags=re.MULTILINE)
    indents = [len(x) for x in re.findall("^ *(?=[^ ])", message, re.MULTILINE) if len(x)]
    a = min(indents)
    message = re.sub(r"^ {," + str(a) + "}", "", message, flags=re.MULTILINE)
    return message.strip()


# These are the fields that are displayed when a search is run
displayable_fields = (
    # ("bw_nvlink", "Bandwidth NVLink", "{}", None, True),
    ("id", "ID", "{}", None, True),
    ("cuda_max_good", "CUDA", "{:0.1f}", None, True),
    ("num_gpus", "N", "{}x", None, False),
    ("gpu_name", "Model", "{}", None, True),
    ("pcie_bw", "PCIE", "{:0.1f}", None, True),
    ("cpu_ghz", "cpu_ghz", "{:0.1f}", None, True),
    ("cpu_cores_effective", "vCPUs", "{:0.1f}", None, True),
    ("cpu_ram", "RAM", "{:0.1f}", lambda x: x / 1000, False),
    ("disk_space", "Disk", "{:.0f}", None, True),
    ("dph_total", "$/hr", "{:0.4f}", None, True),
    ("dlperf", "DLP", "{:0.1f}", None, True),
    ("dlperf_per_dphtotal", "DLP/$", "{:0.2f}", None, True),
    ("score", "score", "{:0.1f}", None, True),
    ("driver_version", "NV Driver", "{}", None, True),
    ("inet_up", "Net_up", "{:0.1f}", None, True),
    ("inet_down", "Net_down", "{:0.1f}", None, True),
    ("reliability", "R", "{:0.1f}", lambda x: x * 100, True),
    ("duration", "Max_Days", "{:0.1f}", lambda x: x / (24.0 * 60.0 * 60.0), True),
    ("machine_id", "mach_id", "{}", None, True),
    ("verification", "status", "{}", None, True),
    ("direct_port_count", "ports", "{}", None, True),
    ("geolocation", "country", "{}", None, True),
   #  ("direct_port_count", "Direct Port Count", "{}", None, True),
)

displayable_fields_reserved = (
    # ("bw_nvlink", "Bandwidth NVLink", "{}", None, True),
    ("id", "ID", "{}", None, True),
    ("cuda_max_good", "CUDA", "{:0.1f}", None, True),
    ("num_gpus", "N", "{}x", None, False),
    ("gpu_name", "Model", "{}", None, True),
    ("pcie_bw", "PCIE", "{:0.1f}", None, True),
    ("cpu_ghz", "cpu_ghz", "{:0.1f}", None, True),
    ("cpu_cores_effective", "vCPUs", "{:0.1f}", None, True),
    ("cpu_ram", "RAM", "{:0.1f}", lambda x: x / 1000, False),
    ("disk_space", "Disk", "{:.0f}", None, True),
    ("discounted_dph_total", "$/hr", "{:0.4f}", None, True),
    ("dlperf", "DLP", "{:0.1f}", None, True),
    ("dlperf_per_dphtotal", "DLP/$", "{:0.2f}", None, True),
    ("driver_version", "NV Driver", "{}", None, True),
    ("inet_up", "Net_up", "{:0.1f}", None, True),
    ("inet_down", "Net_down", "{:0.1f}", None, True),
    ("reliability", "R", "{:0.1f}", lambda x: x * 100, True),
    ("duration", "Max_Days", "{:0.1f}", lambda x: x / (24.0 * 60.0 * 60.0), True),
    ("machine_id", "mach_id", "{}", None, True),
    ("verification", "status", "{}", None, True),
    ("direct_port_count", "ports", "{}", None, True),
    ("geolocation", "country", "{}", None, True),
   #  ("direct_port_count", "Direct Port Count", "{}", None, True),
)


# Need to add bw_nvlink, machine_id, direct_port_count to output.


# These fields are displayed when you do 'show instances'
instance_fields = (
    ("id", "ID", "{}", None, True),
    ("machine_id", "Machine", "{}", None, True),
    ("actual_status", "Status", "{}", None, True),
    ("num_gpus", "Num", "{}x", None, False),
    ("gpu_name", "Model", "{}", None, True),
    ("gpu_util", "Util. %", "{:0.1f}", None, True),
    ("cpu_cores_effective", "vCPUs", "{:0.1f}", None, True),
    ("cpu_ram", "RAM", "{:0.1f}", lambda x: x / 1000, False),
    ("disk_space", "Storage", "{:.0f}", None, True),
    ("ssh_host", "SSH Addr", "{}", None, True),
    ("ssh_port", "SSH Port", "{}", None, True),
    ("dph_total", "$/hr", "{:0.4f}", None, True),
    ("image_uuid", "Image", "{}", None, True),
    # ("dlperf",              "DLPerf",   "{:0.1f}",  None, True),
    # ("dlperf_per_dphtotal", "DLP/$",    "{:0.1f}",  None, True),
    ("inet_up", "Net up", "{:0.1f}", None, True),
    ("inet_down", "Net down", "{:0.1f}", None, True),
    ("reliability2", "R", "{:0.1f}", lambda x: x * 100, True),
    ("label", "Label", "{}", None, True),
    ("duration", "age(hours)", "{:0.2f}",  lambda x: x/(3600.0), True),
)


# These fields are displayed when you do 'show machines'
machine_fields = (
    ("id", "ID", "{}", None, True),
    ("num_gpus", "#gpus", "{}", None, True),
    ("gpu_name", "gpu_name", "{}", None, True),
    ("disk_space", "disk", "{}", None, True),
    ("hostname", "hostname", "{}", lambda x: x[:16], True),
    ("driver_version", "driver", "{}", None, True),
    ("reliability2", "reliab", "{:0.4f}", None, True),
    ("verification", "veri", "{}", None, True),
    ("public_ipaddr", "ip", "{}", None, True),
    ("geolocation", "geoloc", "{}", None, True),
    ("num_reports", "reports", "{}", None, True),
    ("listed_gpu_cost", "gpuD_$/h", "{:0.2f}", None, True),
    ("min_bid_price", "gpuI$/h", "{:0.2f}", None, True),
    ("credit_discount_max", "rdisc", "{:0.2f}", None, True),
    ("listed_inet_up_cost",   "netu_$/TB", "{:0.2f}", lambda x: x * 1024, True),
    ("listed_inet_down_cost", "netd_$/TB", "{:0.2f}", lambda x: x * 1024, True),
    ("gpu_occupancy", "occup", "{}", None, True),
)


ipaddr_fields = (
    ("ip", "ip", "{}", None, True),
    ("first_seen", "first_seen", "{}", None, True),
    ("first_location", "first_location", "{}", None, True),
)

invoice_fields = (
    ("description", "Description", "{}", None, True),
    ("quantity", "Quantity", "{}", None, True),
    ("rate", "Rate", "{}", None, True),
    ("amount", "Amount", "{}", None, True),
    ("timestamp", "Timestamp", "{:0.1f}", None, True),
    ("type", "Type", "{}", None, True)
)

user_fields = (
    # ("api_key", "api_key", "{}", None, True),
    ("balance", "Balance", "{}", None, True),
    ("balance_threshold", "Bal. Thld", "{}", None, True),
    ("balance_threshold_enabled", "Bal. Thld Enabled", "{}", None, True),
    ("billaddress_city", "City", "{}", None, True),
    ("billaddress_country", "Country", "{}", None, True),
    ("billaddress_line1", "Addr Line 1", "{}", None, True),
    ("billaddress_line2", "Addr line 2", "{}", None, True),
    ("billaddress_zip", "Zip", "{}", None, True),
    ("billed_expected", "Billed Expected", "{}", None, True),
    ("billed_verified", "Billed Vfy", "{}", None, True),
    ("billing_creditonly", "Billing Creditonly", "{}", None, True),
    ("can_pay", "Can Pay", "{}", None, True),
    ("credit", "Credit", "{:0.2f}", None, True),
    ("email", "Email", "{}", None, True),
    ("email_verified", "Email Vfy", "{}", None, True),
    ("fullname", "Full Name", "{}", None, True),
    ("got_signup_credit", "Got Signup Credit", "{}", None, True),
    ("has_billing", "Has Billing", "{}", None, True),
    ("has_payout", "Has Payout", "{}", None, True),
    ("id", "Id", "{}", None, True),
    ("last4", "Last4", "{}", None, True),
    ("paid_expected", "Paid Expected", "{}", None, True),
    ("paid_verified", "Paid Vfy", "{}", None, True),
    ("password_resettable", "Pwd Resettable", "{}", None, True),
    ("paypal_email", "Paypal Email", "{}", None, True),
    ("ssh_key", "Ssh Key", "{}", None, True),
    ("user", "User", "{}", None, True),
    ("username", "Username", "{}", None, True)
)

connection_fields = (
    ("id", "ID", "{}", None, True),
    ("name", "NAME", "{}", None, True),
    ("cloud_type", "Cloud Type", "{}", None, True),
)

def version_string_sort(a, b) -> int:
    """
    Accepts two version strings and decides whether a > b, a == b, or a < b.
    This is meant as a sort function to be used for the driver versions in which only
    the == operator currently works correctly. Not quite finished...

    :param str a:
    :param str b:
    :return int:
    """
    a_parts = a.split(".")
    b_parts = b.split(".")

    return 0


offers_fields = {
    "bw_nvlink",
    "compute_cap",
    "cpu_arch",
    "cpu_cores",
    "cpu_cores_effective",
    "cpu_ghz",
    "cpu_ram",
    "cuda_max_good",
    "datacenter",
    "direct_port_count",
    "driver_version",
    "disk_bw",
    "disk_space",
    "dlperf",
    "dlperf_per_dphtotal",
    "dph_total",
    "duration",
    "external",
    "flops_per_dphtotal",
    "gpu_arch",
    "gpu_display_active",
    "gpu_frac",
    # "gpu_ram_free_min",
    "gpu_mem_bw",
    "gpu_name",
    "gpu_ram",
    "gpu_total_ram",
    "gpu_display_active",
    "gpu_max_power",
    "gpu_max_temp",
    "has_avx",
    "host_id",
    "id",
    "inet_down",
    "inet_down_cost",
    "inet_up",
    "inet_up_cost",
    "machine_id",
    "min_bid",
    "mobo_name",
    "num_gpus",
    "pci_gen",
    "pcie_bw",
    "reliability",
    #"reliability2",
    "rentable",
    "rented",
    "storage_cost",
    "static_ip",
    "total_flops",
    "ubuntu_version",
    "verification",
    "verified",
    "geolocation"
}

offers_alias = {
    "cuda_vers": "cuda_max_good",
    "display_active": "gpu_display_active",
    #"reliability": "reliability2",
    "dlperf_usd": "dlperf_per_dphtotal",
    "dph": "dph_total",
    "flops_usd": "flops_per_dphtotal",
}

offers_mult = {
    "cpu_ram": 1000,
    "gpu_ram": 1000,
    "gpu_total_ram" : 1000,
    "duration": 24.0 * 60.0 * 60.0,
}


def parse_query(query_str: str, res: Dict = None, fields = {}, field_alias = {}, field_multiplier = {}) -> Dict:
    """
    Basically takes a query string (like the ones in the examples of commands for the search__offers function) and
    processes it into a dict of URL parameters to be sent to the server.

    :param str query_str:
    :param Dict res:
    :return Dict:
    """
    if query_str is None:
        return res

    if res is None: res = {}
    if type(query_str) == list:
        query_str = " ".join(query_str)
    query_str = query_str.strip()

    # Revised regex pattern to accurately capture quoted strings, bracketed lists, and single words/numbers
    #pattern    = r"([a-zA-Z0-9_]+)\s*(=|!=|<=|>=|<|>| in | nin | eq | neq | not eq | not in )?\s*(\"[^\"]*\"|\[[^\]]+\]|[^ ]+)"
    #pattern    = "([a-zA-Z0-9_]+)( *[=><!]+| +(?:[lg]te?|nin|neq|eq|not ?eq|not ?in|in) )?( *)(\[[^\]]+\]|[^ ]+)?( *)"
    pattern     = r"([a-zA-Z0-9_]+)( *[=><!]+| +(?:[lg]te?|nin|neq|eq|not ?eq|not ?in|in) )?( *)(\[[^\]]+\]|\"[^\"]+\"|[^ ]+)?( *)"
    opts        = re.findall(pattern, query_str)

    #print("parse_query regex:")
    #print(opts)

    #print(opts)
    # res = {}
    op_names = {
        ">=": "gte",
        ">": "gt",
        "gt": "gt",
        "gte": "gte",
        "<=": "lte",
        "<": "lt",
        "lt": "lt",
        "lte": "lte",
        "!=": "neq",
        "==": "eq",
        "=": "eq",
        "eq": "eq",
        "neq": "neq",
        "noteq": "neq",
        "not eq": "neq",
        "notin": "notin",
        "not in": "notin",
        "nin": "notin",
        "in": "in",
    }



    joined = "".join("".join(x) for x in opts)
    if joined != query_str:
        raise ValueError(
            "Unconsumed text. Did you forget to quote your query? " + repr(joined) + " != " + repr(query_str))

    for field, op, _, value, _ in opts:
        value = value.strip(",[]")
        v = res.setdefault(field, {})
        op = op.strip()
        op_name = op_names.get(op)

        if field in field_alias:
            res.pop(field)
            field = field_alias[field]

        if (field == "driver_version") and ('.' in value):
            value = numeric_version(value)

        if not field in fields:
            print("Warning: Unrecognized field: {}, see list of recognized fields.".format(field), file=sys.stderr);
        if not op_name:
            raise ValueError("Unknown operator. Did you forget to quote your query? " + repr(op).strip("u"))
        if op_name in ["in", "notin"]:
            value = [x.strip() for x in value.split(",") if x.strip()]
        if not value:
            raise ValueError("Value cannot be blank. Did you forget to quote your query? " + repr((field, op, value)))
        if not field:
            raise ValueError("Field cannot be blank. Did you forget to quote your query? " + repr((field, op, value)))
        if value in ["?", "*", "any"]:
            if op_name != "eq":
                raise ValueError("Wildcard only makes sense with equals.")
            if field in v:
                del v[field]
            if field in res:
                del res[field]
            continue

        if isinstance(value, str):
            value = value.replace('_', ' ')
            value = value.strip('\"') 
        elif isinstance(value, list):
            value = [x.replace('_', ' ')    for x in value]
            value = [x.strip('\"')          for x in value]

        if field in field_multiplier:
            value = float(value) * field_multiplier[field]
            v[op_name] = value
        else:
            #print(value)
            if   (value == 'true') or (value == 'True'):
                v[op_name] = True
            elif (value == 'false') or (value == 'False'):
                v[op_name] = False
            elif (value == 'None') or (value == 'null'):
                v[op_name] = None
            else:
                v[op_name] = value

        if field not in res:
            res[field] = v
        else:
            res[field].update(v)
    #print(res)
    return res


def display_table(rows: list, fields: Tuple) -> None:
    """Basically takes a set of field names and rows containing the corresponding data and prints a nice tidy table
    of it.

    :param list rows: Each row is a dict with keys corresponding to the field names (first element) in the fields tuple.

    :param Tuple fields: 5-tuple describing a field. First element is field name, second is human readable version, third is format string, fourth is a lambda function run on the data in that field, fifth is a bool determining text justification. True = left justify, False = right justify. Here is an example showing the tuples in action.

    :rtype None:

    Example of 5-tuple: ("cpu_ram", "RAM", "{:0.1f}", lambda x: x / 1000, False)
    """
    header = [name for _, name, _, _, _ in fields]
    out_rows = [header]
    lengths = [len(x) for x in header]
    for instance in rows:
        row = []
        out_rows.append(row)
        for key, name, fmt, conv, _ in fields:
            conv = conv or (lambda x: x)
            val = instance.get(key, None)
            if val is None:
                s = "-"
            else:
                val = conv(val)
                s = fmt.format(val)
            s = s.replace(' ', '_')
            idx = len(row)
            lengths[idx] = max(len(s), lengths[idx])
            row.append(s)
    for row in out_rows:
        out = []
        for l, s, f in zip(lengths, row, fields):
            _, _, _, _, ljust = f
            if ljust:
                s = s.ljust(l)
            else:
                s = s.rjust(l)
            out.append(s)
        print("  ".join(out))


class VRLException(Exception):
    pass

def parse_vast_url(url_str):
    """
    Breaks up a vast-style url in the form instance_id:path and does
    some basic sanity type-checking.

    :param url_str:
    :return:
    """

    instance_id = None
    path = url_str
    if (":" in url_str):
        url_parts = url_str.split(":", 2)
        if len(url_parts) == 2:
            (instance_id, path) = url_parts
        else:
            raise VRLException("Invalid VRL (Vast resource locator).")
        try:
            instance_id = int(instance_id)
        except:
            raise VRLException("Instance id must be an integer.")

    valid_unix_path_regex = re.compile('^(/)?([^/\0]+(/)?)+$')
    # Got this regex from https://stackoverflow.com/questions/537772/what-is-the-most-correct-regular-expression-for-a-unix-file-path
    if (path != "/") and (valid_unix_path_regex.match(path) is None):
        raise VRLException(f"Path component: {path} of VRL is not a valid Unix style path.")

    return (instance_id, path)


@parser.command(
    argument("instance_id", help="id of instance to attach to", type=int),
    argument("ssh_key", help="ssh key to attach to instance", type=str),
    usage="vastai attach instance_id ssh_key",
    help="Attach an ssh key to an instance. This will allow you to connect to the instance with the ssh key.",
    epilog=deindent("""
        Attach an ssh key to an instance. This will allow you to connect to the instance with the ssh key.
        Examples:
         vast attach 12371 ssh-rsa AAAAB3NzaC1yc2EAAA...
         vast attach 12371 ssh-rsa $(cat ~/.ssh/id_rsa)

        The first example attaches the ssh key to instance 12371
    """),
)
def attach__ssh(args):
    url = apiurl(args, "/instances/{id}/ssh/".format(id=args.instance_id))
    req_json = {"ssh_key": args.ssh_key}
    r = http_post(args, url, headers=headers, json=req_json)
    r.raise_for_status()
    print(r.json())

@parser.command(
    argument("dst", help="instance_id:/path to target of copy operation.", type=str),
    usage="vastai cancel copy DST",
    help=" Cancel a remote copy in progress, specified by DST id",
    epilog=deindent("""
        Use this command to cancel any/all current remote copy operations copying to a specific named instance, given by DST.
        Examples:
         vast cancel copy 12371

        The first example cancels all copy operations currently copying data into instance 12371

    """),
)
def cancel__copy(args: argparse.Namespace):
    """
    Cancel a remote copy in progress, specified by DST id"

    @param dst: ID of copy instance Target to cancel.
    """

    url = apiurl(args, f"/commands/rsync/")
    dst_id = args.dst
    if (dst_id is None):
        print("invalid arguments")
        return

    print(f"canceling remote copies to {dst_id} ")

    req_json = { "client_id": "me", "dst_id": dst_id, }
    r = http_del(args, url, headers=headers,json=req_json)
    r.raise_for_status()
    if (r.status_code == 200):
        rj = r.json();
        if (rj["success"]):
            print("Remote copy canceled - check instance status bar for progress updates (~30 seconds delayed).")
        else:
            print(rj["msg"]);
    else:
        print(r.text);
        print("failed with error {r.status_code}".format(**locals()));


@parser.command(
    argument("dst", help="instance_id:/path to target of sync operation.", type=str),
    usage="vastai cancel sync DST",
    help=" Cancel a remote copy in progress, specified by DST id",
    epilog=deindent("""
        Use this command to cancel any/all current remote cloud sync operations copying to a specific named instance, given by DST.
        Examples:
         vast cancel sync 12371

        The first example cancels all copy operations currently copying data into instance 12371

    """),
)
def cancel__sync(args: argparse.Namespace):
    """
    Cancel a remote cloud sync in progress, specified by DST id"

    @param dst: ID of cloud sync instance Target to cancel.
    """

    url = apiurl(args, f"/commands/rclone/")
    dst_id = args.dst
    if (dst_id is None):
        print("invalid arguments")
        return

    print(f"canceling remote copies to {dst_id} ")

    req_json = { "client_id": "me", "dst_id": dst_id, }
    r = http_del(args, url, headers=headers,json=req_json)
    r.raise_for_status()
    if (r.status_code == 200):
        rj = r.json();
        if (rj["success"]):
            print("Remote copy canceled - check instance status bar for progress updates (~30 seconds delayed).")
        else:
            print(rj["msg"]);
    else:
        print(r.text);
        print("failed with error {r.status_code}".format(**locals()));



@parser.command(
    argument("id", help="id of instance type to change bid", type=int),
    argument("--price", help="per machine bid price in $/hour", type=float),
    usage="vastai change bid id [--price PRICE]",
    help="Change the bid price for a spot/interruptible instance",
    epilog=deindent("""
        Change the current bid price of instance id to PRICE.
        If PRICE is not specified, then a winning bid price is used as the default.
    """),
)
def change__bid(args: argparse.Namespace):
    """Alter the bid with id contained in args.

    :param argparse.Namespace args: should supply all the command-line options
    :rtype int:
    """
    url = apiurl(args, "/instances/bid_price/{id}/".format(id=args.id))

    json_blob = {"client_id": "me", "price": args.price,}
    if (args.explain):
        print("request json: ")
        print(json_blob)
    r = http_put(args, url, headers=headers, json=json_blob)
    r.raise_for_status()
    print("Per gpu bid price changed".format(r.json()))




@parser.command(
    argument("src", help="instance_id:/path to source of object to copy.", type=str),
    argument("dst", help="instance_id:/path to target of copy operation.", type=str),
    argument("-i", "--identity", help="Location of ssh private key", type=str),
    usage="vastai copy SRC DST",
    help=" Copy directories between instances and/or local",
    epilog=deindent("""
        Copies a directory from a source location to a target location. Each of source and destination
        directories can be either local or remote, subject to appropriate read and write
        permissions required to carry out the action. The format for both src and dst is [instance_id:]path.
                    
        You should not copy to /root or / as a destination directory, as this can mess up the permissions on your instance ssh folder, breaking future copy operations (as they use ssh authentication)
        You can see more information about constraints here: https://vast.ai/docs/gpu-instances/data-movement#constraints
                    
        Examples:
         vast copy 6003036:/workspace/ 6003038:/workspace/
         vast copy 11824:/data/test data/test
         vast copy data/test 11824:/data/test

        The first example copy syncs all files from the absolute directory '/workspace' on instance 6003036 to the directory '/workspace' on instance 6003038.
        The second example copy syncs the relative directory 'data/test' on the local machine from '/data/test' in instance 11824.
        The third example copy syncs the directory '/data/test' in instance 11824 from the relative directory 'data/test' on the local machine.
    """),
)
def copy(args: argparse.Namespace):
    """
    Transfer data from one instance to another.

    @param src: Location of data object to be copied.
    @param dst: Target to copy object to.
    """

    url = apiurl(args, f"/commands/rsync/")
    (src_id, src_path) = parse_vast_url(args.src)
    (dst_id, dst_path) = parse_vast_url(args.dst)
    if (src_id is None) and (dst_id is None):
        print("invalid arguments")
        return

    print(f"copying {src_id}:{src_path} {dst_id}:{dst_path}")

    req_json = {
        "client_id": "me",
        "src_id": src_id,
        "dst_id": dst_id,
        "src_path": src_path,
        "dst_path": dst_path,
    }
    if (args.explain):
        print("request json: ")
        print(req_json)
    r = http_put(args, url,  headers=headers,json=req_json)
    r.raise_for_status()
    if (r.status_code == 200):
        rj = r.json();
        #print(json.dumps(rj, indent=1, sort_keys=True))
        if (rj["success"]) and ((src_id is None) or (dst_id is None)):
            homedir = subprocess.getoutput("echo $HOME")
            #print(f"homedir: {homedir}")
            remote_port = None
            identity = args.identity if (args.identity is not None) else f"{homedir}/.ssh/id_rsa"
            if (src_id is None):
                #result = subprocess.run(f"mkdir -p {src_path}", shell=True)
                remote_port = rj["dst_port"]
                remote_addr = rj["dst_addr"]
                cmd = f"sudo rsync -arz -v --progress --rsh=ssh -e 'sudo ssh -i {identity} -p {remote_port} -o StrictHostKeyChecking=no' {src_path} vastai_kaalia@{remote_addr}::{dst_id}/{dst_path}"
                print(cmd)
                result = subprocess.run(cmd, shell=True)
                #result = subprocess.run(["sudo", "rsync" "-arz", "-v", "--progress", "-rsh=ssh", "-e 'sudo ssh -i {homedir}/.ssh/id_rsa -p {remote_port} -o StrictHostKeyChecking=no'", src_path, "vastai_kaalia@{remote_addr}::{dst_id}"], shell=True)
            elif (dst_id is None):
                result = subprocess.run(f"mkdir -p {dst_path}", shell=True)
                remote_port = rj["src_port"]
                remote_addr = rj["src_addr"]
                cmd = f"sudo rsync -arz -v --progress --rsh=ssh -e 'sudo ssh -i {identity} -p {remote_port} -o StrictHostKeyChecking=no' vastai_kaalia@{remote_addr}::{src_id}/{src_path} {dst_path}"
                print(cmd)
                result = subprocess.run(cmd, shell=True)
                #result = subprocess.run(["sudo", "rsync" "-arz", "-v", "--progress", "-rsh=ssh", "-e 'sudo ssh -i {homedir}/.ssh/id_rsa -p {remote_port} -o StrictHostKeyChecking=no'", "vastai_kaalia@{remote_addr}::{src_id}", dst_path], shell=True)
        else:
            if (rj["success"]):
                print("Remote to Remote copy initiated - check instance status bar for progress updates (~30 seconds delayed).")
            else:
                print(rj["msg"]);
    else:
        print(r.text);
        print("failed with error {r.status_code}".format(**locals()));




@parser.command(
    argument("--src", help="path to source of object to copy.", type=str),
    argument("--dst", help="path to target of copy operation.", type=str, default="/workspace"),
    argument("--instance", help="id of the instance", type=str),
    argument("--connection", help="id of cloud connection on your account (get from calling 'vastai show connections')", type=str),
    argument("--transfer", help="type of transfer, possible options include Instance To Cloud and Cloud To Instance", type=str, default="Instance to Cloud"),
    argument("--dry-run", help="show what would have been transferred", action="store_true"),
    argument("--size-only", help="skip based on size only, not mod-time or checksum", action="store_true"),
    argument("--ignore-existing", help="skip all files that exist on destination", action="store_true"),
    argument("--update", help="skip files that are newer on the destination", action="store_true"),
    argument("--delete-excluded", help="delete files on dest excluded from transfer", action="store_true"),
    usage="vastai cloud copy --src SRC --dst DST --instance INSTANCE_ID -connection CONNECTION_ID --transfer TRANSFER_TYPE",
    help=" Copy files/folders to and from cloud providers",
    epilog=deindent("""
        Copies a directory from a source location to a target location. Each of source and destination
        directories can be either local or remote, subject to appropriate read and write
        permissions required to carry out the action. The format for both src and dst is [instance_id:]path.
        You can find more information about the cloud copy operation here: https://vast.ai/docs/gpu-instances/cloud-sync
                    
        Examples:
         
         vastai show connections
         ID    NAME      Cloud Type
         1001  test_dir  drive 
         1003  data_dir  drive 
         
         vastai cloud_copy --src /folder --dst /workspace --instance 6003036 --connection 1001 --transfer "Instance To Cloud"

        The example copies all contents of /folder into /workspace on instance 6003036 from gdrive connection 'test_dir'.
    """),
)
def cloud__copy(args: argparse.Namespace):
    """
    Transfer data from one instance to another.

    @param src: Location of data object to be copied.
    @param dst: Target to copy object to.
    """

    url = apiurl(args, f"/commands/rclone/")
    #(src_id, src_path) = parse_vast_url(args.src)
    #(dst_id, dst_path) = parse_vast_url(args.dst)
    if (args.src is None) and (args.dst is None):
        print("invalid arguments")
        return

    # Initialize an empty list for flags
    flags = []

    # Append flags to the list based on the argparse.Namespace
    if args.dry_run:
        flags.append("--dry-run")
    if args.size_only:
        flags.append("--size-only")
    if args.ignore_existing:
        flags.append("--ignore-existing")
    if args.update:
        flags.append("--update")
    if args.delete_excluded:
        flags.append("--delete-excluded")

    print(f"copying {args.src} {args.dst} {args.instance} {args.connection} {args.transfer}")

    req_json = {
        "src": args.src,
        "dst": args.dst,
        "instance_id": args.instance,
        "selected": args.connection,
        "transfer": args.transfer,
        "flags": flags
    }

    if (args.explain):
        print("request json: ")
        print(req_json)
    
    r = http_post(args, url, headers=headers,json=req_json)
    r.raise_for_status()
    if (r.status_code == 200):
        print("Cloud Copy Started - check instance status bar for progress updates (~30 seconds delayed).")
        print("When the operation is finished you should see 'Cloud Cody Operation Finished' in the instance status bar.")  
    else:
        print(r.text);
        print("failed with error {r.status_code}".format(**locals()));


@parser.command(
    argument("--name", help="name of the api-key", type=str),
    argument("--permission_file", help="file path for json encoded permissions, see https://vast.ai/docs/cli/roles-and-permissions for more information", type=str),
    argument("--key_params", help="optional wildcard key params for advanced keys", type=str),
    usage="vastai create api-key --name NAME --permission_file PERMISSIONS",
    help="Create a new api-key with restricted permissions. Can be sent to other users and teammates",
    epilog=deindent("""
        In order to create api keys you must understand how permissions must be sent via json format. 
        You can find more information about permissions here: https://vast.ai/docs/cli/roles-and-permissions
    """)
)
def create_api_key(args):
    try:
        url = apiurl(args, "/auth/apikeys/")
        permissions = load_permissions_from_file(args.permission_file)
        r = http_post(args, url, headers=headers, json={"name": args.name, "permissions": permissions, "key_params": args.key_params})
        r.raise_for_status()
        print("api-key created {}".format(r.json()))
    except FileNotFoundError:
        print("Error: Permission file '{}' not found.".format(args.permission_file))
    except requests.exceptions.RequestException as e:
        print("Error: Failed to create api-key. Reason: {}".format(e))
    except Exception as e:
        print("An unexpected error occurred:", e)

@parser.command(
    argument("ssh_key", help="add the public key of your ssh key to your account (form the .pub file)", type=str),
    usage="vastai create ssh-key ssh_key",
    help="Create a new ssh-key",
    epilog=deindent("""
        Use this command to create a new ssh key for your account. 
        All ssh keys are stored in your account and can be used to connect to instances they've been added to
        All ssh keys should be added in rsa format
    """)
)
def create__ssh_key(args):
    url = apiurl(args, "/ssh/")
    r = http_post(args, url, headers=headers, json={"ssh_key": args.ssh_key})
    r.raise_for_status()
    print("ssh-key created {}".format(r.json()))

@parser.command(
    
    argument("--test_workers",help="number of workers to create to get an performance estimate for while initializing autogroup (default 3)", type=int, default=3),
    argument("--gpu_ram",     help="estimated GPU RAM req  (independent of search string)", type=float),
    argument("--template_hash", help="template hash (optional, but **Note**: if you use this field, you can skip launch_args and search_params, as they are automatically inferred from the template)", type=str),
    argument("--template_id",   help="template id (optional)", type=int),
    argument("--search_params", help="search param string for search offers    ex: \"gpu_ram>=23 num_gpus=2 gpu_name=RTX_4090 inet_down>200 direct_port_count>2 disk_space>=64\"", type=str),
    argument("-n", "--no-default", action="store_true", help="Disable default search param query args"),
    argument("--launch_args",   help="launch args  string for create instance  ex: \"--onstart onstart_wget.sh  --env '-e ONSTART_PATH=https://s3.amazonaws.com/vast.ai/onstart_OOBA.sh' --image atinoda/text-generation-webui:default-nightly --disk 64\"", type=str),
    argument("--endpoint_name", help="deployment endpoint name (allows multiple autoscale groups to share same deployment endpoint)", type=str),
    argument("--endpoint_id",   help="deployment endpoint id (allows multiple autoscale groups to share same deployment endpoint)", type=int),
    argument("--min_load", help="[NOTE: this field isn't currently used at the autojob level] minimum floor load in perf units/s  (token/s for LLms)", type=float),
    argument("--target_util", help="[NOTE: this field isn't currently used at the autojob level] target capacity utilization (fraction, max 1.0, default 0.9)", type=float),
    argument("--cold_mult",   help="[NOTE: this field isn't currently used at the autojob level]cold/stopped instance capacity target as multiple of hot capacity target (default 2.0)", type=float),
    usage="vastai autogroup create [OPTIONS]",
    help="Create a new autoscale group",
    epilog=deindent("""
        Create a new autoscaling group to manage a pool of worker instances.
                    
        Example: vastai create autogroup --template_hash HASH  --endpoint_name "LLama" --test_workers 5
        """),
)
def create__autogroup(args):
    url = apiurl(args, "/autojobs/" )

    # if args.launch_args_dict:
    #     launch_args_dict = json.loads(args.launch_args_dict)
    #     json_blob = {"client_id": "me", "min_load": args.min_load, "target_util": args.target_util, "cold_mult": args.cold_mult, "template_hash": args.template_hash, "template_id": args.template_id, "search_params": args.search_params, "launch_args_dict": launch_args_dict, "gpu_ram": args.gpu_ram, "endpoint_name": args.endpoint_name}
    if args.no_default:
        query = ""
    else:
        query = " verified=True rentable=True rented=False"
        #query = {"verified": {"eq": True}, "external": {"eq": False}, "rentable": {"eq": True}, "rented": {"eq": False}}

    json_blob = {"client_id": "me", "min_load": args.min_load, "target_util": args.target_util, "cold_mult": args.cold_mult, "test_workers" : args.test_workers, "template_hash": args.template_hash, "template_id": args.template_id, "search_params": args.search_params + query, "launch_args": args.launch_args, "gpu_ram": args.gpu_ram, "endpoint_name": args.endpoint_name, "endpoint_id": args.endpoint_id}
    
    if (args.explain):
        print("request json: ")
        print(json_blob)
    r = http_post(args, url, headers=headers,json=json_blob)
    r.raise_for_status()
    if 'application/json' in r.headers.get('Content-Type', ''):
        try:
            print("autogroup create {}".format(r.json()))
        except requests.exceptions.JSONDecodeError:
            print("The response is not valid JSON.")
            print(r)
            print(r.text)  # Print the raw response to help with debugging.
    else:
        print("The response is not JSON. Content-Type:", r.headers.get('Content-Type'))
        print(r.text)


@parser.command(
    argument("--min_load", help="minimum floor load in perf units/s  (token/s for LLms)", type=float, default=0.0),
    argument("--target_util", help="target capacity utilization (fraction, max 1.0, default 0.9)", type=float, default=0.9),
    argument("--cold_mult",   help="cold/stopped instance capacity target as multiple of hot capacity target (default 2.5)", type=float, default=2.5),
    argument("--cold_workers", help="min number of workers to keep 'cold' when you have no load (default 5)", type=int, default=5),
    argument("--max_workers", help="max number of workers your endpoint group can have (default 20)", type=int, default=20),
    argument("--endpoint_name", help="deployment endpoint name (allows multiple autoscale groups to share same deployment endpoint)", type=str),
    usage="vastai create endpoint [OPTIONS]",
    help="Create a new endpoint group",
    epilog=deindent("""
        Create a new endpoint group to manage a set of pool of worker instances as defined by autogroups and make them available to client requests.
                    
        Example: vastai create endpoint --target_util 0.9 --cold_mult 2.0 --endpoint_name "LLama"
    """),
)
def create__endpoint(args):
    url = apiurl(args, "/endptjobs/" )

    json_blob = {"client_id": "me", "min_load": args.min_load, "target_util": args.target_util, "cold_mult": args.cold_mult, "cold_workers" : args.cold_workers, "max_workers" : args.max_workers, "endpoint_name": args.endpoint_name}
    
    if (args.explain):
        print("request json: ")
        print(json_blob)
    r = requests.post(url, headers=headers,json=json_blob)
    r.raise_for_status()
    if 'application/json' in r.headers.get('Content-Type', ''):
        try:
            print("create endpoint {}".format(r.json()))
        except requests.exceptions.JSONDecodeError:
            print("The response is not valid JSON.")
            print(r)
            print(r.text)  # Print the raw response to help with debugging.
    else:
        print("The response is not JSON. Content-Type:", r.headers.get('Content-Type'))
        print(r.text)

def get_runtype(args):
    runtype = 'ssh'
    if args.args:
        runtype = 'args'
    if (args.args == '') or (args.args == ['']) or (args.args == []):
        runtype = 'args'
        args.args = None
    if args.jupyter_dir or args.jupyter_lab:
        args.jupyter = True
    if args.jupyter and runtype == 'args':
        print("Error: Can't use --jupyter and --args together. Try --onstart or --onstart-cmd instead of --args.", file=sys.stderr)
        return 1

    if args.jupyter:
        runtype = 'jupyter_direc ssh_direc ssh_proxy' if args.direct else 'jupyter_proxy ssh_proxy'

    if args.ssh:
        runtype = 'ssh_direc ssh_proxy' if args.direct else 'ssh_proxy'

    return runtype


@parser.command(
    argument("ID", help="id of instance type to launch (returned from search offers)", type=int),
    argument("--price", help="per machine bid price in $/hour", type=float),
    argument("--disk", help="size of local disk partition in GB", type=float, default=10),
    argument("--image", help="docker container image to launch", type=str),
    argument("--login", help="docker login arguments for private repo authentication, surround with '' ", type=str),
    argument("--label", help="label to set on the instance", type=str),
    argument("--onstart", help="filename to use as onstart script", type=str),
    argument("--onstart-cmd", help="contents of onstart script as single argument", type=str),
    argument("--entrypoint", help="override entrypoint for args launch instance", type=str),
    argument("--ssh",     help="Launch as an ssh instance type.", action="store_true"),
    argument("--jupyter", help="Launch as a jupyter instance instead of an ssh instance.", action="store_true"),
    argument("--direct",  help="Use (faster) direct connections for jupyter & ssh.", action="store_true"),
    argument("--jupyter-dir", help="For runtype 'jupyter', directory in instance to use to launch jupyter. Defaults to image's working directory.", type=str),
    argument("--jupyter-lab", help="For runtype 'jupyter', Launch instance with jupyter lab.", action="store_true"),
    argument("--lang-utf8", help="Workaround for images with locale problems: install and generate locales before instance launch, and set locale to C.UTF-8.", action="store_true"),
    argument("--python-utf8", help="Workaround for images with locale problems: set python's locale to C.UTF-8.", action="store_true"),
    argument("--extra", help=argparse.SUPPRESS),
    argument("--env",   help="env variables and port mapping options, surround with '' ", type=str),
    argument("--args",  nargs=argparse.REMAINDER, help="list of arguments passed to container ENTRYPOINT. Onstart is recommended for this purpose. (must be last argument)"),
    #argument("--create-from", help="Existing instance id to use as basis for new instance. Instance configuration should usually be identical, as only the difference from the base image is copied.", type=str),
    argument("--force", help="Skip sanity checks when creating from an existing instance", action="store_true"),
    argument("--cancel-unavail", help="Return error if scheduling fails (rather than creating a stopped instance)", action="store_true"),
    argument("--template_hash", help="Create instance from template info", type=str),
    usage="vastai create instance ID [OPTIONS] [--args ...]",
    help="Create a new instance",
    epilog=deindent("""
        Performs the same action as pressing the "RENT" button on the website at https://console.vast.ai/create/ 
        Creates an instance from an offer ID (which is returned from "search offers"). Each offer ID can only be used to create one instance.
        Besides the offer ID, you must pass in an '--image' argument as a minimum.

        If you use args/entrypoint launch mode, we create a container from your image as is, without attempting to inject ssh and or jupyter.
        If you use the args launch mode, you can override the entrypoint with --entrypoint, and pass arguments to the entrypoint with --args.
        If you use --args, that must be the last argument, as any following tokens are consumed into the args string.
        For ssh/jupyter launch types, use --onstart-cmd to pass in startup script, instead of --entrypoint and --args.
        
        Examples:

        # create an instance with the pytorch/pytorch image, 40GB of disk, open 8081 udp, direct ssh, set hostname to billybob, and a small onstart script
        vastai create instance 6995713 --image pytorch/pytorch --disk 40 --env '-p 8081:8081/udp -h billybob' --ssh --direct --onstart-cmd "env | grep _ >> /etc/environment; echo 'starting up'";                

        # create an instance with the bobsrepo/pytorch:latest image, 20GB of disk, open 22, 8080, jupyter ssh, and set some env variables
        vastai create instance 384827  --image bobsrepo/pytorch:latest --login '-u bob -p 9d8df!fd89ufZ docker.io' --jupyter --direct --env '-e TZ=PDT -e XNAME=XX4 -p 22:22 -p 8080:8080' --disk 20

        # create an instance with the pytorch/pytorch image, 40GB of disk, override the entrypoint to bash and pass bash a simple command to keep the instance running. (args launch without ssh/jupyter)
        vastai create instance 5801802 --image pytorch/pytorch --disk 40 --onstart-cmd 'bash' --args -c 'echo hello; sleep infinity;'

        Return value:
        Returns a json reporting the instance ID of the newly created instance:
        {'success': True, 'new_contract': 7835610} 
    """),
)
def create__instance(args: argparse.Namespace):
    """Performs the same action as pressing the "RENT" button on the website at https://console.vast.ai/create/.

    :param argparse.Namespace args: Namespace with many fields relevant to the endpoint.
    """

    if args.onstart:
        with open(args.onstart, "r") as reader:
            args.onstart_cmd = reader.read()
    if args.onstart_cmd is None:
        args.onstart_cmd = args.entrypoint

    runtype = None
    json_blob ={
        "client_id": "me",
        "image": args.image,
        "env" : parse_env(args.env),
        "price": args.price,
        "disk": args.disk,
        "label": args.label,
        "extra": args.extra,
        "onstart": args.onstart_cmd,
        "image_login": args.login,
        "python_utf8": args.python_utf8,
        "lang_utf8": args.lang_utf8,
        "use_jupyter_lab": args.jupyter_lab,
        "jupyter_dir": args.jupyter_dir,
        #"create_from": args.create_from,
        "force": args.force,
        "cancel_unavail": args.cancel_unavail,
        "template_hash_id" : args.template_hash
    }


    if args.template_hash is None:
        runtype = get_runtype(args)
        if runtype == 1:
            return 1
        json_blob["runtype"] = runtype

    if (args.args != None):
        json_blob["args"] = args.args

    #print(f"put asks/{args.id}/  runtype:{runtype}")
    url = apiurl(args, "/asks/{id}/".format(id=args.ID))

    if (args.explain):
        print("request json: ")
        print(json_blob)
    r = http_put(args, url,  headers=headers,json=json_blob)
    r.raise_for_status()
    if args.raw:
        print(json.dumps(r.json(), indent=1))
    else:
        print("Started. {}".format(r.json()))

@parser.command(
    argument("--email", help="email address to use for login", type=str),
    argument("--username", help="username to use for login", type=str),
    argument("--password", help="password to use for login", type=str),
    argument("--type", help="host/client", type=str),
    usage="vastai create subaccount --email EMAIL --username USERNAME --password PASSWORD --type TYPE",
    help="Create a subaccount",
    epilog=deindent("""
       Creates a new account that is considered a child of your current account as defined via the API key. 

       vastai create subaccount --email bob@gmail.com --username bob --password password --type host

       vastai create subaccount --email vast@gmail.com --username vast --password password --type host
    """),
)
def create__subaccount(args):
    """Creates a new account that is considered a child of your current account as defined via the API key.
    """
    # Default value for host_only, can adjust based on expected default behavior
    host_only = False
    
    # Only process the --account_type argument if it's provided
    if args.type:
        host_only = args.type.lower() == "host"

    json_blob = {
        "email": args.email,
        "username": args.username,
        "password": args.password,
        "host_only": host_only,
        "parent_id": "me"
    }

    # Use --explain to print the request JSON and return early
    if getattr(args, 'explain', False):
        print("Request JSON would be: ")
        print(json_blob)
        return  # Prevents execution of the actual API call

    # API call execution continues here if --explain is not used
    url = apiurl(args, "/users/")
    r = http_post(args, url, headers=headers, json=json_blob)
    r.raise_for_status()

    if r.status_code == 200:
        rj = r.json()
        print(rj)
    else:
        print(r.text)
        print(f"Failed with error {r.status_code}")

@parser.command(
    argument("--team_name", help="name of the team", type=str),
    usage="vastai create-team --team_name TEAM_NAME",
    help="Create a new team",
    epilog=deindent("""
        As of right now creating a team account will convert your current account into a team account. 
        Once you convert your user account into a team account, this change is permanent and cannot be reversed. 
        The created team account will inherit all aspects of your existing user account, including billing information, cloud services, and any other account settings.
        The user who initiates the team creation becomes the team owner. 
        Carefully evaluate the decision to convert your user account into a team account, as this change is permanent.
        For more information see: https://vast.ai/docs/team/introduction
    """)
)

def create__team(args):
    url = apiurl(args, "/team/")
    r = http_post(args, url, headers=headers, json={"team_name": args.team_name})
    r.raise_for_status()
    print(r.json())

@parser.command(
    argument("--name", help="name of the role", type=str),
    argument("--permissions", help="file path for json encoded permissions, look in the docs for more information", type=str),
    usage="vastai create team-role --name NAME --permissions PERMISSIONS",
    help="Add a new role to your",
    epilog=deindent("""
        Creating a new team role involves understanding how permissions must be sent via json format.
        You can find more information about permissions here: https://vast.ai/docs/cli/roles-and-permissions
    """)
)
def create__team_role(args):
    url = apiurl(args, "/team/roles/")
    permissions = load_permissions_from_file(args.permissions)
    r = http_post(args, url, headers=headers, json={"name": args.name, "permissions": permissions})
    r.raise_for_status()
    print(r.json())

@parser.command(
    argument("--name", help="name of the template", type=str),
    argument("--image", help="docker container image to launch", type=str),
    argument("--image_tag", help="docker image tag (can also be appended to end of image_path)", type=str),
    argument("--login", help="docker login arguments for private repo authentication, surround with ''", type=str),
    argument("--env", help="Contents of the 'Docker options' field", type=str),
    
    argument("--ssh",     help="Launch as an ssh instance type.", action="store_true"),
    argument("--jupyter", help="Launch as a jupyter instance instead of an ssh instance.", action="store_true"),
    argument("--direct",  help="Use (faster) direct connections for jupyter & ssh.", action="store_true"),
    argument("--jupyter-dir", help="For runtype 'jupyter', directory in instance to use to launch jupyter. Defaults to image's working directory.", type=str),
    argument("--jupyter-lab", help="For runtype 'jupyter', Launch instance with jupyter lab.", action="store_true"),

    argument("--onstart-cmd", help="contents of onstart script as single argument", type=str),
    argument("--search_params", help="search offers filters", type=str),
    argument("-n", "--no-default", action="store_true", help="Disable default search param query args"),
    argument("--disk_space", help="disk storage space, in GB", type=str),
    usage="vastai create template",
    help="Create a new template",
    epilog=deindent("""
        Create a template that can be used to create instances with
        example: 
            vast ai create template --name "tgi-llama2-7B-quantized" --image_path "ghcr.io/huggingface/text-generation-inference:1.0.3" 
                                    --env "-p 3000:3000 -e MODEL_ARGS='--model-id TheBloke/Llama-2-7B-chat-GPTQ --quantize gptq'" 
                                    --onstart_cmd 'wget -O - https://raw.githubusercontent.com/vast-ai/vast-pyworker/main/scripts/launch_tgi.sh | bash' 
                                    --search_params "gpu_ram>=23 num_gpus=1 gpu_name=RTX_3090 inet_down>128 direct_port_count>3 disk_space>=192 driver_version>=535086005 rented=False" 
                                    --disk 8.0 --ssh --direct
    """)
)
def create__template(args):
    url = apiurl(args, f"/users/0/templates/")
    jup_direct = args.jupyter and args.direct
    ssh_direct = args.ssh and args.direct
    use_ssh = args.ssh or args.jupyter
    runtype = "jupyter" if args.jupyter else ("ssh" if args.ssh else "args")
    if args.login:
        login = args.login.split(" ")
        docker_login_repo = login[0]
    else:
        docker_login_repo = None
    default_search_query = {}
    if not args.no_default:
        default_search_query = {"verified": {"eq": True}, "external": {"eq": False}, "rentable": {"eq": True}, "rented": {"eq": False}}
    
    extra_filters = parse_query(args.search_params, default_search_query, offers_fields, offers_alias, offers_mult)
    template = {
        "image" : args.image,
        "tag" : args.image_tag,
        "env" : args.env, #str format
        "onstart" : args.onstart_cmd, #don't accept file name for now
        "jup_direct" : jup_direct,
        "ssh_direct" : ssh_direct,
        "use_jupyter_lab" : args.jupyter_lab,
        "runtype" : runtype,
        "use_ssh" : use_ssh,
        "jupyter_dir" : args.jupyter_dir,
        "docker_login_repo" : docker_login_repo, #can't store username/password with template for now
        "extra_filters" : extra_filters,
        "recommended_disk_space" : args.disk_space
    }

    json_blob = {
        "templates" : [template]
    }
    if (args.explain):
        print("request json: ")
        print(json_blob)

    r = http_post(args, url, headers=headers, json=json_blob)
    r.raise_for_status()
    try:
        rj = r.json()
        if rj["success"]:
            print(f"new template: {rj['templates'][0]}")
        else:
            print("template creation failed")
    except requests.exceptions.JSONDecodeError:
        print("The response is not valid JSON.")


@parser.command(
    argument("ID", help="id of apikey to remove", type=int),
    usage="vastai delete api-key ID",
    help="Remove an api-key",
)
def delete__api_key(args):
    url = apiurl(args, "/auth/apikeys/{id}/".format(id=args.ID))
    r = http_del(args, url, headers=headers)
    r.raise_for_status()
    print(r.json())

@parser.command(
    argument("ID", help="id ssh key to delete", type=int),
    usage="vastai delete ssh-key ID",
    help="Remove an ssh-key",
)
def delete__ssh_key(args):
    url = apiurl(args, "/ssh/{id}/".format(id=args.ID))
    r = http_del(args, url, headers=headers)
    r.raise_for_status()
    print(r.json())

@parser.command(
    argument("ID", help="id of group to delete", type=int),
    usage="vastai delete autogroup ID ",
    help="Delete an autogroup group",
    epilog=deindent("""
        Note that deleteing an autogroup group doesn't automatically destroy all the instances that are associated with your autogroup group.
        Example: vastai delete autogroup 4242
    """),
)
def delete__autogroup(args):
    id  = args.ID
    url = apiurl(args, f"/autojobs/{id}/" )
    json_blob = {"client_id": "me", "autojob_id": args.ID}
    if (args.explain):
        print("request json: ")
        print(json_blob)
    r = http_del(args, url, headers=headers,json=json_blob)
    r.raise_for_status()
    if 'application/json' in r.headers.get('Content-Type', ''):
        try:
            print("autogroup delete {}".format(r.json()))
        except requests.exceptions.JSONDecodeError:
            print("The response is not valid JSON.")
            print(r)
            print(r.text)  # Print the raw response to help with debugging.
    else:
        print("The response is not JSON. Content-Type:", r.headers.get('Content-Type'))
        print(r.text)

@parser.command(
    argument("ID", help="id of endpoint group to delete", type=int),
    usage="vastai delete endpoint ID ",
    help="Delete an endpoint group",
    epilog=deindent("""
        Note that deleting an endpoint group doesn't automatically destroy all the instances that are associated with your endpoint group, nor all the autogroups.
        Example: vastai delete endpoint 4242
    """),
)
def delete__endpoint(args):
    id  = args.ID
    url = apiurl(args, f"/endptjobs/{id}/" )
    json_blob = {"client_id": "me", "endptjob_id": args.ID}
    if (args.explain):
        print("request json: ")
        print(json_blob)
    r = http_del(args, url, headers=headers,json=json_blob)
    r.raise_for_status()
    if 'application/json' in r.headers.get('Content-Type', ''):
        try:
            print("delete endpoint {}".format(r.json()))
        except requests.exceptions.JSONDecodeError:
            print("The response is not valid JSON.")
            print(r)
            print(r.text)  # Print the raw response to help with debugging.
    else:
        print("The response is not JSON. Content-Type:", r.headers.get('Content-Type'))
        print(r.text)

def destroy_instance(id,args):
    url = apiurl(args, "/instances/{id}/".format(id=id))
    r = http_del(args, url, headers=headers,json={})
    r.raise_for_status()
    if args.raw:
        print(json.dumps(r.json(), indent=1))
    elif (r.status_code == 200):
        rj = r.json();
        if (rj["success"]):
            print("destroying instance {id}.".format(**(locals())));
        else:
            print(rj["msg"]);
    else:
        print(r.text);
        print("failed with error {r.status_code}".format(**locals()));


@parser.command(
    argument("id", help="id of instance to delete", type=int),
    usage="vastai destroy instance id [-h] [--api-key API_KEY] [--raw]",
    help="Destroy an instance (irreversible, deletes data)",
    epilog=deindent("""
        Perfoms the same action as pressing the "DESTROY" button on the website at https://console.vast.ai/instances/
        Example: vastai destroy instance 4242
    """),
)
def destroy__instance(args):
    """Perfoms the same action as pressing the "DESTROY" button on the website at https://console.vast.ai/instances/.

    :param argparse.Namespace args: should supply all the command-line options
    """
    destroy_instance(args.id,args)

@parser.command(
    argument("ids", help="ids of instance to destroy", type=int, nargs='+'),
    usage="vastai destroy instances [--raw] <id>",
    help="Destroy a list of instances (irreversible, deletes data)",
)
def destroy__instances(args):
    """
    """
    for id in args.ids:
        destroy_instance(id, args)

@parser.command(
    usage="vastai destroy team",
    help="Destroy your team",
)
def destroy__team(args):
    url = apiurl(args, "/team/")
    r = http_del(args, url, headers=headers)
    r.raise_for_status()
    print(r.json())

@parser.command(
    argument("instance_id", help="id of the instance", type=int),
    argument("ssh_key_id", help="id of the key to detach to the instance", type=str),
    usage="vastai detach instance_id ssh_key_id",
    help="Detach an ssh key from an instance",
    epilog=deindent("""
        Example: vastai detach 99999 12345
    """)
)
def detach__ssh(args):
    url = apiurl(args, "/instances/{id}/ssh/{ssh_key_id}/".format(id=args.instance_id, ssh_key_id=args.ssh_key_id))
    r = http_del(args, url, headers=headers)
    r.raise_for_status()
    print(r.json())

@parser.command(
    argument("ID", help="id of instance to execute on", type=int),
    argument("COMMAND", help="bash command surrounded by single quotes",  type=str),
    usage="vastai execute ID COMMAND",
    help="Execute a (constrained) remote command on a machine",
    epilog=deindent("""
        examples:
          vastai execute 99999 'ls -l -o -r'
          vastai execute 99999 'rm -r home/delete_this.txt'
          vastai execute 99999 'du -d2 -h'

        available commands:
          ls                 List directory contents
          rm                 Remote files or directories
          du                 Summarize device usage for a set of files

        Return value:
        Returns the output of the command which was executed on the instance, if successful. May take a few seconds to retrieve the results.

    """),
)
def execute(args):
    """Execute a (constrained) remote command on a machine.
    :param argparse.Namespace args: should supply all the command-line options
    """
    url = apiurl(args, "/instances/command/{id}/".format(id=args.ID))
    json_blob={"command": args.COMMAND} 
    if (args.explain):
        print("request json: ")
        print(json_blob)
    r = http_put(args, url,  headers=headers,json=json_blob )
    r.raise_for_status()

    if (r.status_code == 200):
        rj = r.json()
        if (rj["success"]):
            for i in range(0,30):
                time.sleep(0.3)
                url = rj.get("result_url",None)
                if (url is None):
                    api_key_id_h = hashlib.md5( (args.api_key + str(args.ID)).encode('utf-8') ).hexdigest()
                    url = "https://s3.amazonaws.com/vast.ai/instance_logs/" + api_key_id_h + "C.log"
                # print(f"trying {url}")
                r = requests.get(url) #headers=headers
                # print(f"got: {r.status_code}")
                if (r.status_code == 200):
                    filtered_text = r.text.replace(rj["writeable_path"], '');
                    print(filtered_text)
                    break
        else:
            print(rj);
    else:
        print(r.text);
        print("failed with error {r.status_code}".format(**locals()));


@parser.command(
    argument("ID", help="id of instance to execute on", type=int),
    argument("--level", help="log detail level (0 to 3)", type=int, default=1),
    usage="vastai get endpt-logs ID [--api-key API_KEY]",
    help="Fetch logs for a specific serverless endpoint group",
    epilog=deindent("""
        Example: vastai get endpt-logs 382
    """),
)
def get__endpt_logs(args):
    #url = apiurl(args, "/endptjobs/" )
    url = "https://run.vast.ai/get_endpoint_logs/"
    json_blob = {"id": args.ID, "api_key": args.api_key}
    if (args.explain):
        print(f"{url} with request json: ")
        print(json_blob)

    #response = requests.post(f"{server_addr}/route/", headers={"Content-Type": "application/json"}, data=json.dumps(route_payload), timeout=4)
    #response.raise_for_status()  # Raises HTTPError for bad responses

    r = http_post(args, url, headers=headers,json=json_blob)
    r.raise_for_status()
    #print("autogroup list ".format(r.json()))
    levels = {0 : "info0", 1: "info1", 2: "trace", 3: "debug"}

    if (r.status_code == 200):
        rj = r.json()
        if args.raw:
            print(json.dumps(rj, indent=1, sort_keys=True))
        else:
            dbg_lvl = levels[args.level]
            print(rj[dbg_lvl])
            #print(json.dumps(rj, indent=1, sort_keys=True))


@parser.command(
    argument("--email", help="email of user to be invited", type=str),
    argument("--role", help="role of user to be invited", type=str),
    usage="vastai invite team-member --email EMAIL --role ROLE",
    help="Invite a team member",
)
def invite__team_member(args):
    url = apiurl(args, "/team/invite/", query_args={"email": args.email, "role": args.role})
    r = http_post(args, url, headers=headers)
    r.raise_for_status()
    if (r.status_code == 200):
        print(f"successfully invited {args.email} to your current team")
    else:
        print(r.text);
        print(f"failed with error {r.status_code}")


@parser.command(
    argument("id", help="id of instance to label", type=int),
    argument("label", help="label to set", type=str),
    usage="vastai label instance <id> <label>",
    help="Assign a string label to an instance",
)
def label__instance(args):
    """

    :param argparse.Namespace args: should supply all the command-line options
    :rtype:
    """
    url       = apiurl(args, "/instances/{id}/".format(id=args.id))
    json_blob = { "label": args.label }
    if (args.explain):
        print("request json: ")
        print(json_blob)
    r = http_put(args, url,  headers=headers,json=json_blob)
    r.raise_for_status()

    rj = r.json();
    if rj["success"]:
        print("label for {args.id} set to {args.label}.".format(**(locals())));
    else:
        print(rj["msg"]);


def fetch_url_content(url):
    response = requests.get(url)
    response.raise_for_status()  # Raises an HTTPError for bad responses
    return response.text


CACHE_FILE = "./gpu_names_cache.json"
CACHE_DURATION = timedelta(hours=24)

def _get_gpu_names() -> List[str]:
    """Returns a set of GPU names available on Vast.ai, with results cached for 24 hours."""
    
    def is_cache_valid() -> bool:
        """Checks if the cache file exists and is less than 24 hours old."""
        if not os.path.exists(CACHE_FILE):
            return False
        cache_age = datetime.now() - datetime.fromtimestamp(os.path.getmtime(CACHE_FILE))
        return cache_age < CACHE_DURATION
    
    if is_cache_valid():
        with open(CACHE_FILE, "r") as file:
            gpu_names = json.load(file)
    else:
        endpoint = "/api/v0/gpu_names/unique/"
        url = f"{server_url_default}{endpoint}"
        r = requests.get(url, headers={})
        r.raise_for_status()  # Will raise an exception for HTTP errors
        gpu_names = r.json()
        with open(CACHE_FILE, "w") as file:
            json.dump(gpu_names, file)

    formatted_gpu_names = [
        name.replace(" ", "_").replace("-", "_") for name in gpu_names['gpu_names']
    ]
    return formatted_gpu_names


REGIONS = {
    "North_America": "[US, CA]",
    "South_America": "[BR, AR, CL]",
    "Europe": "[SE, UA, GB, PL, PT, SI, DE, IT, CH, LT, GR, FI, IS, AT, FR, RO, MD, HU, NO, MK, BG, ES, HR, NL, CZ, EE",
    "Asia": "[CN, JP, KR, ID, IN, HK, MY, IL, TH, QA, TR, RU, VN, TW, OM, SG, AE, KZ]",
    "Oceania": "[AU, NZ]",
    "Africa": "[EG, ZA]",
}

def _is_valid_region(region):
    """region is valid if it is a key in REGIONS or a string list of country codes."""
    if region in REGIONS:
        return True
    if region.startswith("[") and region.endswith("]"):
        country_codes = region[1:-1].split(',')
        return all(len(code.strip()) == 2 for code in country_codes)
    return False

def _parse_region(region):
    """Returns a string in a list format of two-char country codes."""
    if region in REGIONS:
        return REGIONS[region]
    return region

@parser.command(
    argument("-g", "--gpu-name", type=str, required=True, choices=_get_gpu_names(), help="Name of the GPU model, replace spaces with underscores"),
    argument("-n", "--num-gpus", type=str, required=True, choices=["1", "2", "4", "8", "12", "14"], help="Number of GPUs required"),
    argument("-r", "--region", type=str, help="Geographical location of the instance"),
    argument("-i", "--image", required=True, help="Name of the image to use for instance"),
    argument("-d", "--disk", type=float, default=16.0, help="Disk space required in GB"),
    argument("--limit", default=3, type=int, help=""),
    argument("-o", "--order", type=str, help="Comma-separated list of fields to sort on. postfix field with - to sort desc. ex: -o 'num_gpus,total_flops-'.  default='score-'", default='score-'),
    argument("--login", help="docker login arguments for private repo authentication, surround with '' ", type=str),
    argument("--label", help="label to set on the instance", type=str),
    argument("--onstart", help="filename to use as onstart script", type=str),
    argument("--onstart-cmd", help="contents of onstart script as single argument", type=str),
    argument("--entrypoint", help="override entrypoint for args launch instance", type=str),
    argument("--ssh",     help="Launch as an ssh instance type.", action="store_true"),
    argument("--jupyter", help="Launch as a jupyter instance instead of an ssh instance.", action="store_true"),
    argument("--direct",  help="Use (faster) direct connections for jupyter & ssh.", action="store_true"),
    argument("--jupyter-dir", help="For runtype 'jupyter', directory in instance to use to launch jupyter. Defaults to image's working directory.", type=str),
    argument("--jupyter-lab", help="For runtype 'jupyter', Launch instance with jupyter lab.", action="store_true"),
    argument("--lang-utf8", help="Workaround for images with locale problems: install and generate locales before instance launch, and set locale to C.UTF-8.", action="store_true"),
    argument("--python-utf8", help="Workaround for images with locale problems: set python's locale to C.UTF-8.", action="store_true"),
    argument("--extra", help=argparse.SUPPRESS),
    argument("--env",   help="env variables and port mapping options, surround with '' ", type=str),
    argument("--args",  nargs=argparse.REMAINDER, help="list of arguments passed to container ENTRYPOINT. Onstart is recommended for this purpose. (must be last argument)"),
    argument("--force", help="Skip sanity checks when creating from an existing instance", action="store_true"),
    argument("--cancel-unavail", help="Return error if scheduling fails (rather than creating a stopped instance)", action="store_true"),
    argument("--template_hash",   help="template hash (**Note**: if you use this field, you can skip launch_args and search_params, as they are automatically inferred from the template)", type=str),
    usage="vastai launch instance [--help] [--api-key API_KEY] <gpu_name> <num_gpus> <image> [geolocation] [disk_space]",
    help="Launch the top instance from the search offers based on the given parameters",
    epilog=deindent("""
        Launches an instance based on the given parameters. The instance will be created with the top offer from the search results.
        Besides the gpu_name and num_gpus, you must pass in an '--image' argument as a minimum.

        If you use args/entrypoint launch mode, we create a container from your image as is, without attempting to inject ssh and or jupyter.
        If you use the args launch mode, you can override the entrypoint with --entrypoint, and pass arguments to the entrypoint with --args.
        If you use --args, that must be the last argument, as any following tokens are consumed into the args string.
        For ssh/jupyter launch types, use --onstart-cmd to pass in startup script, instead of --entrypoint and --args.
                    
        Examples:

            # launch a single RTX 3090 instance with the pytorch image and 16 GB of disk space located anywhere
            python vast.py launch instance -g RTX_3090 -n 1 -i pytorch/pytorch
                    
            # launch a 4x RTX 3090 instance with the pytorch image and 32 GB of disk space located in North America
            python vast.py launch instance -g RTX_3090 -n 4 -i pytorch/pytorch -d 32.0 -r North_America
            
        Available fields:

            Name                    Type      Description

            num_gpus:               int       # of GPUs
            gpu_name:               string    GPU model name
            region:                 string    Region of the instance
            image:                  string    Docker image name
            disk_space:             float     Disk space in GB
            ssh, jupyter, direct:   bool      Flags to specify the instance type and connection method.
            env:                    str       Environment variables and port mappings, encapsulated in single quotes.
            args:                   list      Arguments passed to the container's ENTRYPOINT, used only if '--args' is specified.
    """),
)
def launch__instance(args):
    """Allows for a more streamlined and simplified way to create an instance.

    :param argparse.Namespace args: Namespace with many fields relevant to the endpoint.
    """
    args_query = f"num_gpus={args.num_gpus} gpu_name={args.gpu_name}"

    if args.region:
        if not _is_valid_region(args.region):
            print("Invalid region or country codes provided.")
            return
        region_query = _parse_region(args.region)
        args_query += f" geolocation in {region_query}"

    if args.disk:
        args_query += f" disk_space>={args.disk}"

    base_query = {"verified": {"eq": True}, "external": {"eq": False}, "rentable": {"eq": True}, "rented": {"eq": False}}
    query = parse_query(args_query, base_query, offers_fields, offers_alias, offers_mult)

    order = []
    for name in args.order.split(","):
        name = name.strip()
        if not name: continue
        direction = "asc"
        field = name
        if name.strip("-") != name:
            direction = "desc"
            field = name.strip("-")
        if name.strip("+") != name:
            direction = "asc"
            field = name.strip("+")
        #print(f"{field} {name} {direction}")
        if field in offers_alias:
            field = offers_alias[field];
        order.append([field, direction])
    query["order"] = order
    query["type"] = "on-demand"
    # For backwards compatibility, support --type=interruptible option
    if query["type"] == 'interruptible':
        query["type"] = 'bid'
    if (args.limit):
        query["limit"] = int(args.limit)
    query["allocated_storage"] = args.disk

    if args.onstart:
        with open(args.onstart, "r") as reader:
            args.onstart_cmd = reader.read()

    if args.onstart_cmd is None:
        args.onstart_cmd = args.entrypoint

    json_blob = {
        "client_id": "me", 
        "gpu_name": args.gpu_name, 
        "num_gpus": args.num_gpus, 
        "region": args.region, 
        "image": args.image, 
        "disk": args.disk,  
        "q" : query,
        "env" : parse_env(args.env),
        "disk": args.disk,
        "label": args.label,
        "extra": args.extra,
        "onstart": args.onstart_cmd,
        "image_login": args.login,
        "python_utf8": args.python_utf8,
        "lang_utf8": args.lang_utf8,
        "use_jupyter_lab": args.jupyter_lab,
        "jupyter_dir": args.jupyter_dir,
        "force": args.force,
        "cancel_unavail": args.cancel_unavail,
        "template_hash_id" : args.template_hash
    }
    # don't send runtype with template_hash
    if args.template_hash is None:
        runtype = get_runtype(args)
        if runtype == 1:
            return 1
        json_blob["runtype"] = runtype

    if (args.args != None):
        json_blob["args"] = args.args

    url = apiurl(args, "/launch_instance/".format())

    if (args.explain):
        print("request json: ")
        print(json_blob)
    r = http_put(args, url, headers=headers, json=json_blob)
    try:
        r.raise_for_status()  # This will raise an exception for HTTP error codes
        response_data = r.json()
        if args.raw:
            print(json.dumps(r.json(), indent=1))
        else:
            print("Started. {}".format(r.json()))
        if response_data.get('success'):
            print(f"Instance launched successfully: {response_data.get('new_contract')}")
        else:
            print(f"Failed to launch instance: {response_data.get('error')}, {response_data.get('message')}")
    except requests.exceptions.HTTPError as err:
        print(f"HTTP error occurred: {err}")
    except Exception as err:
        print(f"An error occurred: {err}")


@parser.command(
    argument("INSTANCE_ID", help="id of instance", type=int),
    argument("--tail", help="Number of lines to show from the end of the logs (default '1000')", type=str),
    argument("--filter", help="Grep filter for log entries", type=str),
    argument("--daemon-logs", help="Fetch daemon system logs instead of container logs.", action="store_true"),
    usage="vastai logs INSTANCE_ID [OPTIONS] ",
    help="Get the logs for an instance",
)
def logs(args):
    """Get the logs for an instance
    :param argparse.Namespace args: should supply all the command-line options
    """
    url = apiurl(args, "/instances/request_logs/{id}/".format(id=args.INSTANCE_ID))
    json_blob = {'filter': args.filter} if args.filter else {}
    if args.tail:
        json_blob.update({'tail': args.tail})
    if args.daemon_logs:
        json_blob.update({'daemon_logs': 'true'})
    if args.explain:
        print("request json: ")
        print(json_blob)

    r = http_put(args, url, headers=headers, json=json_blob)
    r.raise_for_status()

    if r.status_code == 200:
        rj = r.json()
        for i in range(0, 30):
            time.sleep(0.3)
            api_key_id_h = hashlib.md5((args.api_key + str(args.INSTANCE_ID)).encode('utf-8')).hexdigest()
            url = "https://s3.amazonaws.com/vast.ai/instance_logs/" + api_key_id_h + ".log"
            print(f"waiting on logs for instance {args.INSTANCE_ID} fetching from {url}")
            r = requests.get(url)
            if r.status_code == 200:
                result = r.text
                cleaned_text = re.sub(r'\n\s*\n', '\n', result)
                print(cleaned_text)
                break
        else:
            print(rj["msg"])
    else:
        print(r.text)
        print(f"failed with error {r.status_code}")



@parser.command(
    argument("ID", help="id of instance to prepay for", type=int),
    argument("amount", help="amount of instance credit prepayment (default discount func of 0.2 for 1 month, 0.3 for 3 months)", type=float),
    usage="vastai prepay instance ID AMOUNT",
    help="Deposit credits into reserved instance.",
)
def prepay__instance(args):
    """
    :param argparse.Namespace args: should supply all the command-line options
    :rtype:
    """
    url       = apiurl(args, "/instances/prepay/{id}/".format(id=args.ID))
    json_blob = { "amount": args.amount }
    if (args.explain):
        print("request json: ")
        print(json_blob)
    r = http_put(args, url,  headers=headers,json=json_blob)
    r.raise_for_status()

    rj = r.json();
    if rj["success"]:
        timescale = round( rj["timescale"], 3)
        discount_rate = 100.0*round( rj["discount_rate"], 3)
        print("prepaid for {timescale} months of instance {args.ID} applying ${args.amount} credits for a discount of {discount_rate}%.".format(**(locals())));
    else:
        print(rj["msg"]);

'''
'''


@parser.command(
    argument("ID", help="id of instance to reboot", type=int),
    usage="vastai reboot instance ID [OPTIONS]",
    help="Reboot (stop/start) an instance",
    epilog=deindent("""
        Stops and starts container without any risk of losing GPU priority.
    """),
)
def reboot__instance(args):
    """
    :param argparse.Namespace args: should supply all the command-line options
    :rtype:
    """
    url = apiurl(args, "/instances/reboot/{id}/".format(id=args.ID))
    r = http_put(args, url,  headers=headers,json={})
    r.raise_for_status()

    if (r.status_code == 200):
        rj = r.json();
        if (rj["success"]):
            print("Rebooting instance {args.ID}.".format(**(locals())));
        else:
            print(rj["msg"]);
    else:
        print(r.text);
        print("failed with error {r.status_code}".format(**locals()));


@parser.command(
    argument("ID", help="id of instance to reboot", type=int),
    usage="vastai recycle instance ID [OPTIONS]",
    help="Recycle (destroy/create) an instance",
    epilog=deindent("""
        Destroys and recreates container in place (from newly pulled image) without any risk of losing GPU priority.
    """),
)
def recycle__instance(args):
    """
    :param argparse.Namespace args: should supply all the command-line options
    :rtype:
    """
    url = apiurl(args, "/instances/recycle/{id}/".format(id=args.ID))
    r = http_put(args, url,  headers=headers,json={})
    r.raise_for_status()

    if (r.status_code == 200):
        rj = r.json()
        if (rj["success"]):
            print("Recycling instance {args.ID}.".format(**(locals())));
        else:
            print(rj["msg"]);
    else:
        print(r.text)
        print("failed with error {r.status_code}".format(**locals()));

@parser.command(
    argument("ID", help="id of user to remove", type=int),
    usage="vastai remove team-member ID",
    help="Remove a team member",
)
def remove__team_member(args):
    url = apiurl(args, "/team/members/{id}/".format(id=args.ID))
    r = http_del(args, url, headers=headers)
    r.raise_for_status()
    print(r.json())

@parser.command(
    argument("NAME", help="name of the role", type=str),
    usage="vastai remove team-role NAME",
    help="Remove a role from your team",
)
def remove__team_role(args):
    url = apiurl(args, "/team/roles/{id}/".format(id=args.NAME))
    r = http_del(args, url, headers=headers)
    r.raise_for_status()
    print(r.json())

@parser.command(
    argument("ID", help="machine id", type=int),
    usage="vastai reports ID",
    help="Get the user reports for a given machine",
)
def reports(args):
    """
    :param argparse.Namespace args: should supply all the command-line options
    :rtype:
    """
    url = apiurl(args, "/machines/{id}/reports/".format(id=args.ID))
    json_blob = {"machine_id" : args.ID}

    if (args.explain):
        print("request json: ")
        print(json_blob)
    
    r = requests.get(url, headers=headers, json=json_blob)
    r.raise_for_status()

    if (r.status_code == 200):
        print(f"reports: {json.dumps(r.json(), indent=2)}")


@parser.command(
    usage="vastai reset api-key",
    help="Reset your api-key (get new key from website).",
)
def reset__api_key(args):
    """Caution: a bad API key will make it impossible to connect to the servers.
    """
    print('fml')
    #url = apiurl(args, "/users/current/reset-apikey/", {"owner": "me"})
    url = apiurl(args, "/commands/reset_apikey/" )
    json_blob = {"client_id": "me",}
    if (args.explain):
        print("request json: ")
        print(json_blob)
    r = http_put(args, url,  headers=headers,json=json_blob)
    r.raise_for_status()
    print("api-key reset ".format(r.json()))


def exec_with_threads(f, args, nt=16, max_retries=5):
    def worker(sub_args):
        for arg in sub_args:
            retries = 0
            while retries <= max_retries:
                try:
                    result = None
                    if isinstance(arg,tuple):
                        result = f(*arg)
                    else:
                        result = f(arg)
                    if result:  # Assuming a truthy return value means success
                        break
                except Exception as e:
                    print(str(e))
                    pass
                retries += 1
                stime = 0.25 * 1.3 ** retries
                print(f"retrying in {stime}s")
                time.sleep(stime)  # Exponential backoff

    # Split args into nt sublists
    args_per_thread = math.ceil(len(args) / nt)
    sublists = [args[i:i + args_per_thread] for i in range(0, len(args), args_per_thread)]

    with ThreadPoolExecutor(max_workers=nt) as executor:
        executor.map(worker, sublists)


def split_into_sublists(lst, k):
    # Calculate the size of each sublist
    sublist_size = (len(lst) + k - 1) // k
    
    # Create the sublists using list comprehension
    sublists = [lst[i:i + sublist_size] for i in range(0, len(lst), sublist_size)]
    
    return sublists


def split_list(lst, k):
    """
    Splits a list into sublists of maximum size k.
    """
    return [lst[i:i + k] for i in range(0, len(lst), k)]


def start_instance(id,args):

    json_blob ={"state": "running"}
    if isinstance(id,list):
        url = apiurl(args, "/instances/")
        json_blob["ids"] = id
    else:
        url = apiurl(args, "/instances/{id}/".format(id=id))

    if (args.explain):
        print("request json: ")
        print(json_blob)
    r = http_put(args, url,  headers=headers,json=json_blob)
    r.raise_for_status()

    if (r.status_code == 200):
        rj = r.json()
        if (rj["success"]):
            print("starting instance {id}.".format(**(locals())))
        else:
            print(rj["msg"])
        return True
    else:
        print(r.text)
        print("failed with error {r.status_code}".format(**locals()))
    return False

@parser.command(
    argument("ID", help="ID of instance to start/restart", type=int),
    usage="vastai start instance ID [OPTIONS]",
    help="Start a stopped instance",
    epilog=deindent("""
        This command attempts to bring an instance from the "stopped" state into the "running" state. This is subject to resource availability on the machine that the instance is located on.
        If your instance is stuck in the "scheduling" state for more than 30 seconds after running this, it likely means that the required resources on the machine to run your instance are currently unavailable.
        Examples: 
            vastai start instances $(vastai show instances -q)
            vastai start instance 329838
    """),
)
def start__instance(args):
    """

    :param argparse.Namespace args: should supply all the command-line options
    :rtype:
    """
    start_instance(args.ID,args)


@parser.command(
    argument("IDs", help="ids of instance to start", type=int, nargs='+'),
    usage="vastai start instances [OPTIONS] ID0 ID1 ID2...",
    help="Start a list of instances",
)
def start__instances(args):
    """
    for id in args.IDs:
        start_instance(id, args)
    """

    #start_instance(args.IDs, args)
    #exec_with_threads(lambda id : start_instance(id, args), args.IDs)

    idlist = split_list(args.IDs, 64)
    exec_with_threads(lambda ids : start_instance(ids, args), idlist, nt=8)



def stop_instance(id,args):

    json_blob ={"state": "stopped"}
    if isinstance(id,list):
        url = apiurl(args, "/instances/")
        json_blob["ids"] = id
    else:
        url = apiurl(args, "/instances/{id}/".format(id=id))

    if (args.explain):
        print("request json: ")
        print(json_blob)
    r = http_put(args, url,  headers=headers,json=json_blob)
    r.raise_for_status()

    if (r.status_code == 200):
        rj = r.json()
        if (rj["success"]):
            print("starting instance {id}.".format(**(locals())))
        else:
            print(rj["msg"])
        return True
    else:
        print(r.text)
        print("failed with error {r.status_code}".format(**locals()))
    return False


@parser.command(
    argument("ID", help="id of instance to stop", type=int),
    usage="vastai stop instance ID [OPTIONS]",
    help="Stop a running instance",
    epilog=deindent("""
        This command brings an instance from the "running" state into the "stopped" state. When an instance is "stopped" all of your data on the instance is preserved, 
        and you can resume use of your instance by starting it again. Once stopped, starting an instance is subject to resource availability on the machine that the instance is located on.
        There are ways to move data off of a stopped instance, which are described here: https://vast.ai/docs/gpu-instances/data-movement
    """)
)
def stop__instance(args):
    """

    :param argparse.Namespace args: should supply all the command-line options
    :rtype:
    """
    stop_instance(args.ID,args)

@parser.command(
    argument("IDs", help="ids of instance to stop", type=int, nargs='+'),
    usage="vastai stop instances [OPTIONS] ID0 ID1 ID2...",
    help="Stop a list of instances",
    epilog=deindent("""
        Examples: 
            vastai stop instances $(vastai show instances -q)
            vastai stop instances 329838 984849
    """),
)
def stop__instances(args):
    """
    for id in args.IDs:
        stop_instance(id, args)
    """

    idlist = split_list(args.IDs, 64)
    #stop_instance(args.IDs, args)
    exec_with_threads(lambda ids : stop_instance(ids, args), idlist, nt=8)



def numeric_version(version_str):
    try:
        # Split the version string by the period
        major, minor, patch = version_str.split('.')

        # Pad each part with leading zeros to make it 3 digits
        major = major.zfill(3)
        minor = minor.zfill(3)
        patch = patch.zfill(3)

        # Concatenate the padded parts
        numeric_version_str = f"{major}{minor}{patch}"

        # Convert the concatenated string to an integer
        result = int(numeric_version_str)
        #print(result)
        return result

    except ValueError:
        print("Invalid version string format. Expected format: X.X.X")
        return None


benchmarks_fields = {
    "contract_id",#             int        ID of instance/contract reporting benchmark
    "id",#                      int        benchmark unique ID
    "image",#                   string     image used for benchmark
    "last_update",#             float      date of benchmark
    "machine_id",#              int        id of machine benchmarked
    "model",#                   string     name of model used in benchmark
    "name",#                    string     name of benchmark
    "num_gpus",#                int        number of gpus used in benchmark
    "score"#                   float      benchmark score result
}

@parser.command(
    argument("query", help="Search query in simple query syntax (see below)", nargs="*", default=None),
    usage="vastai search benchmarks [--help] [--api-key API_KEY] [--raw] <query>",
    help="Search for benchmark results using custom query",
    epilog=deindent("""
        Query syntax:

            query = comparison comparison...
            comparison = field op value
            field = <name of a field>
            op = one of: <, <=, ==, !=, >=, >, in, notin
            value = <bool, int, float, string> | 'any' | [value0, value1, ...]
            bool: True, False

        note: to pass '>' and '<' on the command line, make sure to use quotes
        note: to encode a string query value (ie for gpu_name), replace any spaces ' ' with underscore '_'

        Examples:

            # search for benchmarks with score > 100 for llama2_70B model on 2 specific machines
            vastai search benchmarks 'score > 100.0  model=llama2_70B  machine_id in [302,402]'

        Available fields:

              Name                  Type       Description

            contract_id             int        ID of instance/contract reporting benchmark
            id                      int        benchmark unique ID
            image                   string     image used for benchmark
            last_update             float      date of benchmark
            machine_id              int        id of machine benchmarked
            model                   string     name of model used in benchmark
            name                    string     name of benchmark
            num_gpus                int        number of gpus used in benchmark
            score                   float      benchmark score result
    """),
    aliases=hidden_aliases(["search benchmarks"]),
)
def search__benchmarks(args):
    """Creates a query based on search parameters as in the examples above.
    :param argparse.Namespace args: should supply all the command-line options
    """
    try:
        query = {}
        if args.query is not None:
            query = parse_query(args.query, query, benchmarks_fields)
            query = fix_date_fields(query, ['last_update'])

    except ValueError as e:
        print("Error: ", e)
        return 1  
    #url = apiurl(args, "/benchmarks", {"select_cols" : ['id','last_update','machine_id','score'], "select_filters" : query})
    url = apiurl(args, "/benchmarks", {"select_cols" : ['*'], "select_filters" : query})
    r = requests.get(url, headers=headers)
    r.raise_for_status()
    rows = r.json()
    if True: # args.raw:
        print(json.dumps(rows, indent=1, sort_keys=True))
    else:
        display_table(rows, displayable_fields)



invoices_fields = {
    'id',#               int,                   
    'user_id',#          int,      
    'when',#             float,                     
    'paid_on',#          float,                     
    'payment_expected',# float,                     
    'amount_cents',#     int,                   
    'is_credit',#        bool,                   
    'is_delayed',#       bool,                   
    'balance_before',#   float,                     
    'balance_after',#    float,                     
    'original_amount',#  int,                   
    'event_id',#         string,                    
    'cut_amount',#       int,                   
    'cut_percent',#      float,                     
    'extra',#            json,           
    'service',#          string,                    
    'stripe_charge',#    json,           
    'stripe_refund',#    json,           
    'stripe_payout',#    json,           
    'error',#            json,           
    'paypal_email',#     string,                    
    'transfer_group',#   string,                    
    'failed',#           bool,                   
    'refunded',#         bool,                   
    'is_check',#         bool,                   
}

@parser.command(
    argument("query", help="Search query in simple query syntax (see below)", nargs="*", default=None),
    usage="vastai search invoices [--help] [--api-key API_KEY] [--raw] <query>",
    help="Search for benchmark results using custom query",
    epilog=deindent("""
        Query syntax:

            query = comparison comparison...
            comparison = field op value
            field = <name of a field>
            op = one of: <, <=, ==, !=, >=, >, in, notin
            value = <bool, int, float, string> | 'any' | [value0, value1, ...]
            bool: True, False

        note: to pass '>' and '<' on the command line, make sure to use quotes
        note: to encode a string query value (ie for gpu_name), replace any spaces ' ' with underscore '_'

        Examples:

            # search for somewhat reliable single RTX 3090 instances, filter out any duplicates or offers that conflict with our existing stopped instances
            vastai search invoices 'amount_cents>3000  '

        Available fields:

      Name                  Type       Description

    id                  int,            
    user_id             int,            
    when                float,          utc epoch timestamp of initial invoice creation
    paid_on             float,          actual payment date (utc epoch timestamp )
    payment_expected    float,          expected payment date (utc epoch timestamp )
    amount_cents        int,            amount of payment in cents
    is_credit           bool,           is a credit purchase
    is_delayed          bool,           is not yet paid
    balance_before      float,          balance before
    balance_after       float,          balance after
    original_amount     int,            original amount of payment
    event_id            string,           
    cut_amount          int,               
    cut_percent         float,            
    extra               json,           
    service             string,         type of payment 
    stripe_charge       json,           
    stripe_refund       json,           
    stripe_payout       json,           
    error               json,           
    paypal_email        string,         email for paypal/wise payments
    transfer_group      string,         
    failed              bool,                   
    refunded            bool,                   
    is_check            bool,                   
    """),
    aliases=hidden_aliases(["search invoices"]),
)
def search__invoices(args):
    """Creates a query based on search parameters as in the examples above.
    :param argparse.Namespace args: should supply all the command-line options
    """
    try:
        query = {}
        if args.query is not None:
            query = parse_query(args.query, query, invoices_fields)
            query = fix_date_fields(query, ['when', 'paid_on', 'payment_expected', 'balance_before', 'balance_after'])

    except ValueError as e:
        print("Error: ", e)
        return 1  
    url = apiurl(args, "/invoices", {"select_cols" : ['*'], "select_filters" : query})
    r = requests.get(url, headers=headers)
    r.raise_for_status()
    rows = r.json()
    if True: # args.raw:
        print(json.dumps(rows, indent=1, sort_keys=True))
    else:
        display_table(rows, displayable_fields)


@parser.command(
    argument("-t", "--type", default="on-demand", help="Show 'on-demand', 'reserved', or 'bid'(interruptible) pricing. default: on-demand"),
    argument("-i", "--interruptible", dest="type", const="bid", action="store_const", help="Alias for --type=bid"),
    argument("-b", "--bid", dest="type", const="bid", action="store_const", help="Alias for --type=bid"),
    argument("-r", "--reserved", dest="type", const="reserved", action="store_const", help="Alias for --type=reserved"),
    argument("-d", "--on-demand", dest="type", const="on-demand", action="store_const", help="Alias for --type=on-demand"),
    argument("-n", "--no-default", action="store_true", help="Disable default query"),
    argument("--new", action="store_true", help="New search exp"),
    argument("--limit", type=int, help=""),
    argument("--disable-bundling", action="store_true", help="Deprecated"),
    argument("--storage", type=float, default=5.0, help="Amount of storage to use for pricing, in GiB. default=5.0GiB"),
    argument("-o", "--order", type=str, help="Comma-separated list of fields to sort on. postfix field with - to sort desc. ex: -o 'num_gpus,total_flops-'.  default='score-'", default='score-'),
    argument("query", help="Query to search for. default: 'external=false rentable=true verified=true', pass -n to ignore default", nargs="*", default=None),
    usage="vastai search offers [--help] [--api-key API_KEY] [--raw] <query>",
    help="Search for instance types using custom query",
    epilog=deindent("""
        Query syntax:

            query = comparison comparison...
            comparison = field op value
            field = <name of a field>
            op = one of: <, <=, ==, !=, >=, >, in, notin
            value = <bool, int, float, string> | 'any' | [value0, value1, ...]
            bool: True, False

        note: to pass '>' and '<' on the command line, make sure to use quotes
        note: to encode a string query value (ie for gpu_name), replace any spaces ' ' with underscore '_'


        Examples:

            # search for somewhat reliable single RTX 3090 instances, filter out any duplicates or offers that conflict with our existing stopped instances
            vastai search offers 'reliability > 0.98 num_gpus=1 gpu_name=RTX_3090 rented=False'

            # search for datacenter gpus with minimal compute_cap and total_flops
            vastai search offers 'compute_cap > 610 total_flops > 5 datacenter=True'

            # search for reliable 4 gpu offers in Taiwan or Sweden
            vastai search offers 'reliability>0.99 num_gpus=4 geolocation in [TW,SE]'

            # search for reliable RTX 3090 or 4090 gpus NOT in China or Vietnam
            vastai search offers 'reliability>0.99 gpu_name in ["RTX 4090", "RTX 3090"] geolocation notin [CN,VN]'

            # search for machines with nvidia drivers 535.86.05 or greater (and various other options)
            vastai search offers 'disk_space>146 duration>24 gpu_ram>10 cuda_vers>=12.1 direct_port_count>=2 driver_version >= 535.86.05'

            # search for reliable machines with at least 4 gpus, unverified, order by num_gpus, allow conflicts
            vastai search offers 'reliability > 0.99  num_gpus>=4 verified=False rented=any' -o 'num_gpus-'

            # search for arm64 cpu architecture
            vastai search offers 'cpu_arch=arm64'
            
        Available fields:

              Name                  Type       Description

            bw_nvlink               float     bandwidth NVLink
            compute_cap:            int       cuda compute capability*100  (ie:  650 for 6.5, 700 for 7.0)
            cpu_arch                string    host machine cpu architecture (e.g. amd64, arm64)
            cpu_cores:              int       # virtual cpus
            cpu_ghz:                Float     # cpu clock speed GHZ
            cpu_cores_effective:    float     # virtual cpus you get
            cpu_ram:                float     system RAM in gigabytes
            cuda_vers:              float     machine max supported cuda version (based on driver version)
            datacenter:             bool      show only datacenter offers
            direct_port_count       int       open ports on host's router
            disk_bw:                float     disk read bandwidth, in MB/s
            disk_space:             float     disk storage space, in GB
            dlperf:                 float     DL-perf score  (see FAQ for explanation)
            dlperf_usd:             float     DL-perf/$
            dph:                    float     $/hour rental cost
            driver_version          string    machine's nvidia driver version as 3 digit string ex. "535.86.05"
            duration:               float     max rental duration in days
            external:               bool      show external offers in addition to datacenter offers
            flops_usd:              float     TFLOPs/$
            geolocation:            string    Two letter country code. Works with operators =, !=, in, notin (e.g. geolocation not in ['XV','XZ'])
            gpu_arch                string    host machine gpu architecture (e.g. nvidia, amd)
            gpu_max_power           float     GPU power limit (watts)
            gpu_max_temp            float     GPU temp limit (C)
            gpu_mem_bw:             float     GPU memory bandwidth in GB/s
            gpu_name:               string    GPU model name (no quotes, replace spaces with underscores, ie: RTX_3090 rather than 'RTX 3090')
            gpu_ram:                float     per GPU RAM in GB
            gpu_total_ram:          float     total GPU RAM in GB
            gpu_frac:               float     Ratio of GPUs in the offer to gpus in the system
            gpu_display_active:     bool      True if the GPU has a display attached
            has_avx:                bool      CPU supports AVX instruction set.
            id:                     int       instance unique ID
            inet_down:              float     internet download speed in Mb/s
            inet_down_cost:         float     internet download bandwidth cost in $/GB
            inet_up:                float     internet upload speed in Mb/s
            inet_up_cost:           float     internet upload bandwidth cost in $/GB
            machine_id              int       machine id of instance
            min_bid:                float     current minimum bid price in $/hr for interruptible
            num_gpus:               int       # of GPUs
            pci_gen:                float     PCIE generation
            pcie_bw:                float     PCIE bandwidth (CPU to GPU)
            reliability:            float     machine reliability score (see FAQ for explanation)
            rentable:               bool      is the instance currently rentable
            rented:                 bool      allow/disallow duplicates and potential conflicts with existing stopped instances
            storage_cost:           float     storage cost in $/GB/month
            static_ip:              bool      is the IP addr static/stable
            total_flops:            float     total TFLOPs from all GPUs
            ubuntu_version          string    host machine ubuntu OS version
            verified:               bool      is the machine verified
    """),
    aliases=hidden_aliases(["search instances"]),
)
def search__offers(args):
    """Creates a query based on search parameters as in the examples above.

    :param argparse.Namespace args: should supply all the command-line options
    """


    try:

        if args.no_default:
            query = {}
        else:
            query = {"verified": {"eq": True}, "external": {"eq": False}, "rentable": {"eq": True}, "rented": {"eq": False}}
            #query = {"verified": {"eq": True}, "external": {"eq": False}, "rentable": {"eq": True} }

        if args.query is not None:
            query = parse_query(args.query, query, offers_fields, offers_alias, offers_mult)

        order = []
        for name in args.order.split(","):
            name = name.strip()
            if not name: continue
            direction = "asc"
            field = name
            if name.strip("-") != name:
                direction = "desc"
                field = name.strip("-")
            if name.strip("+") != name:
                direction = "asc"
                field = name.strip("+")
            #print(f"{field} {name} {direction}")
            if field in offers_alias:
                field = offers_alias[field];
            order.append([field, direction])

        query["order"] = order
        query["type"] = args.type
        if (args.limit):
            query["limit"] = int(args.limit)
        query["allocated_storage"] = args.storage
        # For backwards compatibility, support --type=interruptible option
        if query["type"] == 'interruptible':
            query["type"] = 'bid'
        if args.disable_bundling:
            query["disable_bundling"] = True
    except ValueError as e:
        print("Error: ", e)
        return 1

    new_search_ept = args.new
    
    #json_blob = {"select_cols" : ['*'], "q" : query}
    json_blob = query

    if new_search_ept:
        #geolocation = query.pop("geolocation", None)
        #query = {'reliability2': {'gt': '0.1'}}
        json_blob = {"select_cols" : ['*'], "q" : query}
        url = apiurl(args, "/search/asks/")
        stime = time.time()

        if (args.explain):
            print("request json: ")
            print(json_blob)

        r = http_put(args, url, headers=headers, json=json_blob)
        etime = time.time()
        print(f"request took {etime-stime}s")

    else:
        if (args.explain):
            print("request json: ")
            print(json_blob)
        #url = apiurl(args, "/bundles", {"q": query})
        #r = requests.get(url, headers=headers)
        url = apiurl(args, "/bundles/")
        r = http_post(args, url, headers=headers, json=json_blob)

    r.raise_for_status()
   
    if (r.headers.get('Content-Type') != 'application/json'):
        print(f"invalid return Content-Type: {r.headers.get('Content-Type')}")
        return   

    rows = r.json()["offers"]

    # TODO: add this post-query geolocation filter to the database call rather than handling it locally
    if 'rented' in query:
        filter_q  = query['rented']
        filter_op = list(filter_q.keys())[0]
        target    = filter_q[filter_op]
        new_rows  = []
        for row in rows:
            rented = False
            if "rented" in row and row["rented"] is not None:
                rented = row["rented"]
            if filter_op == "eq" and rented == target:
                new_rows.append(row)
            if filter_op == "neq" and rented != target:
                new_rows.append(row)
            if filter_op == "in" and rented in target:
                new_rows.append(row)
            if filter_op == "notin" and rented not in target:
                new_rows.append(row)
        rows = new_rows

    if args.raw:
        print(json.dumps(rows, indent=1, sort_keys=True))
    else:
        if args.type == "reserved":           
            display_table(rows, displayable_fields_reserved)
        else:
            display_table(rows, displayable_fields)


templates_fields = {
    "creator_id",#              int        ID of creator
    "created_at",#              float      time of initial template creation (UTC epoch timestamp)
    "count_created",#           int        #instances created (popularity)
    "default_tag",#             string     image default tag
    "docker_login_repo",#       string     image docker repository
    "id",#                      int        template unique ID
    "image",#                   string     image used for benchmark
    "jup_direct",#              bool       supports jupyter direct
    "hash_id",#                 string     unique hash ID of template
    "private",#                 bool       true: only your templates, None: public templates
    "name",#                    string     displayable name
    "recent_create_date",#      float      last time of instance creation (UTC epoch timestamp)
    "recommended_disk_space",#  float      min disk space required
    "recommended",#             bool       is templated on our recommended list
    "ssh_direct",#              bool       supports ssh direct
    "tag",#                     string     image tag
    "use_ssh",#                 string     supports ssh (direct or proxy)
}

@parser.command(
    argument("query", help="Search query in simple query syntax (see below)", nargs="*", default=None),
    usage="vastai search templates [--help] [--api-key API_KEY] [--raw] <query>",
    help="Search for template results using custom query",
    epilog=deindent("""
        Query syntax:

            query = comparison comparison...
            comparison = field op value
            field = <name of a field>
            op = one of: <, <=, ==, !=, >=, >, in, notin
            value = <bool, int, float, string> | 'any' | [value0, value1, ...]
            bool: True, False

        note: to pass '>' and '<' on the command line, make sure to use quotes
        note: to encode a string query value (ie for gpu_name), replace any spaces ' ' with underscore '_'

        Examples:

            # search for somewhat reliable single RTX 3090 instances, filter out any duplicates or offers that conflict with our existing stopped instances
            vastai search templates 'count_created > 100  creator_id in [38382,48982]'

        Available fields:

      Name                  Type       Description

    creator_id              int        ID of creator
    created_at              float      time of initial template creation (UTC epoch timestamp)
    count_created           int        #instances created (popularity)
    default_tag             string     image default tag
    docker_login_repo       string     image docker repository
    id                      int        template unique ID
    image                   string     image used for template
    jup_direct              bool       supports jupyter direct
    hash_id                 string     unique hash ID of template
    name                    string     displayable name
    recent_create_date      float      last time of instance creation (UTC epoch timestamp)
    recommended_disk_space  float      min disk space required
    recommended             bool       is templated on our recommended list
    ssh_direct              bool       supports ssh direct
    tag                     string     image tag
    use_ssh                 bool       supports ssh (direct or proxy)    """),
    aliases=hidden_aliases(["search templates"]),
)
def search__templates(args):
    """Creates a query based on search parameters as in the examples above.
    :param argparse.Namespace args: should supply all the command-line options
    """
    try:
        query = {}
        if args.query is not None:
            query = parse_query(args.query, query, templates_fields)
            query = fix_date_fields(query, ['created_at', 'recent_create_date'])

    except ValueError as e:
        print("Error: ", e)
        return 1  
    url = apiurl(args, "/templates", {"select_cols" : ['*'], "select_filters" : query})
    r = requests.get(url, headers=headers)
    r.raise_for_status()
    rows = r.json()
    if True: # args.raw:
        print(json.dumps(rows, indent=1, sort_keys=True))
    else:
        display_table(rows, displayable_fields)


@parser.command(
    argument("new_api_key", help="Api key to set as currently logged in user"),
    usage="vastai set api-key APIKEY",
    help="Set api-key (get your api-key from the console/CLI)",
)
def set__api_key(args):
    """Caution: a bad API key will make it impossible to connect to the servers.
    :param argparse.Namespace args: should supply all the command-line options
    """
    with open(api_key_file, "w") as writer:
        writer.write(args.new_api_key)
    print("Your api key has been saved in {}".format(api_key_file_base))



@parser.command(
    argument("--file", help="file path for params in json format", type=str),
    usage="vastai set user --file FILE",
    help="Update user data from json file",
    epilog=deindent("""

    Available fields:

    Name                            Type       Description

    ssh_key                         string
    paypal_email                    string
    wise_email                      string
    email                           string
    normalized_email                string
    username                        string
    fullname                        string
    billaddress_line1               string
    billaddress_line2               string
    billaddress_city                string
    billaddress_zip                 string
    billaddress_country             string
    billaddress_taxinfo             string
    balance_threshold_enabled       string
    balance_threshold               string
    autobill_threshold              string
    phone_number                    string
    tfa_enabled                     bool
    """),
)
def set__user(args):
    params = None
    with open(args.file, 'r') as file:
        params = json.load(file)
    url = apiurl(args, "/users/")
    r = requests.put(url, headers=headers, json=params)
    r.raise_for_status()
    print(f"{r.json()}")



@parser.command(
    argument("id", help="id of instance", type=int),
    usage="vastai ssh-url ID",
    help="ssh url helper",
)
def ssh_url(args):
    """

    :param argparse.Namespace args: should supply all the command-line options
    :rtype:
    """
    return _ssh_url(args, "ssh://")


@parser.command(
    argument("id",   help="id", type=int),
    usage="vastai scp-url ID",
    help="scp url helper",
)
def scp_url(args):
    """

    :param argparse.Namespace args: should supply all the command-line options
    :rtype:
    """
    return _ssh_url(args, "scp://")


def _ssh_url(args, protocol):

    json_object = None

    # Opening JSON file
    try:
        with open(f"ssh_{args.id}.json", 'r') as openfile:
            json_object = json.load(openfile)
    except:
        pass

    port      = None
    ipaddr    = None

    if json_object is not None:
        ipaddr = json_object["ipaddr"]
        port   = json_object["port"]

    if ipaddr is None:
        req_url = apiurl(args, "/instances", {"owner": "me"});
        r = http_get(args, req_url);
        r.raise_for_status()
        rows = r.json()["instances"]
        if args.id:
            instance, = [r for r in rows if r['id'] == args.id]
        elif len(rows) > 1:
            print("Found multiple running instances")
            return 1
        else:
            instance, = rows

        ports     = instance.get("ports",{})
        port_22d  = ports.get("22/tcp",None)
        port      = -1
        try:
            if (port_22d is not None):
                ipaddr = instance["public_ipaddr"]
                port   = int(port_22d[0]["HostPort"])
            else:        
                ipaddr = instance["ssh_host"]
                port   = int(instance["ssh_port"])+1 if "jupyter" in instance["image_runtype"] else int(instance["ssh_port"])
        except:
            port = -1

    if (port > 0):
        print(f'{protocol}root@{ipaddr}:{port}')
    else:
        print(f'error: ssh port not found')

   
    # Writing to sample.json
    try:
        with open(f"ssh_{args.id}.json", "w") as outfile:
            json.dump({"ipaddr":ipaddr, "port":port}, outfile)
    except:
        pass

@parser.command(
    argument("id", help="id of apikey to get", type=int),
    usage="vastai show api-key",
    help="Show an api-key",
)
def show__api_key(args):
    url = apiurl(args, "/auth/apikeys/{id}/".format(id=args.id))
    r = http_get(args, url, headers=headers)
    r.raise_for_status()
    print(r.json())

@parser.command(
    usage="vastai show api-keys",
    help="List your api-keys associated with your account",
)
def show__api_keys(args):
    url = apiurl(args, "/auth/apikeys/")
    r = http_get(args, url, headers=headers)
    r.raise_for_status()
    if args.raw:
        print(json.dumps(r.json(), indent=1))
    else:
        print(r.json())

@parser.command(
    usage="vastai show ssh-keys",
    help="List your ssh keys associated with your account",
)
def show__ssh_keys(args):
    url = apiurl(args, "/ssh/")
    r = http_get(args, url, headers=headers)
    r.raise_for_status()
    if args.raw:
        print(json.dumps(r.json(), indent=1))
    else:
        print(r.json())

@parser.command(
    usage="vastai show autogroups [--api-key API_KEY]",
    help="Display user's current autogroup groups",
    epilog=deindent("""
        Example: vastai show autogroups 
    """),
)
def show__autogroups(args):
    url = apiurl(args, "/autojobs/" )
    json_blob = {"client_id": "me", "api_key": args.api_key}
    if (args.explain):
        print("request json: ")
        print(json_blob)
    r = http_get(args, url, headers=headers,json=json_blob)
    r.raise_for_status()
    #print("autogroup list ".format(r.json()))

    if (r.status_code == 200):
        rj = r.json();
        if (rj["success"]):
            rows = rj["results"] 
            if args.raw:
                print(json.dumps(rows, indent=1, sort_keys=True))
            else:
                #print(rows)
                print(json.dumps(rows, indent=1, sort_keys=True))
        else:
            print(rj["msg"]);

@parser.command(
    usage="vastai show endpoints [--api-key API_KEY]",
    help="Display user's current endpoint groups",
    epilog=deindent("""
        Example: vastai show endpoints
    """),
)
def show__endpoints(args):
    url = apiurl(args, "/endptjobs/" )
    json_blob = {"client_id": "me", "api_key": args.api_key}
    if (args.explain):
        print("request json: ")
        print(json_blob)
    r = http_get(args, url, headers=headers,json=json_blob)
    r.raise_for_status()
    #print("autogroup list ".format(r.json()))

    if (r.status_code == 200):
        rj = r.json();
        if (rj["success"]):
            rows = rj["results"] 
            if args.raw:
                print(json.dumps(rows, indent=1, sort_keys=True))
            else:
                #print(rows)
                print(json.dumps(rows, indent=1, sort_keys=True))
        else:
            print(rj["msg"]);


@parser.command(
    usage="vastai show connections [--api-key API_KEY] [--raw]",
    help="Displays user's cloud connections"
)
def show__connections(args):
    """
    Shows the stats on the machine the user is renting.

    :param argparse.Namespace args: should supply all the command-line options
    :rtype:
    """
    req_url = apiurl(args, "/users/cloud_integrations/");
    print(req_url)
    r = http_get(args, req_url, headers=headers);
    r.raise_for_status()
    rows = r.json()

    if args.raw:
        print(json.dumps(rows, indent=1, sort_keys=True))
    else:
        display_table(rows, connection_fields)


@parser.command(
    argument("ID", help="id of instance to get info for", type=int),
    usage="vastai show deposit ID [options]",
    help="Display reserve deposit info for an instance"
)
def show__deposit(args):
    """
    Shows reserve deposit info for an instance.

    :param argparse.Namespace args: should supply all the command-line options
    :rtype:
    """
    req_url = apiurl(args, "/instances/balance/{id}/".format(id=args.ID) , {"owner": "me"} )
    r = http_get(args, req_url)
    r.raise_for_status()
    print(json.dumps(r.json(), indent=1, sort_keys=True))


@parser.command(
    argument("-q", "--quiet", action="store_true", help="only display numeric ids"),
    argument("-s", "--start_date", help="start date and time for report. Many formats accepted", type=str),
    argument("-e", "--end_date", help="end date and time for report. Many formats accepted ", type=str),
    argument("-m", "--machine_id", help="Machine id (optional)", type=int),
    usage="vastai show earnings [OPTIONS]",
    help="Get machine earning history reports",
)
def show__earnings(args):
    """
    Show earnings history for a time range, optionally per machine. Various options available to limit time range and type of items.

    :param argparse.Namespace args: should supply all the command-line options
    :rtype:
    """

    Minutes = 60.0;
    Hours	= 60.0*Minutes;
    Days	= 24.0*Hours;
    Years	= 365.0*Days;
    cday    = time.time() / Days
    sday = cday - 1.0
    eday = cday - 1.0

    try:
        import dateutil
        from dateutil import parser

    except ImportError:
        print("""\nWARNING: Missing dateutil, can't parse time format""")

    if args.end_date:
        try:
            end_date = dateutil.parser.parse(str(args.end_date))
            end_date_txt = end_date.isoformat()
            end_timestamp = time.mktime(end_date.timetuple())
            eday = end_timestamp / Days
        except ValueError as e:
            print(f"Warning: Invalid end date format! Ignoring end date! \n {str(e)}")

    if args.start_date:
        try:
            start_date = dateutil.parser.parse(str(args.start_date))
            start_date_txt = start_date.isoformat()
            start_timestamp = time.mktime(start_date.timetuple())
            sday = start_timestamp / Days
        except ValueError:
            print(f"Warning: Invalid start date format! Ignoring start date! \n {str(e)}")



    req_url = apiurl(args, "/users/me/machine-earnings", {"owner": "me", "sday": sday, "eday": eday, "machid" :args.machine_id});
    r = http_get(args, req_url)
    r.raise_for_status()
    rows = r.json()

    print(json.dumps(rows, indent=1, sort_keys=True))


def sum(X, k):
    y = 0
    for x in X:
        a = float(x.get(k,0))
        y += a
    return y

def select(X,k):
    Y = set()
    for x in X:
        v = x.get(k,None)
        if v is not None:
            Y.add(v)
    return Y

@parser.command(
    argument("-q", "--quiet", action="store_true", help="only display numeric ids"),
    argument("-s", "--start_date", help="start date and time for report. Many formats accepted (optional)", type=str),
    argument("-e", "--end_date", help="end date and time for report. Many formats accepted (optional)", type=str),
    argument("-c", "--only_charges", action="store_true", help="Show only charge items."),
    argument("-p", "--only_credits", action="store_true", help="Show only credit items."),
    argument("--instance_label", help="Filter charges on a particular instance label (useful for autoscaler groups)"),
    usage="vastai show invoices [OPTIONS]",
    help="Get billing history reports",
)
def show__invoices(args):
    """
    Show current payments and charges. Various options available to limit time range and type
    of items. Default is to show everything for user's entire billing history.

    :param argparse.Namespace args: should supply all the command-line options
    :rtype:
    """

    sdate,edate = convert_dates_to_timestamps(args)
    req_url = apiurl(args, "/users/me/invoices", {"owner": "me", "sdate":sdate, "edate":edate, "inc_charges" : not args.only_credits});

    r = http_get(args, req_url)
    r.raise_for_status()
    rows = r.json()["invoices"]
    # print("Timestamp for first row: ", rows[0]["timestamp"])
    invoice_filter_data = filter_invoice_items(args, rows)
    rows = invoice_filter_data["rows"]
    filter_header = invoice_filter_data["header_text"]

    contract_ids = None

    if (args.instance_label):
        #print(rows)
        contract_ids = select(rows, 'instance_id')
        #print(contract_ids)

        url = apiurl(args, f"/contracts/fetch/")

        req_json = {
            "label": args.instance_label,
            "contract_ids": list(contract_ids)
        }

        if (args.explain):
            print("request json: ")
            print(req_json)
        
        result = http_post(args, url, headers=headers,json=req_json)
        result.raise_for_status()
        filtered_rows = result.json()["contracts"]
        #print(rows)

        contract_ids = select(filtered_rows, 'id')
        #print(contract_ids)

        rows2 = []
        for row in rows:
            id = row.get("instance_id", None)
            if id in contract_ids:
                rows2.append(row)
        rows = rows2

    current_charges = r.json()["current"]
    if args.quiet:
        for row in rows:
            id = row.get("id", None)
            if id is not None:
                print(id)
    elif args.raw:
        print(json.dumps(rows, indent=1, sort_keys=True))
        # print("Current: ", current_charges)
    else:
        print(filter_header)
        display_table(rows, invoice_fields)
        print(f"Total: ${sum(rows, 'amount')}")
        print("Current: ", current_charges)


@parser.command(
    argument("id", help="id of instance to get", type=int),
    usage="vastai show instance [--api-key API_KEY] [--raw]",
    help="Display user's current instances"
)
def show__instance(args):
    """
    Shows the stats on the machine the user is renting.

    :param argparse.Namespace args: should supply all the command-line options
    :rtype:
    """

    #req_url = apiurl(args, "/instance", {"owner": "me"});
    req_url = apiurl(args, "/instances/{id}/".format(id=args.id) , {"owner": "me"} )
   
    #r = http_get(req_url)
    r = http_get(args, req_url)
    r.raise_for_status()
    row = r.json()["instances"]
    row['duration'] = time.time() - row['start_date']
    row['extra_env'] = {env_var[0]: env_var[1] for env_var in row['extra_env']}
    if args.raw:
        print(json.dumps(row, indent=1, sort_keys=True))
    else:
        #print(row)
        display_table([row], instance_fields)

@parser.command(
    argument("-q", "--quiet", action="store_true", help="only display numeric ids"),
    usage="vastai show instances [OPTIONS] [--api-key API_KEY] [--raw]",
    help="Display user's current instances"
)
def show__instances(args):
    """
    Shows the stats on the machine the user is renting.

    :param argparse.Namespace args: should supply all the command-line options
    :rtype:
    """
    req_url = apiurl(args, "/instances", {"owner": "me"});
    #r = http_get(req_url)
    r = http_get(args, req_url)
    r.raise_for_status()
    rows = r.json()["instances"]
    for row in rows:
        row = {k: strip_strings(v) for k, v in row.items()} 
        row['duration'] = time.time() - row['start_date']
        row['extra_env'] = {env_var[0]: env_var[1] for env_var in row['extra_env']}
    if args.quiet:
        for row in rows:
            id = row.get("id", None)
            if id is not None:
                print(id)
    elif args.raw:
        print(json.dumps(rows, indent=1, sort_keys=True))
    else:
        display_table(rows, instance_fields)




@parser.command(
    usage="vastai show ipaddrs [--api-key API_KEY] [--raw]",
    help="Display user's history of ip addresses"
)
def show__ipaddrs(args):
    """
    Shows the history of ip address accesses to console.vast.ai endpoints

    :param argparse.Namespace args: should supply all the command-line options
    :rtype:
    """

    req_url = apiurl(args, "/users/me/ipaddrs", {"owner": "me"});
    r = http_get(args, req_url);
    r.raise_for_status()
    rows = r.json()["results"]
    if args.raw:
        print(json.dumps(rows, indent=1, sort_keys=True))
    else:
        display_table(rows, ipaddr_fields)



@parser.command(
    argument("-q", "--quiet", action="store_true", help="display information about user"),
    usage="vastai show user [OPTIONS]",
    help="   Get current user data",
    epilog=deindent("""
        Shows stats for logged-in user. These include user balance, email, and ssh key. Does not show API key.
    """)
)
def show__user(args):
    """
    Shows stats for logged-in user. Does not show API key.

    :param argparse.Namespace args: should supply all the command-line options
    :rtype:
    """
    req_url = apiurl(args, "/users/current", {"owner": "me"});
    r = http_get(args, req_url);
    r.raise_for_status()
    user_blob = r.json()
    user_blob.pop("api_key")

    if args.raw:
        print(json.dumps(user_blob, indent=1, sort_keys=True))
    else:
        display_table([user_blob], user_fields)

@parser.command(
    argument("-q", "--quiet", action="store_true", help="display subaccounts from current user"),
    usage="vastai show subaccounts [OPTIONS]",
    help="Get current subaccounts"
)
def show__subaccounts(args):
    """
    Shows stats for logged-in user. Does not show API key.

    :param argparse.Namespace args: should supply all the command-line options
    :rtype:
    """
    req_url = apiurl(args, "/subaccounts", {"owner": "me"});
    r = http_get(args, req_url);
    r.raise_for_status()
    rows = r.json()["users"]
    if args.raw:
        print(json.dumps(rows, indent=1, sort_keys=True))
    else:
        display_table(rows, user_fields)

@parser.command(
    usage="vastai show team-members",
    help="Show your team members",
)
def show__team_members(args):
    url = apiurl(args, "/team/members/")
    r = http_get(args, url, headers=headers)
    r.raise_for_status()

    if args.raw:
        print(json.dumps(r.json(), indent=1))
    else:
        print(r.json())

@parser.command(
    argument("NAME", help="name of the role", type=str),
    usage="vastai show team-role NAME",
    help="Show your team role",
)
def show__team_role(args):
    url = apiurl(args, "/team/roles/{id}/".format(id=args.NAME))
    r = http_get(args, url, headers=headers)
    r.raise_for_status()
    print(json.dumps(r.json(), indent=1, sort_keys=True))

@parser.command(
    usage="vastai show team-roles",
    help="Show roles for a team"
)
def show__team_roles(args):
    url = apiurl(args, "/team/roles-full/")
    r = http_get(args, url, headers=headers)
    r.raise_for_status()

    if args.raw:
        print(json.dumps(r.json(), indent=1))
    else:
        print(r.json())

@parser.command(
    argument("recipient", help="email (or id) of recipient account", type=str),
    argument("amount",    help="$dollars of credit to transfer ", type=float),
    argument("--skip",    help="skip confirmation", action="store_true", default=False),
    usage="vastai transfer credit RECIPIENT AMOUNT",
    help="Transfer credits to another account",
    epilog=deindent("""
        Transfer (amount) credits to account with email (recipient).
    """),
)

def transfer__credit(args: argparse.Namespace):
    url = apiurl(args, "/commands/transfer_credit/")
 
    if not args.skip:
        print(f"Transfer ${args.amount} credit to account {args.recipient}?  This is irreversible.")
        ok = input("Continue? [y/n] ")
        if ok.strip().lower() != "y":
            return

    json_blob = {
        "sender":    "me",
        "recipient": args.recipient,
        "amount":    args.amount,
    }
    if (args.explain):
        print("request json: ")
        print(json_blob)
    r = http_put(args, url,  headers=headers,json=json_blob)
    r.raise_for_status()

    if (r.status_code == 200):
        rj = r.json();
        if (rj["success"]):
            print(f"Sent {args.amount} to {args.recipient} ".format(r.json()))
        else:
            print(rj["msg"]);
    else:
        print(r.text);
        print("failed with error {r.status_code}".format(**locals()));



@parser.command(
    argument("ID", help="id of autoscale group to update", type=int),
    argument("--min_load", help="minimum floor load in perf units/s  (token/s for LLms)", type=float),
    argument("--target_util",      help="target capacity utilization (fraction, max 1.0, default 0.9)", type=float),
    argument("--cold_mult",   help="cold/stopped instance capacity target as multiple of hot capacity target (default 2.5)", type=float),
    argument("--test_workers",help="number of workers to create to get an performance estimate for while initializing autogroup (default 3)", type=int),
    argument("--gpu_ram",   help="estimated GPU RAM req  (independent of search string)", type=float),
    argument("--template_hash",   help="template hash (**Note**: if you use this field, you can skip launch_args and search_params, as they are automatically inferred from the template)", type=str),
    argument("--template_id",   help="template id", type=int),
    argument("--search_params",   help="search param string for search offers    ex: \"gpu_ram>=23 num_gpus=2 gpu_name=RTX_4090 inet_down>200 direct_port_count>2 disk_space>=64\"", type=str),
    argument("-n", "--no-default", action="store_true", help="Disable default search param query args"),
    argument("--launch_args",   help="launch args  string for create instance  ex: \"--onstart onstart_wget.sh  --env '-e ONSTART_PATH=https://s3.amazonaws.com/vast.ai/onstart_OOBA.sh' --image atinoda/text-generation-webui:default-nightly --disk 64\"", type=str),
    argument("--endpoint_name",   help="deployment endpoint name (allows multiple autoscale groups to share same deployment endpoint)", type=str),
    argument("--endpoint_id",   help="deployment endpoint id (allows multiple autoscale groups to share same deployment endpoint)", type=int),
    usage="vastai update autogroup ID [OPTIONS]",
    help="Update an existing autoscale group",
    epilog=deindent("""
        Example: vastai update autogroup 4242 --min_load 100 --target_util 0.9 --cold_mult 2.0 --search_params \"gpu_ram>=23 num_gpus=2 gpu_name=RTX_4090 inet_down>200 direct_port_count>2 disk_space>=64\" --launch_args \"--onstart onstart_wget.sh  --env '-e ONSTART_PATH=https://s3.amazonaws.com/vast.ai/onstart_OOBA.sh' --image atinoda/text-generation-webui:default-nightly --disk 64\" --gpu_ram 32.0 --endpoint_name "LLama" --endpoint_id 2
    """),
)
def update__autogroup(args):
    id  = args.ID
    url = apiurl(args, f"/autojobs/{id}/" )
    if args.no_default:
        query = ""
    else:
        query = " verified=True rentable=True rented=False"
    json_blob = {"client_id": "me", "autojob_id": args.ID, "min_load": args.min_load, "target_util": args.target_util, "cold_mult": args.cold_mult, "test_workers" : args.test_workers, "template_hash": args.template_hash, "template_id": args.template_id, "search_params": args.search_params + query, "launch_args": args.launch_args, "gpu_ram": args.gpu_ram, "endpoint_name": args.endpoint_name, "endpoint_id": args.endpoint_id}
    if (args.explain):
        print("request json: ")
        print(json_blob)
    r = http_put(args, url,  headers=headers,json=json_blob)
    r.raise_for_status()
    if 'application/json' in r.headers.get('Content-Type', ''):
        try:
            print("autogroup update {}".format(r.json()))
        except requests.exceptions.JSONDecodeError:
            print("The response is not valid JSON.")
            print(r)
            print(r.text)  # Print the raw response to help with debugging.
    else:
        print("The response is not JSON. Content-Type:", r.headers.get('Content-Type'))
        print(r.text)

@parser.command(
    argument("ID", help="id of endpoint group to update", type=int),
    argument("--min_load", help="minimum floor load in perf units/s  (token/s for LLms)", type=float),
    argument("--target_util",      help="target capacity utilization (fraction, max 1.0, default 0.9)", type=float),
    argument("--cold_mult",   help="cold/stopped instance capacity target as multiple of hot capacity target (default 2.5)", type=float),
    argument("--cold_workers", help="min number of workers to keep 'cold' when you have no load (default 5)", type=int),
    argument("--max_workers", help="max number of workers your endpoint group can have (default 20)", type=int),
    argument("--endpoint_name",   help="deployment endpoint name (allows multiple autoscale groups to share same deployment endpoint)", type=str),
    usage="vastai update endpoint ID [OPTIONS]",
    help="Update an existing endpoint group",
    epilog=deindent("""
        Example: vastai update endpoint 4242 --min_load 100 --target_util 0.9 --cold_mult 2.0 --endpoint_name "LLama"
    """),
)
def update__endpoint(args):
    id  = args.ID
    url = apiurl(args, f"/endptjobs/{id}/" )
    json_blob = {"client_id": "me", "endptjob_id": args.ID, "min_load": args.min_load, "target_util": args.target_util, "cold_mult": args.cold_mult, "cold_workers": args.cold_workers, "max_workers" : args.max_workers, "endpoint_name": args.endpoint_name}
    if (args.explain):
        print("request json: ")
        print(json_blob)
    r = http_put(args, url,  headers=headers,json=json_blob)
    r.raise_for_status()
    if 'application/json' in r.headers.get('Content-Type', ''):
        try:
            print("update endpoint {}".format(r.json()))
        except requests.exceptions.JSONDecodeError:
            print("The response is not valid JSON.")
            print(r)
            print(r.text)  # Print the raw response to help with debugging.
    else:
        print("The response is not JSON. Content-Type:", r.headers.get('Content-Type'))
        print(r.text)


@parser.command(
    argument("ID", help="id of the role", type=int),
    argument("--name", help="name of the template", type=str),
    argument("--permissions", help="file path for json encoded permissions, look in the docs for more information", type=str),
    usage="vastai update team-role ID --name NAME --permissions PERMISSIONS",
    help="Update an existing team role",
)
def update__team_role(args):
    url = apiurl(args, "/team/roles/{id}/".format(id=args.ID))
    permissions = load_permissions_from_file(args.permissions)
    r = http_put(args, url,  headers=headers, json={"name": args.name, "permissions": permissions})
    r.raise_for_status()
    if args.raw:
        print(json.dumps(r.json(), indent=1))
    else:
        print(json.dumps(r.json(), indent=1))

@parser.command(
    argument("id", help="id of the ssh key to update", type=int),
    argument("ssh_key", help="value of the ssh_key", type=str),
    usage="vastai update ssh-key id ssh_key",
    help="Update an existing ssh key",
)
def update__ssh_key(args):
    url = apiurl(args, "/ssh/{id}/".format(id=args.ID))
    r = http_put(args, url,  headers=headers, json={"ssh_key": args.ssh_key})
    r.raise_for_status()
    print(r.json())

def convert_dates_to_timestamps(args):
    selector_flag = ""
    end_timestamp = time.time()
    start_timestamp = time.time() - (24*60*60)
    start_date_txt = ""
    end_date_txt = ""

    import dateutil
    from dateutil import parser

    if args.end_date:
        try:
            end_date = dateutil.parser.parse(str(args.end_date))
            end_date_txt = end_date.isoformat()
            end_timestamp = time.mktime(end_date.timetuple())
        except ValueError as e:
            print(f"Warning: Invalid end date format! Ignoring end date! \n {str(e)}")
    
    if args.start_date:
        try:
            start_date = dateutil.parser.parse(str(args.start_date))
            start_date_txt = start_date.isoformat()
            start_timestamp = time.mktime(start_date.timetuple())
        except ValueError as e:
            print(f"Warning: Invalid start date format! Ignoring end date! \n {str(e)}")

    return start_timestamp, end_timestamp


def filter_invoice_items(args: argparse.Namespace, rows: List) -> Dict:
    """This applies various filters to the invoice items. Currently it filters on start and end date and applies the
    'only_charge' and 'only_credits' options.invoice_number

    :param argparse.Namespace args: should supply all the command-line options
    :param List rows: The rows of items in the invoice

    :rtype List: Returns the filtered list of rows.

    """

    try:
        #import vast_pdf
        import dateutil
        from dateutil import parser

    except ImportError:
        print("""\nWARNING: The 'vast_pdf' library is not present. This library is used to print invoices in PDF format. If
        you do not need this feature you can ignore this message. To get the library you should download the vast-python
        github repository. Just do 'git@github.com:vast-ai/vast-python.git' and then 'cd vast-python'. Once in that
        directory you can run 'vast.py' and it will have access to 'vast_pdf.py'. The library depends on a Python
        package called Borb to make the PDF files. To install this package do 'pip3 install borb'.\n""")

    """
    try:
        vast_pdf
    except NameError:
        vast_pdf = Object()
        vast_pdf.invoice_number = -1
    """

    selector_flag = ""
    end_timestamp: float = 9999999999
    start_timestamp: float = 0
    start_date_txt = ""
    end_date_txt = ""

    if args.end_date:
        try:
            end_date = dateutil.parser.parse(str(args.end_date))
            end_date_txt = end_date.isoformat()
            end_timestamp = time.mktime(end_date.timetuple())
        except ValueError:
            print("Warning: Invalid end date format! Ignoring end date!")
    if args.start_date:
        try:
            start_date = dateutil.parser.parse(str(args.start_date))
            start_date_txt = start_date.isoformat()
            start_timestamp = time.mktime(start_date.timetuple())
        except ValueError:
            print("Warning: Invalid start date format! Ignoring start date!")

    if args.only_charges:
        type_txt = "Only showing charges."
        selector_flag = "only_charges"

        def type_filter_fn(row):
            return True if row["type"] == "charge" else False
    elif args.only_credits:
        type_txt = "Only showing credits."
        selector_flag = "only_credits"

        def type_filter_fn(row):
            return True if row["type"] == "payment" else False
    else:
        type_txt = ""

        def type_filter_fn(row):
            return True

    if args.end_date:
        if args.start_date:
            header_text = f'Invoice items after {start_date_txt} and before {end_date_txt}.'
        else:
            header_text = f'Invoice items before {end_date_txt}.'
    elif args.start_date:
        header_text = f'Invoice items after {start_date_txt}.'
    else:
        header_text = " "

    header_text = header_text + " " + type_txt

    rows = list(filter(lambda row: end_timestamp >= (row["timestamp"] or 0.0) >= start_timestamp and type_filter_fn(row) and float(row["amount"]) != 0, rows))

    if start_date_txt:
        start_date_txt = "S:" + start_date_txt

    if end_date_txt:
        end_date_txt = "E:" + end_date_txt

    now = date.today()
    invoice_number: int = now.year * 12 + now.month - 1


    pdf_filename_fields = list(filter(lambda fld: False if fld == "" else True,
                                      [str(invoice_number),
                                       start_date_txt,
                                       end_date_txt,
                                       selector_flag]))

    filename = "invoice_" + "-".join(pdf_filename_fields) + ".pdf"
    return {"rows": rows, "header_text": header_text, "pdf_filename": filename}


@parser.command(
    argument("-q", "--quiet", action="store_true", help="only display numeric ids"),
    argument("-s", "--start_date", help="start date and time for report. Many formats accepted (optional)", type=str),
    argument("-e", "--end_date", help="end date and time for report. Many formats accepted (optional)", type=str),
    argument("-c", "--only_charges", action="store_true", help="Show only charge items."),
    argument("-p", "--only_credits", action="store_true", help="Show only credit items."),
    usage="vastai generate pdf-invoices [OPTIONS]",
)
def generate__pdf_invoices(args):
    """
    Makes a PDF version of the data returned by the "show invoices" command. Takes the same command line args as that
    command.

    :param argparse.Namespace args: should supply all the command-line options
    :rtype:
    """

    try:
        import vast_pdf
    except ImportError:
        print("""\nWARNING: The 'vast_pdf' library is not present. This library is used to print invoices in PDF format. If
        you do not need this feature you can ignore this message. To get the library you should download the vast-python
        github repository. Just do 'git@github.com:vast-ai/vast-python.git' and then 'cd vast-python'. Once in that
        directory you can run 'vast.py' and it will have access to 'vast_pdf.py'. The library depends on a Python
        package called Borb to make the PDF files. To install this package do 'pip3 install borb'.\n""")

    sdate,edate = convert_dates_to_timestamps(args)
    req_url_inv = apiurl(args, "/users/me/invoices", {"owner": "me", "sdate":sdate, "edate":edate})

    r_inv = http_get(args, req_url_inv, headers=headers)
    r_inv.raise_for_status()
    rows_inv = r_inv.json()["invoices"]
    invoice_filter_data = filter_invoice_items(args, rows_inv)
    rows_inv = invoice_filter_data["rows"]
    req_url = apiurl(args, "/users/current", {"owner": "me"})
    r = http_get(args, req_url)
    r.raise_for_status()
    user_blob = r.json()
    user_blob = translate_null_strings_to_blanks(user_blob)

    if args.raw:
        print(json.dumps(rows_inv, indent=1, sort_keys=True))
        print("Current: ", user_blob)
        print("Raw mode")
    else:
        display_table(rows_inv, invoice_fields)
        vast_pdf.generate_invoice(user_blob, rows_inv, invoice_filter_data)


def cleanup_machine(args, machine_id):
    req_url = apiurl(args, f"/machines/{machine_id}/cleanup/")

    if (args.explain):
        print("request json: ")
    r = http_put(args, req_url, headers=headers, json={})

    if (r.status_code == 200):
        rj = r.json()
        if (rj["success"]):
            print(json.dumps(r.json(), indent=1))
        else:
            if args.raw:
                print(json.dumps(r.json(), indent=1))
            else:
                print(rj["msg"])
    else:
        print(r.text)
        print("failed with error {r.status_code}".format(**locals()))

@parser.command(
    argument("ID", help="id of machine to cleanup", type=int),
    usage="vastai cleanup machine ID [options]",
    help="[Host] Remove all expired storage instances from the machine, freeing up space.",
    epilog=deindent("""
        Instances expire on their end date. Expired instances still pay storage fees, but can not start.
        Since hosts are still paid storage fees for expired instances, we do not auto delete them.
        Instead you can use this CLI/API function to delete all expired storage instances for a machine.
        This is useful if you are running low on storage, want to do maintenance, or are subsidizing storage, etc.
    """)
)
def cleanup__machine(args):
    """
    :param argparse.Namespace args: should supply all the command-line options
    :rtype:
    """
    cleanup_machine(args, args.ID)


def list_machine(args, id):
    req_url = apiurl(args, "/machines/create_asks/")

    json_blob = {'machine': id, 'price_gpu': args.price_gpu,
                        'price_disk': args.price_disk, 'price_inetu': args.price_inetu, 'price_inetd': args.price_inetd, 'price_min_bid': args.price_min_bid, 
                        'min_chunk': args.min_chunk, 'end_date': string_to_unix_epoch(args.end_date), 'credit_discount_max': args.discount_rate}
    if (args.explain):
        print("request json: ")
        print(json_blob)
    r = http_put(args, req_url, headers=headers, json=json_blob)

    if (r.status_code == 200):
        rj = r.json()
        if (rj["success"]):
            price_gpu_ = str(args.price_gpu) if args.price_gpu is not None else "def"
            price_inetu_ = str(args.price_inetu)
            price_inetd_ = str(args.price_inetd)
            min_chunk_ = str(args.min_chunk)
            end_date_ = string_to_unix_epoch(args.end_date)
            discount_rate_ = str(args.discount_rate)
            if args.raw:
                print(json.dumps(r.json(), indent=1))
            else:
                print("offers created/updated for machine {id},  @ ${price_gpu_}/gpu/hr, ${price_inetu_}/GB up, ${price_inetd_}/GB down, {min_chunk_}/min gpus, max discount_rate {discount_rate_}, till {end_date_}".format(**locals()))
                num_extended = rj.get("extended", 0)

                if num_extended > 0:
                    print(f"extended {num_extended} client contracts to {args.end_date}")

        else:
            if args.raw:
                print(json.dumps(r.json(), indent=1))
            else:
                print(rj["msg"])
    else:
        print(r.text)
        print("failed with error {r.status_code}".format(**locals()))


@parser.command(
    argument("ID", help="id of machine to list", type=int),
    argument("-g", "--price_gpu", help="per gpu rental price in $/hour  (price for active instances)", type=float),
    argument("-s", "--price_disk",
             help="storage price in $/GB/month (price for inactive instances), default: $0.15/GB/month", type=float),
    argument("-u", "--price_inetu", help="price for internet upload bandwidth in $/GB", type=float),
    argument("-d", "--price_inetd", help="price for internet download bandwidth in $/GB", type=float),
    argument("-b", "--price_min_bid", help="per gpu minimum bid price floor in $/hour", type=float),
    argument("-r", "--discount_rate", help="Max long term prepay discount rate fraction, default: 0.4 ", type=float),
    argument("-m", "--min_chunk", help="minimum amount of gpus", type=int),
    argument("-e", "--end_date", help="contract offer expiration - the available until date (optional, in unix float timestamp or MM/DD/YYYY format)", type=str),
    usage="vastai list machine ID [options]",
    help="[Host] list a machine for rent",
    epilog=deindent("""
        Performs the same action as pressing the "LIST" button on the site https://cloud.vast.ai/host/machines.
        On the end date the listing will expire and your machine will unlist. However any existing client jobs will still remain until ended by their owners.
        Once you list your machine and it is rented, it is extremely important that you don't interfere with the machine in any way. 
        If your machine has an active client job and then goes offline, crashes, or has performance problems, this could permanently lower your reliability rating. 
        We strongly recommend you test the machine first and only list when ready.
    """)
)
def list__machine(args):
    """

    :param argparse.Namespace args: should supply all the command-line options
    :rtype:
    """
    list_machine(args, args.ID)


@parser.command(
    argument("ids", help="ids of instance to list", type=int, nargs='+'),
    argument("-g", "--price_gpu", help="per gpu on-demand rental price in $/hour (base price for active instances)", type=float),
    argument("-s", "--price_disk",
             help="storage price in $/GB/month (price for inactive instances), default: $0.15/GB/month", type=float),
    argument("-u", "--price_inetu", help="price for internet upload bandwidth in $/GB", type=float),
    argument("-d", "--price_inetd", help="price for internet download bandwidth in $/GB", type=float),
    argument("-b", "--price_min_bid", help="per gpu minimum bid price floor in $/hour", type=float),
    argument("-r", "--discount_rate", help="Max long term prepay discount rate fraction, default: 0.4 ", type=float),
    argument("-m", "--min_chunk", help="minimum amount of gpus", type=int),
    argument("-e", "--end_date", help="contract offer expiration - the available until date (optional, in unix float timestamp or MM/DD/YYYY format)", type=str),
    usage="vastai list machines IDs [options]",
    help="[Host] list machines for rent",
    epilog=deindent("""
        This variant can be used to list or update the listings for multiple machines at once with the same args.
        You could extend the end dates of all your machines using a command combo like this:
        ./vast.py list machines $(./vast.py show machines -q) -e 12/31/2024 --retry 6
    """)
)
def list__machines(args):
    """
    """
    for id in args.ids:
        list_machine(args, id)


@parser.command(
    argument("id", help="id of machine to remove default instance from", type=int),
    usage="vastai remove defjob id",
    help="[Host] Delete default jobs",
)
def remove__defjob(args):
    """


    :param argparse.Namespace args: should supply all the command-line options
    :rtype:
    """
    req_url = apiurl(args, "/machines/{machine_id}/defjob/".format(machine_id=args.id));
    # print(req_url);
    r = http_del(args, req_url, headers=headers)

    if (r.status_code == 200):
        rj = r.json();
        if (rj["success"]):
            print("default instance for machine {machine_id} removed.".format(machine_id=args.id));
        else:
            print(rj["msg"]);
    else:
        print(r.text);
        print("failed with error {r.status_code}".format(**locals()));



def set_ask(args):
    """

    :param argparse.Namespace args: should supply all the command-line options
    :rtype:
    """
    print("set asks!\n");



@parser.command(
    argument("id", help="id of machine to launch default instance on", type=int),
    argument("--price_gpu", help="per gpu rental price in $/hour", type=float),
    argument("--price_inetu", help="price for internet upload bandwidth in $/GB", type=float),
    argument("--price_inetd", help="price for internet download bandwidth in $/GB", type=float),
    argument("--image", help="docker container image to launch", type=str),
    argument("--args", nargs=argparse.REMAINDER, help="list of arguments passed to container launch"),
    usage="vastai set defjob id [--api-key API_KEY] [--price_gpu PRICE_GPU] [--price_inetu PRICE_INETU] [--price_inetd PRICE_INETD] [--image IMAGE] [--args ...]",
    help="[Host] Create default jobs for a machine",
    epilog=deindent("""
        Performs the same action as creating a background job at https://cloud.vast.ai/host/create.       
                    
    """)
    
)
def set__defjob(args):
    """

    :param argparse.Namespace args: should supply all the command-line options
    :rtype:
    """
    req_url   = apiurl(args, "/machines/create_bids/");
    json_blob = {'machine': args.id, 'price_gpu': args.price_gpu, 'price_inetu': args.price_inetu, 'price_inetd': args.price_inetd, 'image': args.image, 'args': args.args}
    if (args.explain):
        print("request json: ")
        print(json_blob)
    r = http_put(args, req_url, headers=headers, json=json_blob)
    if (r.status_code == 200):
        rj = r.json();
        if (rj["success"]):
            print(
                "bids created for machine {args.id},  @ ${args.price_gpu}/gpu/day, ${args.price_inetu}/GB up, ${args.price_inetd}/GB down".format(**locals()));
        else:
            print(rj["msg"]);
    else:
        print(r.text);
        print("failed with error {r.status_code}".format(**locals()));


def smart_split(s, char):
    in_double_quotes = False
    in_single_quotes = False #note that isn't designed to work with nested quotes within the env
    parts = []
    current = []

    for c in s:
        if c == char and not (in_double_quotes or in_single_quotes):
            parts.append(''.join(current))
            current = []
        elif c == '\'':
            in_single_quotes = not in_single_quotes
            current.append(c)
        elif c == '\"':
            in_double_quotes = not in_double_quotes
            current.append(c)
        else:
            current.append(c)
    parts.append(''.join(current))  # add last part
    return parts



def parse_env(envs):
    result = {}
    if (envs is None):
        return result
    env = smart_split(envs,' ')
    prev = None
    for e in env:
        if (prev is None):
          if (e in {"-e", "-p", "-h"}):
              prev = e
          else:
            pass
        else:
          if (prev == "-p"):
            if set(e).issubset(set("0123456789:tcp/udp")):
                result["-p " + e] = "1"
            else:
                pass
          elif (prev == "-e"):
            kv = e.split('=')
            if len(kv) >= 2: #set(e).issubset(set("1234567890abcdefghijklmnopqrstuvwxyzABCDEFGHIJKLMNOPQRSTUVWXYZ_=")):
                val = kv[1]
                if len(kv) > 2:
                    val = '='.join(kv[1:])
                result[kv[0]] = val.strip("'\"")
            else:
                pass
          else:
              result[prev] = e
          prev = None
    #print(result)
    return result


#print(parse_env("-e TYZ=BM3828 -e BOB=UTC -p 10831:22 -p 8080:8080"))





def pretty_print_POST(req):
    print('{}\n{}\r\n{}\r\n\r\n{}'.format(
        '-----------START-----------',
        req.method + ' ' + req.url,
        '\r\n'.join('{}: {}'.format(k, v) for k, v in req.headers.items()),
        req.body,
    ))


@parser.command(
    argument("id", help="id of machine to set min bid price for", type=int),
    argument("--price", help="per gpu min bid price in $/hour", type=float),
    usage="vastai set min_bid id [--price PRICE]",
    help="[Host] Set the minimum bid/rental price for a machine",
    epilog=deindent("""
        Change the current min bid price of machine id to PRICE.
    """),
)
def set__min_bid(args):
    """

    :param argparse.Namespace args: should supply all the command-line options
    :rtype:
    """
    url = apiurl(args, "/machines/{id}/minbid/".format(id=args.id))
    json_blob = {"client_id": "me", "price": args.price,}
    if (args.explain):
        print("request json: ")
        print(json_blob)
    r = http_put(args, url,  headers=headers,json=json_blob)
    r.raise_for_status()
    print("Per gpu min bid price changed".format(r.json()))


@parser.command(
    argument("id", help="id of machine to schedule maintenance for", type=int),
    argument("--sdate",      help="maintenance start date in unix epoch time (UTC seconds)", type=float),
    argument("--duration",   help="maintenance duration in hours", type=float),
    usage="vastai schedule maintenance id [--sdate START_DATE --duration DURATION]",
    help="[Host] Schedule upcoming maint window",
    epilog=deindent("""
        The proper way to perform maintenance on your machine is to wait until all active contracts have expired or the machine is vacant.
        For unplanned or unscheduled maintenance, use this schedule maint command. That will notify the client that you have to take the machine down and that they should save their work. 
        You can specify a date and duration.           
        Example: vastai schedule maint 8207 --sdate 1677562671 --duration 0.5
    """),
    )
def schedule__maint(args):
    """
    :param argparse.Namespace args: should supply all the command-line options
    :rtype:
    """
    url = apiurl(args, "/machines/{id}/dnotify/".format(id=args.id))

    dt = datetime.utcfromtimestamp(args.sdate)
    print(f"Scheduling maintenance window starting {dt} lasting {args.duration} hours")
    print(f"This will notify all clients of this machine.")
    ok = input("Continue? [y/n] ")
    if ok.strip().lower() != "y":
        return

    json_blob = {"client_id": "me", "sdate": string_to_unix_epoch(args.sdate), "duration": args.duration}
    if (args.explain):
        print("request json: ")
        print(json_blob)
    r = http_put(args, url,  headers=headers,json=json_blob)
    r.raise_for_status()
    print(f"Maintenance window scheduled for {dt} success".format(r.json()))

@parser.command(
    argument("id", help="id of machine to cancel maintenance(s) for", type=int),
    usage="vastai cancel maint id",
    help="[Host] Cancel maint window",
    epilog=deindent("""
        For deleting a machine's scheduled maintenance window(s), use this cancel maint command.    
        Example: vastai cancel maint 8207
    """),
    )
def cancel__maint(args):
    """
    :param argparse.Namespace args: should supply all the command-line options
    :rtype:
    """
    url = apiurl(args, "/machines/{id}/cancel_maint/".format(id=args.id))

    print(f"Cancelling scheduled maintenance window(s) for machine {args.id}.")
    ok = input("Continue? [y/n] ")
    if ok.strip().lower() != "y":
        return

    json_blob = {"client_id": "me", "machine_id": args.id}
    if (args.explain):
        print("request json: ")
        print(json_blob)
    r = http_put(args, url,  headers=headers,json=json_blob)
    r.raise_for_status()
    print(r.text)
    print(f"Cancel maintenance window(s) scheduled for machine {args.id} success".format(r.json()))



@parser.command(
    argument("ID", help="id of machine to display", type=int),
    argument("-q", "--quiet", action="store_true", help="only display numeric ids"),
    usage="vastai show machine ID [OPTIONS]",
    help="[Host] Show hosted machines",
)
def show__machine(args):
    """
    Show a machine the host is offering for rent.

    :param argparse.Namespace args: should supply all the command-line options
    :rtype:
    """
    req_url = apiurl(args, f"/machines/{args.ID}", {"owner": "me"});
    r = http_get(args, req_url)
    r.raise_for_status()
    rows = r.json()
    if args.raw:
        print(json.dumps(r.json(), indent=1, sort_keys=True))
    else:
        if args.quiet:
            ids = [f"{row['id']}" for row in rows]
            print(" ".join(id for id in ids))
        else:
            display_table(rows, machine_fields)


@parser.command(
    argument("-q", "--quiet", action="store_true", help="only display numeric ids"),
    usage="vastai show machines [OPTIONS]",
    help="[Host] Show hosted machines",
)
def show__machines(args):
    """
    Show the machines user is offering for rent.

    :param argparse.Namespace args: should supply all the command-line options
    :rtype:
    """
    req_url = apiurl(args, "/machines", {"owner": "me"});
    r = http_get(args, req_url)
    r.raise_for_status()
    rows = r.json()["machines"]
    if args.raw:
        print(json.dumps(r.json(), indent=1, sort_keys=True))
    else:
        if args.quiet:            
            ids = [f"{row['id']}" for row in rows]
            print(" ".join(id for id in ids))
        else:
            display_table(rows, machine_fields)


@parser.command(
    argument("id", help="id of machine to unlist", type=int),
    usage="vastai unlist machine <id>",
    help="[Host] Unlist a listed machine",
)
def unlist__machine(args):
    """
    Removes machine from list of machines for rent.

    :param argparse.Namespace args: should supply all the command-line options
    :rtype:
    """
    req_url = apiurl(args, "/machines/{machine_id}/asks/".format(machine_id=args.id));
    r = http_del(args, req_url, headers=headers)
    if (r.status_code == 200):
        rj = r.json();
        if (rj["success"]):
            print("all offers for machine {machine_id} removed, machine delisted.".format(machine_id=args.id));
        else:
            print(rj["msg"]);
    else:
        print(r.text);
        print("failed with error {r.status_code}".format(**locals()));



login_deprecated_message = """
login via the command line is no longer supported.
go to https://console.vast.ai/cli in a web browser to get your api key, then run:

    vast set api-key YOUR_API_KEY_HERE
"""

"""
@parser.command(
    argument("ignored", nargs="*"),
    usage=login_deprecated_message
)
def create__account(args):
    print(login_deprecated_message)

@parser.command(
    argument("ignored", nargs="*"),
    usage=login_deprecated_message,
)
def login(args):
    print(login_deprecated_message)
"""

def main():
    parser.add_argument("--url", help="server REST api url", default=server_url_default)
    parser.add_argument("--retry", help="retry limit", default=3)
    parser.add_argument("--raw", action="store_true", help="output machine-readable json")
    parser.add_argument("--explain", action="store_true", help="output verbose explanation of mapping of CLI calls to HTTPS API endpoints")
    parser.add_argument("--api-key", help="api key. defaults to using the one stored in {}".format(api_key_file_base), type=str, required=False, default=api_key_guard)


    args = parser.parse_args()
    if args.api_key is api_key_guard:
        if os.path.exists(api_key_file):
            with open(api_key_file, "r") as reader:
                args.api_key = reader.read().strip()
        else:
            args.api_key = None
    if args.api_key:
        headers["Authorization"] = "Bearer " + args.api_key

    try:
        sys.exit(args.func(args) or 0)
    except requests.exceptions.HTTPError as e:
        try:
            errmsg = e.response.json().get("msg");
        except JSONDecodeError:
            if e.response.status_code == 401:
                errmsg = "Please log in or sign up"
            else:
                errmsg = "(no detail message supplied)"
        print("failed with error {e.response.status_code}: {errmsg}".format(**locals()));







if __name__ == "__main__":
    try:
        main()
    except (KeyboardInterrupt, BrokenPipeError):
        pass
<<<<<<< HEAD
=======
 
>>>>>>> 289fd45d
<|MERGE_RESOLUTION|>--- conflicted
+++ resolved
@@ -4375,7 +4375,3 @@
         main()
     except (KeyboardInterrupt, BrokenPipeError):
         pass
-<<<<<<< HEAD
-=======
- 
->>>>>>> 289fd45d
