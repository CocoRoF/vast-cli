--- conflicted
+++ resolved
@@ -802,7 +802,6 @@
         permissions required to carry out the action. The format for both src and dst is [instance_id:]path.
         Examples:
          vast cloud_copy --src folder --dst /workspace --cloud_service "Amazon S3" --instance_id 6003036 --cloud_service_selected 52 --transfer "Instance To Cloud"
-<<<<<<< HEAD
 
         The example copies all contents of /folder into /workspace on instance 6003036 from Amazon S3.
     """),
@@ -822,27 +821,6 @@
         print("invalid arguments")
         return
 
-=======
-
-        The example copies all contents of /folder into /workspace on instance 6003036 from Amazon S3.
-    """),
-)
-def cloud__copy(args: argparse.Namespace):
-    """
-    Transfer data from one instance to another.
-
-    @param src: Location of data object to be copied.
-    @param dst: Target to copy object to.
-    """
-
-    url = apiurl(args, f"/commands/rclone/")
-    #(src_id, src_path) = parse_vast_url(args.src)
-    #(dst_id, dst_path) = parse_vast_url(args.dst)
-    if (args.src is None) and (args.dst is None):
-        print("invalid arguments")
-        return
-
->>>>>>> a749c977
     print(f"copying {args.src} {args.dst} {args.instance} {args.connection} {args.transfer}")
 
     req_json = {
@@ -866,8 +844,6 @@
         print(r.text);
         print("failed with error {r.status_code}".format(**locals()));
     
-<<<<<<< HEAD
-=======
 @parser.command(
     argument("dst", help="instance_id:/path to target of sync operation.", type=str),
     usage="vastai cancel sync DST",
@@ -908,7 +884,6 @@
     else:
         print(r.text);
         print("failed with error {r.status_code}".format(**locals()));
->>>>>>> a749c977
 
 
 @parser.command(
