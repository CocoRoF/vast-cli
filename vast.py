--- conflicted
+++ resolved
@@ -1660,7 +1660,7 @@
         print(r.text);
         print("failed with error {r.status_code}".format(**locals()));
 
-<<<<<<< HEAD
+
 @parser.command(
     argument("instance_id",      help="instance_id of the container instance to snapshot",      type=str),
     argument("--container_registry", help="Container registry to push the snapshot to. Default will be docker.io", type=str, default="docker.io"),
@@ -1726,7 +1726,7 @@
     else:
         print(r.text);
         print("failed with error {r.status_code}".format(**locals()));
-=======
+
 def validate_frequency_values(day_of_the_week, hour_of_the_day, frequency):
 
     # Helper to raise an error with a consistent message.
@@ -1815,7 +1815,6 @@
         print(response.json())
 
     return response
->>>>>>> c67e5fa8
 
 
 @parser.command(
