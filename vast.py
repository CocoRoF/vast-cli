#!/usr/bin/env python3
# PYTHON_ARGCOMPLETE_OK

from __future__ import unicode_literals, print_function

import re
import json
import sys
import argparse
import os
import time
from typing import Dict, List, Tuple, Optional
from datetime import date, datetime, timedelta
import hashlib
import math
import threading
from concurrent.futures import ThreadPoolExecutor
import requests
import getpass
import subprocess
from subprocess import PIPE
import urllib3
import atexit
from contextlib import redirect_stdout, redirect_stderr
from io import StringIO
from typing import Optional
import shutil
import logging
import textwrap
from pathlib import Path
import warnings

ARGS = None
TABCOMPLETE = False
try:
    import argcomplete
    TABCOMPLETE = True
except:
    # No tab-completion for you
    pass

try:
    from urllib import quote_plus  # Python 2.X
except ImportError:
    from urllib.parse import quote_plus  # Python 3+

try:
    JSONDecodeError = json.JSONDecodeError
except AttributeError:
    JSONDecodeError = ValueError

try:
    input = raw_input
except NameError:
    pass


#server_url_default = "https://vast.ai"
server_url_default = "https://console.vast.ai"
# server_url_default = "http://localhost:5002"
#server_url_default = "host.docker.internal"
#server_url_default = "http://localhost:5002"
#server_url_default  = "https://vast.ai/api/v0"

logging.basicConfig(
    level=os.getenv("LOGLEVEL") or logging.WARN,
    format="%(levelname)s - %(message)s"
)

APP_NAME = "vastai"

try:
  # Although xdg-base-dirs is the newer name, there's 
  # python compatibility issues with dependencies that
  # can be unresolvable using things like python 3.9
  # So we actually use the older name, thus older
  # version for now. This is as of now (2024/11/15)
  # the safer option. -cjm
  import xdg

  DIRS = {
      'config': xdg.xdg_config_home(),
      'temp': xdg.xdg_cache_home()
  }

except:
  # Reasonable defaults.
  DIRS = {
      'config': os.path.join(os.getenv('HOME'), '.config'),
      'temp': os.path.join(os.getenv('HOME'), '.cache'),
  }

for key in DIRS.keys():
  DIRS[key] = path = os.path.join(DIRS[key], APP_NAME)
  if not os.path.exists(path):
    os.makedirs(path)

CACHE_FILE = os.path.join(DIRS['temp'], "gpu_names_cache.json")
CACHE_DURATION = timedelta(hours=24)

APIKEY_FILE = os.path.join(DIRS['config'], "vast_api_key")
APIKEY_FILE_HOME = os.path.expanduser("~/.vast_api_key") # Legacy

if not os.path.exists(APIKEY_FILE) and os.path.exists(APIKEY_FILE_HOME):
  print(f'copying key from {APIKEY_FILE_HOME} -> {APIKEY_FILE}')
  shutil.copyfile(APIKEY_FILE_HOME, APIKEY_FILE)


api_key_guard = object()

headers = {}


class Object(object):
    pass

def strip_strings(value):
    if isinstance(value, str):
        return value.strip()
    elif isinstance(value, dict):
        return {k: strip_strings(v) for k, v in value.items()}
    elif isinstance(value, list):
        return [strip_strings(item) for item in value]
    return value  # Return as is if not a string, list, or dict

def string_to_unix_epoch(date_string):
    if date_string is None:
        return None
    try:
        # Check if the input is a float or integer representing Unix time
        return float(date_string)
    except ValueError:
        # If not, parse it as a date string
        date_object = datetime.strptime(date_string, "%m/%d/%Y")
        return time.mktime(date_object.timetuple())

def fix_date_fields(query: Dict[str, Dict], date_fields: List[str]):
    """Takes in a query and date fields to correct and returns query with appropriate epoch dates"""
    new_query: Dict[str, Dict] = {}
    for field, sub_query in query.items():
        # fix date values for given date fields
        if field in date_fields:
            new_sub_query = {k: string_to_unix_epoch(v) for k, v in sub_query.items()}
            new_query[field] = new_sub_query
        # else, use the original
        else: new_query[field] = sub_query

    return new_query


class argument(object):
    def __init__(self, *args, **kwargs):
        self.args = args
        self.kwargs = kwargs


class hidden_aliases(object):
    # just a bit of a hack
    def __init__(self, l):
        self.l = l

    def __iter__(self):
        return iter(self.l)

    def __bool__(self):
        return False

    def __nonzero__(self):
        return False

    def append(self, x):
        self.l.append(x)

def http_get(args, req_url, headers = None, json = None):
    t = 0.15
    for i in range(0, args.retry):
        r = requests.get(req_url, headers=headers, json=json)
        if (r.status_code == 429):
            time.sleep(t)
            t *= 1.5
        else:
            break
    return r

def http_put(args, req_url, headers, json):
    t = 0.3
    for i in range(0, int(args.retry)):
        r = requests.put(req_url, headers=headers, json=json)
        if (r.status_code == 429):
            time.sleep(t)
            t *= 1.5
        else:
            break
    return r

def http_post(args, req_url, headers, json={}):
    t = 0.3
    for i in range(0, int(args.retry)):
        #if (args.explain):
        #    print(req_url)
        r = requests.post(req_url, headers=headers, json=json)
        if (r.status_code == 429):
            time.sleep(t)
            t *= 1.5
        else:
            break
    return r

def http_del(args, req_url, headers, json={}):
    t = 0.3
    for i in range(0, int(args.retry)):
        r = requests.delete(req_url, headers=headers, json=json)
        if (r.status_code == 429):
            time.sleep(t)
            t *= 1.5
        else:
            break
    return r


def load_permissions_from_file(file_path):
    with open(file_path, 'r') as file:
        return json.load(file)

def complete_instance_machine(prefix=None, action=None, parser=None, parsed_args=None):
  return show__instances(ARGS, {'internal': True, 'field': 'machine_id'})

def complete_instance(prefix=None, action=None, parser=None, parsed_args=None):
  return show__instances(ARGS, {'internal': True, 'field': 'id'})

def complete_sshkeys(prefix=None, action=None, parser=None, parsed_args=None):
  return [str(m) for m in Path.home().joinpath('.ssh').glob('*.pub')]

class apwrap(object):
    def __init__(self, *args, **kwargs):
        if "formatter_class" not in kwargs:
            kwargs["formatter_class"] = MyWideHelpFormatter    
        self.parser = argparse.ArgumentParser(*args, **kwargs)
        self.parser.set_defaults(func=self.fail_with_help)
        self.subparsers_ = None
        self.subparser_objs = []
        self.added_help_cmd = False
        self.post_setup = []
        self.verbs = set()
        self.objs = set()

    def fail_with_help(self, *a, **kw):
        self.parser.print_help(sys.stderr)
        raise SystemExit

    def add_argument(self, *a, **kw):
        if not kw.get("parent_only"):
            for x in self.subparser_objs:
                try:
                    x.add_argument(*a, **kw)
                except argparse.ArgumentError:
                    # duplicate - or maybe other things, hopefully not
                    pass
        return self.parser.add_argument(*a, **kw)

    def subparsers(self, *a, **kw):
        if self.subparsers_ is None:
            kw["metavar"] = "command"
            kw["help"] = "command to run. one of:"
            self.subparsers_ = self.parser.add_subparsers(*a, **kw)
        return self.subparsers_

    def get_name(self, verb, obj):
        if obj:
            self.verbs.add(verb)
            self.objs.add(obj)
            name = verb + ' ' + obj
        else:
            self.objs.add(verb)
            name = verb
        return name

    def command(self, *arguments, aliases=(), help=None, **kwargs):
        help_ = help
        if not self.added_help_cmd:
            self.added_help_cmd = True

            @self.command(argument("subcommand", default=None, nargs="?"), help="print this help message")
            def help(*a, **kw):
                self.fail_with_help()

        def inner(func):
            dashed_name = func.__name__.replace("_", "-")
            verb, _, obj = dashed_name.partition("--")
            name = self.get_name(verb, obj)
            aliases_transformed = [] if aliases else hidden_aliases([])
            for x in aliases:
                verb, _, obj = x.partition(" ")
                aliases_transformed.append(self.get_name(verb, obj))
            if "formatter_class" not in kwargs:
                kwargs["formatter_class"] = MyWideHelpFormatter

            sp = self.subparsers().add_parser(name, aliases=aliases_transformed, help=help_, **kwargs)

            # TODO: Sometimes the parser.command has a help parameter. Ideally
            # I'd extract this during the sdk phase but for the life of me
            # I can't find it.
            setattr(func, "mysignature", sp)
            setattr(func, "mysignature_help", help_)

            self.subparser_objs.append(sp)
            for arg in arguments:
                tsp = sp.add_argument(*arg.args, **arg.kwargs)
                myCompleter= None
                comparator = arg.args[0].lower()
                if comparator.startswith('machine'):
                  myCompleter = complete_instance_machine
                elif comparator.startswith('id') or comparator.endswith('id'):
                  myCompleter = complete_instance
                elif comparator.startswith('ssh'):
                  myCompleter = complete_sshkeys
                  
                if myCompleter:
                  setattr(tsp, 'completer', myCompleter)


            sp.set_defaults(func=func)
            return func

        if len(arguments) == 1 and type(arguments[0]) != argument:
            func = arguments[0]
            arguments = []
            return inner(func)
        return inner

    def parse_args(self, argv=None, *a, **kw):
        if argv is None:
            argv = sys.argv[1:]
        argv_ = []
        for x in argv:
            if argv_ and argv_[-1] in self.verbs:
                argv_[-1] += " " + x
            else:
                argv_.append(x)
        args = self.parser.parse_args(argv_, *a, **kw)
        for func in self.post_setup:
            func(args)
        return args

class MyWideHelpFormatter(argparse.RawTextHelpFormatter):
    def __init__(self, prog):
        super().__init__(prog, width=128, max_help_position=50, indent_increment=1)


parser = apwrap(
    epilog="Use 'vast COMMAND --help' for more info about a command",
    formatter_class=MyWideHelpFormatter
)

def translate_null_strings_to_blanks(d: Dict) -> Dict:
    """Map over a dict and translate any null string values into ' '.
    Leave everything else as is. This is needed because you cannot add TableCell
    objects with only a null string or the client crashes.

    :param Dict d: dict of item values.
    :rtype Dict:
    """

    # Beware: locally defined function.
    def translate_nulls(s):
        if s == "":
            return " "
        return s

    new_d = {k: translate_nulls(v) for k, v in d.items()}
    return new_d

    #req_url = apiurl(args, "/instances", {"owner": "me"});


def apiurl(args: argparse.Namespace, subpath: str, query_args: Dict = None) -> str:
    """Creates the endpoint URL for a given combination of parameters.

    :param argparse.Namespace args: Namespace with many fields relevant to the endpoint.
    :param str subpath: added to end of URL to further specify endpoint.
    :param typing.Dict query_args: specifics such as API key and search parameters that complete the URL.
    :rtype str:
    """
    result = None

    if query_args is None:
        query_args = {}
    if args.api_key is not None:
        query_args["api_key"] = args.api_key
    
    query_json = None

    if query_args:
        # a_list      = [<expression> for <l-expression> in <expression>]
        '''
        vector result;
        for (l_expression: expression) {
            result.push_back(expression);
        }
        '''
        # an_iterator = (<expression> for <l-expression> in <expression>)

        query_json = "&".join(
            "{x}={y}".format(x=x, y=quote_plus(y if isinstance(y, str) else json.dumps(y))) for x, y in
            query_args.items())
        
        result = args.url + "/api/v0" + subpath + "?" + query_json
    else:
        result = args.url + "/api/v0" + subpath

    if (args.explain):
        print("query args:")
        print(query_args)
        print("")
        print(f"base: {args.url + '/api/v0' + subpath + '?'} + query: ")
        print(result)
        print("")
    return result

def apiheaders(args: argparse.Namespace) -> Dict:
    """Creates the headers for a given combination of parameters.

    :param argparse.Namespace args: Namespace with many fields relevant to the endpoint.
    :rtype Dict:
    """
    result = {}
    if args.api_key is not None:
        result["Authorization"] = "Bearer " + args.api_key
    return result 


def deindent(message: str) -> str:
    """
    Deindent a quoted string. Scans message and finds the smallest number of whitespace characters in any line and
    removes that many from the start of every line.

    :param str message: Message to deindent.
    :rtype str:
    """
    message = re.sub(r" *$", "", message, flags=re.MULTILINE)
    indents = [len(x) for x in re.findall("^ *(?=[^ ])", message, re.MULTILINE) if len(x)]
    a = min(indents)
    message = re.sub(r"^ {," + str(a) + "}", "", message, flags=re.MULTILINE)
    return message.strip()


# These are the fields that are displayed when a search is run
displayable_fields = (
    # ("bw_nvlink", "Bandwidth NVLink", "{}", None, True),
    ("id", "ID", "{}", None, True),
    ("cuda_max_good", "CUDA", "{:0.1f}", None, True),
    ("num_gpus", "N", "{}x", None, False),
    ("gpu_name", "Model", "{}", None, True),
    ("pcie_bw", "PCIE", "{:0.1f}", None, True),
    ("cpu_ghz", "cpu_ghz", "{:0.1f}", None, True),
    ("cpu_cores_effective", "vCPUs", "{:0.1f}", None, True),
    ("cpu_ram", "RAM", "{:0.1f}", lambda x: x / 1000, False),
    ("disk_space", "Disk", "{:.0f}", None, True),
    ("dph_total", "$/hr", "{:0.4f}", None, True),
    ("dlperf", "DLP", "{:0.1f}", None, True),
    ("dlperf_per_dphtotal", "DLP/$", "{:0.2f}", None, True),
    ("score", "score", "{:0.1f}", None, True),
    ("driver_version", "NV Driver", "{}", None, True),
    ("inet_up", "Net_up", "{:0.1f}", None, True),
    ("inet_down", "Net_down", "{:0.1f}", None, True),
    ("reliability", "R", "{:0.1f}", lambda x: x * 100, True),
    ("duration", "Max_Days", "{:0.1f}", lambda x: x / (24.0 * 60.0 * 60.0), True),
    ("machine_id", "mach_id", "{}", None, True),
    ("verification", "status", "{}", None, True),
    ("host_id", "host_id", "{}", None, True),
    ("direct_port_count", "ports", "{}", None, True),
    ("geolocation", "country", "{}", None, True),
   #  ("direct_port_count", "Direct Port Count", "{}", None, True),
)

displayable_fields_reserved = (
    # ("bw_nvlink", "Bandwidth NVLink", "{}", None, True),
    ("id", "ID", "{}", None, True),
    ("cuda_max_good", "CUDA", "{:0.1f}", None, True),
    ("num_gpus", "N", "{}x", None, False),
    ("gpu_name", "Model", "{}", None, True),
    ("pcie_bw", "PCIE", "{:0.1f}", None, True),
    ("cpu_ghz", "cpu_ghz", "{:0.1f}", None, True),
    ("cpu_cores_effective", "vCPUs", "{:0.1f}", None, True),
    ("cpu_ram", "RAM", "{:0.1f}", lambda x: x / 1000, False),
    ("disk_space", "Disk", "{:.0f}", None, True),
    ("discounted_dph_total", "$/hr", "{:0.4f}", None, True),
    ("dlperf", "DLP", "{:0.1f}", None, True),
    ("dlperf_per_dphtotal", "DLP/$", "{:0.2f}", None, True),
    ("driver_version", "NV Driver", "{}", None, True),
    ("inet_up", "Net_up", "{:0.1f}", None, True),
    ("inet_down", "Net_down", "{:0.1f}", None, True),
    ("reliability", "R", "{:0.1f}", lambda x: x * 100, True),
    ("duration", "Max_Days", "{:0.1f}", lambda x: x / (24.0 * 60.0 * 60.0), True),
    ("machine_id", "mach_id", "{}", None, True),
    ("verification", "status", "{}", None, True),
    ("host_id", "host_id", "{}", None, True),
    ("direct_port_count", "ports", "{}", None, True),
    ("geolocation", "country", "{}", None, True),
   #  ("direct_port_count", "Direct Port Count", "{}", None, True),
)


vol_offers_fields = {
        "cpu_arch",
        "cuda_vers",
        "datacenter",
        "disk_bw",
        "disk_space",
        "driver_version",
        "duration",
        "geolocation",
        "gpu_arch",
        "has_avx",
        "id",
        "inet_down",
        "inet_up",
        "machine_id",
        "pci_gen",
        "pcie_bw",
        "reliability",
        "storage_cost",
        "static_ip",
        "total_flops",
        "ubuntu_version",
        "verified",
}


vol_displayable_fields = (
    ("id", "ID", "{}", None, True),
    ("cuda_max_good", "CUDA", "{:0.1f}", None, True),
    ("cpu_ghz", "cpu_ghz", "{:0.1f}", None, True),
    ("disk_bw", "Disk B/W", "{:0.1f}", None, True),
    ("disk_space", "Disk", "{:.0f}", None, True),
    ("disk_name", "Disk Name", "{}", None, True),
    ("storage_cost", "$/Gb/Month", "{:.2f}", None, True),
    ("driver_version", "NV Driver", "{}", None, True),
    ("inet_up", "Net_up", "{:0.1f}", None, True),
    ("inet_down", "Net_down", "{:0.1f}", None, True),
    ("reliability", "R", "{:0.1f}", lambda x: x * 100, True),
    ("duration", "Max_Days", "{:0.1f}", lambda x: x / (24.0 * 60.0 * 60.0), True),
    ("machine_id", "mach_id", "{}", None, True),
    ("verification", "status", "{}", None, True),
    ("host_id", "host_id", "{}", None, True),
    ("geolocation", "country", "{}", None, True),
)

# Need to add bw_nvlink, machine_id, direct_port_count to output.


# These fields are displayed when you do 'show instances'
instance_fields = (
    ("id", "ID", "{}", None, True),
    ("machine_id", "Machine", "{}", None, True),
    ("actual_status", "Status", "{}", None, True),
    ("num_gpus", "Num", "{}x", None, False),
    ("gpu_name", "Model", "{}", None, True),
    ("gpu_util", "Util. %", "{:0.1f}", None, True),
    ("cpu_cores_effective", "vCPUs", "{:0.1f}", None, True),
    ("cpu_ram", "RAM", "{:0.1f}", lambda x: x / 1000, False),
    ("disk_space", "Storage", "{:.0f}", None, True),
    ("ssh_host", "SSH Addr", "{}", None, True),
    ("ssh_port", "SSH Port", "{}", None, True),
    ("dph_total", "$/hr", "{:0.4f}", None, True),
    ("image_uuid", "Image", "{}", None, True),
    # ("dlperf",              "DLPerf",   "{:0.1f}",  None, True),
    # ("dlperf_per_dphtotal", "DLP/$",    "{:0.1f}",  None, True),
    ("inet_up", "Net up", "{:0.1f}", None, True),
    ("inet_down", "Net down", "{:0.1f}", None, True),
    ("reliability2", "R", "{:0.1f}", lambda x: x * 100, True),
    ("label", "Label", "{}", None, True),
    ("duration", "age(hours)", "{:0.2f}",  lambda x: x/(3600.0), True),
    ("uptime_mins", "uptime(mins)", "{:0.2f}",  None, True),
)

volume_fields = (
    ("id", "ID", "{}", None, True),
    ("disk_space", "Disk", "{:.0f}", None, True),
    ("status", "status", "{}", None, True),
    ("disk_name", "Disk Name", "{}", None, True),
    ("driver_version", "NV Driver", "{}", None, True),
    ("inet_up", "Net_up", "{:0.1f}", None, True),
    ("inet_down", "Net_down", "{:0.1f}", None, True),
    ("reliability2", "R", "{:0.1f}", lambda x: x * 100, True),
    ("duration", "age(hours)", "{:0.2f}", lambda x: x/(3600.0), True),
    ("machine_id", "mach_id", "{}", None, True),
    ("verification", "Verification", "{}", None, True),
    ("host_id", "host_id", "{}", None, True),
    ("geolocation", "country", "{}", None, True),
    ("instances", "instances","{}", None, True)
)

# These fields are displayed when you do 'show machines'
machine_fields = (
    ("id", "ID", "{}", None, True),
    ("num_gpus", "#gpus", "{}", None, True),
    ("gpu_name", "gpu_name", "{}", None, True),
    ("disk_space", "disk", "{}", None, True),
    ("hostname", "hostname", "{}", lambda x: x[:16], True),
    ("driver_version", "driver", "{}", None, True),
    ("reliability2", "reliab", "{:0.4f}", None, True),
    ("verification", "veri", "{}", None, True),
    ("public_ipaddr", "ip", "{}", None, True),
    ("geolocation", "geoloc", "{}", None, True),
    ("num_reports", "reports", "{}", None, True),
    ("listed_gpu_cost", "gpuD_$/h", "{:0.2f}", None, True),
    ("min_bid_price", "gpuI$/h", "{:0.2f}", None, True),
    ("credit_discount_max", "rdisc", "{:0.2f}", None, True),
    ("listed_inet_up_cost",   "netu_$/TB", "{:0.2f}", lambda x: x * 1024, True),
    ("listed_inet_down_cost", "netd_$/TB", "{:0.2f}", lambda x: x * 1024, True),
    ("gpu_occupancy", "occup", "{}", None, True),
)

# These fields are displayed when you do 'show maints'
maintenance_fields = (
    ("machine_id", "Machine ID", "{}", None, True),
    ("start_time", "Start (Date/Time)", "{}", lambda x: datetime.fromtimestamp(x).strftime('%Y-%m-%d/%H:%M'), True),
    ("end_time", "End (Date/Time)", "{}", lambda x: datetime.fromtimestamp(x).strftime('%Y-%m-%d/%H:%M'), True),
    ("duration_hours", "Duration (Hrs)", "{}", None, True),
    ("maintenance_category", "Category", "{}", None, True),
    ("maintenance_reason", "Reason", "{}", None, True),
)


ipaddr_fields = (
    ("ip", "ip", "{}", None, True),
    ("first_seen", "first_seen", "{}", None, True),
    ("first_location", "first_location", "{}", None, True),
)

audit_log_fields = (
    ("ip_address", "ip_address", "{}", None, True),
    ("api_key_id", "api_key_id", "{}", None, True),
    ("created_at", "created_at", "{}", None, True),
    ("api_route", "api_route", "{}", None, True),
    ("args", "args", "{}", None, True),
)

invoice_fields = (
    ("description", "Description", "{}", None, True),
    ("quantity", "Quantity", "{}", None, True),
    ("rate", "Rate", "{}", None, True),
    ("amount", "Amount", "{}", None, True),
    ("timestamp", "Timestamp", "{:0.1f}", None, True),
    ("type", "Type", "{}", None, True)
)

user_fields = (
    # ("api_key", "api_key", "{}", None, True),
    ("balance", "Balance", "{}", None, True),
    ("balance_threshold", "Bal. Thld", "{}", None, True),
    ("balance_threshold_enabled", "Bal. Thld Enabled", "{}", None, True),
    ("billaddress_city", "City", "{}", None, True),
    ("billaddress_country", "Country", "{}", None, True),
    ("billaddress_line1", "Addr Line 1", "{}", None, True),
    ("billaddress_line2", "Addr line 2", "{}", None, True),
    ("billaddress_zip", "Zip", "{}", None, True),
    ("billed_expected", "Billed Expected", "{}", None, True),
    ("billed_verified", "Billed Vfy", "{}", None, True),
    ("billing_creditonly", "Billing Creditonly", "{}", None, True),
    ("can_pay", "Can Pay", "{}", None, True),
    ("credit", "Credit", "{:0.2f}", None, True),
    ("email", "Email", "{}", None, True),
    ("email_verified", "Email Vfy", "{}", None, True),
    ("fullname", "Full Name", "{}", None, True),
    ("got_signup_credit", "Got Signup Credit", "{}", None, True),
    ("has_billing", "Has Billing", "{}", None, True),
    ("has_payout", "Has Payout", "{}", None, True),
    ("id", "Id", "{}", None, True),
    ("last4", "Last4", "{}", None, True),
    ("paid_expected", "Paid Expected", "{}", None, True),
    ("paid_verified", "Paid Vfy", "{}", None, True),
    ("password_resettable", "Pwd Resettable", "{}", None, True),
    ("paypal_email", "Paypal Email", "{}", None, True),
    ("ssh_key", "Ssh Key", "{}", None, True),
    ("user", "User", "{}", None, True),
    ("username", "Username", "{}", None, True)
)

connection_fields = (
    ("id", "ID", "{}", None, True),
    ("name", "NAME", "{}", None, True),
    ("cloud_type", "Cloud Type", "{}", None, True),
)

def version_string_sort(a, b) -> int:
    """
    Accepts two version strings and decides whether a > b, a == b, or a < b.
    This is meant as a sort function to be used for the driver versions in which only
    the == operator currently works correctly. Not quite finished...

    :param str a:
    :param str b:
    :return int:
    """
    a_parts = a.split(".")
    b_parts = b.split(".")

    return 0


offers_fields = {
    "bw_nvlink",
    "compute_cap",
    "cpu_arch",
    "cpu_cores",
    "cpu_cores_effective",
    "cpu_ghz",
    "cpu_ram",
    "cuda_max_good",
    "datacenter",
    "direct_port_count",
    "driver_version",
    "disk_bw",
    "disk_space",
    "dlperf",
    "dlperf_per_dphtotal",
    "dph_total",
    "duration",
    "external",
    "flops_per_dphtotal",
    "gpu_arch",
    "gpu_display_active",
    "gpu_frac",
    # "gpu_ram_free_min",
    "gpu_mem_bw",
    "gpu_name",
    "gpu_ram",
    "gpu_total_ram",
    "gpu_display_active",
    "gpu_max_power",
    "gpu_max_temp",
    "has_avx",
    "host_id",
    "id",
    "inet_down",
    "inet_down_cost",
    "inet_up",
    "inet_up_cost",
    "machine_id",
    "min_bid",
    "mobo_name",
    "num_gpus",
    "pci_gen",
    "pcie_bw",
    "reliability",
    #"reliability2",
    "rentable",
    "rented",
    "storage_cost",
    "static_ip",
    "total_flops",
    "ubuntu_version",
    "verification",
    "verified",
    "vms_enabled",
    "geolocation"
}

offers_alias = {
    "cuda_vers": "cuda_max_good",
    "display_active": "gpu_display_active",
    #"reliability": "reliability2",
    "dlperf_usd": "dlperf_per_dphtotal",
    "dph": "dph_total",
    "flops_usd": "flops_per_dphtotal",
}

offers_mult = {
    "cpu_ram": 1000,
    "gpu_ram": 1000,
    "gpu_total_ram" : 1000,
    "duration": 24.0 * 60.0 * 60.0,
}


def parse_query(query_str: str, res: Dict = None, fields = {}, field_alias = {}, field_multiplier = {}) -> Dict:
    """
    Basically takes a query string (like the ones in the examples of commands for the search__offers function) and
    processes it into a dict of URL parameters to be sent to the server.

    :param str query_str:
    :param Dict res:
    :return Dict:
    """
    if query_str is None:
        return res

    if res is None: res = {}
    if type(query_str) == list:
        query_str = " ".join(query_str)
    query_str = query_str.strip()

    # Revised regex pattern to accurately capture quoted strings, bracketed lists, and single words/numbers
    #pattern    = r"([a-zA-Z0-9_]+)\s*(=|!=|<=|>=|<|>| in | nin | eq | neq | not eq | not in )?\s*(\"[^\"]*\"|\[[^\]]+\]|[^ ]+)"
    #pattern    = "([a-zA-Z0-9_]+)( *[=><!]+| +(?:[lg]te?|nin|neq|eq|not ?eq|not ?in|in) )?( *)(\[[^\]]+\]|[^ ]+)?( *)"
    pattern     = r"([a-zA-Z0-9_]+)( *[=><!]+| +(?:[lg]te?|nin|neq|eq|not ?eq|not ?in|in) )?( *)(\[[^\]]+\]|\"[^\"]+\"|[^ ]+)?( *)"
    opts        = re.findall(pattern, query_str)

    #print("parse_query regex:")
    #print(opts)

    #print(opts)
    # res = {}
    op_names = {
        ">=": "gte",
        ">": "gt",
        "gt": "gt",
        "gte": "gte",
        "<=": "lte",
        "<": "lt",
        "lt": "lt",
        "lte": "lte",
        "!=": "neq",
        "==": "eq",
        "=": "eq",
        "eq": "eq",
        "neq": "neq",
        "noteq": "neq",
        "not eq": "neq",
        "notin": "notin",
        "not in": "notin",
        "nin": "notin",
        "in": "in",
    }



    joined = "".join("".join(x) for x in opts)
    if joined != query_str:
        raise ValueError(
            "Unconsumed text. Did you forget to quote your query? " + repr(joined) + " != " + repr(query_str))

    for field, op, _, value, _ in opts:
        value = value.strip(",[]")
        v = res.setdefault(field, {})
        op = op.strip()
        op_name = op_names.get(op)

        if field in field_alias:
            res.pop(field)
            field = field_alias[field]

        if (field == "driver_version") and ('.' in value):
            value = numeric_version(value)

        if not field in fields:
            print("Warning: Unrecognized field: {}, see list of recognized fields.".format(field), file=sys.stderr);
        if not op_name:
            raise ValueError("Unknown operator. Did you forget to quote your query? " + repr(op).strip("u"))
        if op_name in ["in", "notin"]:
            value = [x.strip() for x in value.split(",") if x.strip()]
        if not value:
            raise ValueError("Value cannot be blank. Did you forget to quote your query? " + repr((field, op, value)))
        if not field:
            raise ValueError("Field cannot be blank. Did you forget to quote your query? " + repr((field, op, value)))
        if value in ["?", "*", "any"]:
            if op_name != "eq":
                raise ValueError("Wildcard only makes sense with equals.")
            if field in v:
                del v[field]
            if field in res:
                del res[field]
            continue

        if isinstance(value, str):
            value = value.replace('_', ' ')
            value = value.strip('\"') 
        elif isinstance(value, list):
            value = [x.replace('_', ' ')    for x in value]
            value = [x.strip('\"')          for x in value]

        if field in field_multiplier:
            value = float(value) * field_multiplier[field]
            v[op_name] = value
        else:
            #print(value)
            if   (value == 'true') or (value == 'True'):
                v[op_name] = True
            elif (value == 'false') or (value == 'False'):
                v[op_name] = False
            elif (value == 'None') or (value == 'null'):
                v[op_name] = None
            else:
                v[op_name] = value

        if field not in res:
            res[field] = v
        else:
            res[field].update(v)
    #print(res)
    return res


def display_table(rows: list, fields: Tuple, replace_spaces: bool = True) -> None:
    """Basically takes a set of field names and rows containing the corresponding data and prints a nice tidy table
    of it.

    :param list rows: Each row is a dict with keys corresponding to the field names (first element) in the fields tuple.

    :param Tuple fields: 5-tuple describing a field. First element is field name, second is human readable version, third is format string, fourth is a lambda function run on the data in that field, fifth is a bool determining text justification. True = left justify, False = right justify. Here is an example showing the tuples in action.

    :rtype None:

    Example of 5-tuple: ("cpu_ram", "RAM", "{:0.1f}", lambda x: x / 1000, False)
    """
    header = [name for _, name, _, _, _ in fields]
    out_rows = [header]
    lengths = [len(x) for x in header]
    for instance in rows:
        row = []
        out_rows.append(row)
        for key, name, fmt, conv, _ in fields:
            conv = conv or (lambda x: x)
            val = instance.get(key, None)
            if val is None:
                s = "-"
            else:
                val = conv(val)
                s = fmt.format(val)
            if replace_spaces:
                s = s.replace(' ', '_')
            idx = len(row)
            lengths[idx] = max(len(s), lengths[idx])
            row.append(s)
    for row in out_rows:
        out = []
        for l, s, f in zip(lengths, row, fields):
            _, _, _, _, ljust = f
            if ljust:
                s = s.ljust(l)
            else:
                s = s.rjust(l)
            out.append(s)
        print("  ".join(out))


class VRLException(Exception):
    pass

def parse_vast_url(url_str):
    """
    Breaks up a vast-style url in the form instance_id:path and does
    some basic sanity type-checking.

    :param url_str:
    :return:
    """

    instance_id = None
    path = url_str
    #print(f'url_str: {url_str}')
    if (":" in url_str):
        url_parts = url_str.split(":", 2)
        if len(url_parts) == 2:
            (instance_id, path) = url_parts
        else:
            raise VRLException("Invalid VRL (Vast resource locator).")
        try:
            instance_id = int(instance_id)
        except:
            raise VRLException("Instance id must be an integer.")
    else:
        try:
            instance_id = int(path)
            path = "/"
        except:
            pass

    valid_unix_path_regex = re.compile('^(/)?([^/\0]+(/)?)+$')
    # Got this regex from https://stackoverflow.com/questions/537772/what-is-the-most-correct-regular-expression-for-a-unix-file-path
    if (path != "/") and (valid_unix_path_regex.match(path) is None):
        raise VRLException(f"Path component: {path} of VRL is not a valid Unix style path.")
    
    #print(f'instance_id: {instance_id}')
    #print(f'path: {path}')
    return (instance_id, path)

def get_ssh_key(argstr):
    ssh_key = argstr
    # Including a path to a public key is pretty reasonable.
    if os.path.exists(argstr):
      with open(argstr) as f:
        ssh_key = f.read()

    if "PRIVATE KEY" in ssh_key:
      raise ValueError(deindent("""
        🐴 Woah, hold on there, partner!

        That's a *private* SSH key.  You need to give the *public* 
        one. It usually starts with 'ssh-rsa', is on a single line, 
        has around 200 or so "base64" characters and ends with 
        some-user@some-where. "Generate public ssh key" would be 
        a good search term if you don't know how to do this.
      """))

    if not ssh_key.lower().startswith('ssh'):
      raise ValueError(deindent("""
        Are you sure that's an SSH public key?

        Usually it starts with the stanza 'ssh-(keytype)' 
        where the keytype can be things such as rsa, ed25519-sk, 
        or dsa. What you passed me was:

        {}

        And welp, that just don't look right.
      """.format(ssh_key)))

    return ssh_key


@parser.command(
    argument("instance_id", help="id of instance to attach to", type=int),
    argument("ssh_key", help="ssh key to attach to instance", type=str),
    usage="vastai attach instance_id ssh_key",
    help="Attach an ssh key to an instance. This will allow you to connect to the instance with the ssh key",
    epilog=deindent("""
        Attach an ssh key to an instance. This will allow you to connect to the instance with the ssh key.

        Examples:
         vast attach 12371 ssh-rsa AAAAB3NzaC1yc2EAAA...
         vast attach 12371 ssh-rsa $(cat ~/.ssh/id_rsa)

        The first example attaches the ssh key to instance 12371
    """),
)
def attach__ssh(args):
    ssh_key = get_ssh_key(args.ssh_key)
    url = apiurl(args, "/instances/{id}/ssh/".format(id=args.instance_id))
    req_json = {"ssh_key": ssh_key}
    r = http_post(args, url, headers=headers, json=req_json)
    r.raise_for_status()
    print(r.json())

@parser.command(
    argument("dst", help="instance_id:/path to target of copy operation", type=str),
    usage="vastai cancel copy DST",
    help="Cancel a remote copy in progress, specified by DST id",
    epilog=deindent("""
        Use this command to cancel any/all current remote copy operations copying to a specific named instance, given by DST.

        Examples:
         vast cancel copy 12371

        The first example cancels all copy operations currently copying data into instance 12371

    """),
)
def cancel__copy(args: argparse.Namespace):
    """
    Cancel a remote copy in progress, specified by DST id"

    @param dst: ID of copy instance Target to cancel.
    """

    url = apiurl(args, f"/commands/copy_direct/")
    dst_id = args.dst
    if (dst_id is None):
        print("invalid arguments")
        return

    print(f"canceling remote copies to {dst_id} ")

    req_json = { "client_id": "me", "dst_id": dst_id, }
    r = http_del(args, url, headers=headers,json=req_json)
    r.raise_for_status()
    if (r.status_code == 200):
        rj = r.json();
        if (rj["success"]):
            print("Remote copy canceled - check instance status bar for progress updates (~30 seconds delayed).")
        else:
            print(rj["msg"]);
    else:
        print(r.text);
        print("failed with error {r.status_code}".format(**locals()));


@parser.command(
    argument("dst", help="instance_id:/path to target of sync operation", type=str),
    usage="vastai cancel sync DST",
    help="Cancel a remote copy in progress, specified by DST id",
    epilog=deindent("""
        Use this command to cancel any/all current remote cloud sync operations copying to a specific named instance, given by DST.

        Examples:
         vast cancel sync 12371

        The first example cancels all copy operations currently copying data into instance 12371

    """),
)
def cancel__sync(args: argparse.Namespace):
    """
    Cancel a remote cloud sync in progress, specified by DST id"

    @param dst: ID of cloud sync instance Target to cancel.
    """

    url = apiurl(args, f"/commands/rclone/")
    dst_id = args.dst
    if (dst_id is None):
        print("invalid arguments")
        return

    print(f"canceling remote copies to {dst_id} ")

    req_json = { "client_id": "me", "dst_id": dst_id, }
    r = http_del(args, url, headers=headers,json=req_json)
    r.raise_for_status()
    if (r.status_code == 200):
        rj = r.json();
        if (rj["success"]):
            print("Remote copy canceled - check instance status bar for progress updates (~30 seconds delayed).")
        else:
            print(rj["msg"]);
    else:
        print(r.text);
        print("failed with error {r.status_code}".format(**locals()));



@parser.command(
    argument("id", help="id of instance type to change bid", type=int),
    argument("--price", help="per machine bid price in $/hour", type=float),
    usage="vastai change bid id [--price PRICE]",
    help="Change the bid price for a spot/interruptible instance",
    epilog=deindent("""
        Change the current bid price of instance id to PRICE.
        If PRICE is not specified, then a winning bid price is used as the default.
    """),
)
def change__bid(args: argparse.Namespace):
    """Alter the bid with id contained in args.

    :param argparse.Namespace args: should supply all the command-line options
    :rtype int:
    """
    url = apiurl(args, "/instances/bid_price/{id}/".format(id=args.id))

    json_blob = {"client_id": "me", "price": args.price,}
    if (args.explain):
        print("request json: ")
        print(json_blob)
    r = http_put(args, url, headers=headers, json=json_blob)
    r.raise_for_status()
    print("Per gpu bid price changed".format(r.json()))



@parser.command(
    argument("source", help="id of volume contract being cloned", type=int),
    argument("dest", help="id of volume offer volume is being copied to", type=int),
    argument("-s", "--size", help="Size of new volume contract, in GB. Must be greater than or equal to the source volume, and less than or equal to the destination offer.", type=float),
    argument("-d", "--disable_compression", action="store_true", help="Do not compress volume data before copying."),
    usage="vastai copy volume <source_id> <dest_id> [options]",
    help="Clone an existing volume",
    epilog=deindent("""
        Create a new volume with the given offer, by copying the existing volume. 
        Size defaults to the size of the existing volume, but can be increased if there is available space.
    """)
)
def clone__volume(args: argparse.Namespace):
    json_blob={
        "source" : args.source,
        "dest": args.dest,
    }
    if args.size:
        json_blob["size"] = args.size
    if args.disable_compression:
        json_blob["disable_compression"] = True


    url = apiurl(args, "/volumes/copy/")

    if (args.explain):
        print("request json: ")
        print(json_blob)
    r = http_post(args, url,  headers=headers,json=json_blob)
    r.raise_for_status()
    if args.raw:
        return r
    else:
        print("Created. {}".format(r.json()))


@parser.command(
    argument("src", help="instance_id:/path to source of object to copy", type=str),
    argument("dst", help="instance_id:/path to target of copy operation", type=str),
    argument("-i", "--identity", help="Location of ssh private key", type=str),
    usage="vastai copy SRC DST",
    help="Copy directories between instances and/or local",
    epilog=deindent("""
        Copies a directory from a source location to a target location. Each of source and destination
        directories can be either local or remote, subject to appropriate read and write
        permissions required to carry out the action. The format for both src and dst is [instance_id:]path.
                    
        You should not copy to /root or / as a destination directory, as this can mess up the permissions on your instance ssh folder, breaking future copy operations (as they use ssh authentication)
        You can see more information about constraints here: https://vast.ai/docs/gpu-instances/data-movement#constraints
                    
        Examples:
         vast copy 6003036:/workspace/ 6003038:/workspace/
         vast copy 11824:/data/test data/test
         vast copy data/test 11824:/data/test

        The first example copy syncs all files from the absolute directory '/workspace' on instance 6003036 to the directory '/workspace' on instance 6003038.
        The second example copy syncs the relative directory 'data/test' on the local machine from '/data/test' in instance 11824.
        The third example copy syncs the directory '/data/test' in instance 11824 from the relative directory 'data/test' on the local machine.
    """),
)
def copy(args: argparse.Namespace):
    """
    Transfer data from one instance to another.

    @param src: Location of data object to be copied.
    @param dst: Target to copy object to.
    """

    (src_id, src_path) = parse_vast_url(args.src)
    (dst_id, dst_path) = parse_vast_url(args.dst)
    if (src_id is None) and (dst_id is None):
        pass
        #print("invalid arguments")
        #return

    print(f"copying {str(src_id)+':' if src_id else ''}{src_path} {str(dst_id)+':' if dst_id else ''}{dst_path}")

    req_json = {
        "client_id": "me",
        "src_id": src_id,
        "dst_id": dst_id,
        "src_path": src_path,
        "dst_path": dst_path,
    }
    if (args.explain):
        print("request json: ")
        print(req_json)
    if (src_id is None) or (dst_id is None):
        url = apiurl(args, f"/commands/rsync/")
    else:
        url = apiurl(args, f"/commands/copy_direct/")
    r = http_put(args, url,  headers=headers,json=req_json)
    r.raise_for_status()
    if (r.status_code == 200):
        rj = r.json()
        #print(json.dumps(rj, indent=1, sort_keys=True))
        if (rj["success"]) and ((src_id is None) or (dst_id is None)):
            homedir = subprocess.getoutput("echo $HOME")
            #print(f"homedir: {homedir}")
            remote_port = None
            identity = args.identity if (args.identity is not None) else f"{homedir}/.ssh/id_rsa"
            if (src_id is None):
                #result = subprocess.run(f"mkdir -p {src_path}", shell=True)
                remote_port = rj["dst_port"]
                remote_addr = rj["dst_addr"]
                cmd = f"sudo rsync -arz -v --progress --rsh=ssh -e 'sudo ssh -i {identity} -p {remote_port} -o StrictHostKeyChecking=no' {src_path} vastai_kaalia@{remote_addr}::{dst_id}/{dst_path}"
                print(cmd)
                result = subprocess.run(cmd, shell=True)
                #result = subprocess.run(["sudo", "rsync" "-arz", "-v", "--progress", "-rsh=ssh", "-e 'sudo ssh -i {homedir}/.ssh/id_rsa -p {remote_port} -o StrictHostKeyChecking=no'", src_path, "vastai_kaalia@{remote_addr}::{dst_id}"], shell=True)
            elif (dst_id is None):
                result = subprocess.run(f"mkdir -p {dst_path}", shell=True)
                remote_port = rj["src_port"]
                remote_addr = rj["src_addr"]
                cmd = f"sudo rsync -arz -v --progress --rsh=ssh -e 'sudo ssh -i {identity} -p {remote_port} -o StrictHostKeyChecking=no' vastai_kaalia@{remote_addr}::{src_id}/{src_path} {dst_path}"
                print(cmd)
                result = subprocess.run(cmd, shell=True)
                #result = subprocess.run(["sudo", "rsync" "-arz", "-v", "--progress", "-rsh=ssh", "-e 'sudo ssh -i {homedir}/.ssh/id_rsa -p {remote_port} -o StrictHostKeyChecking=no'", "vastai_kaalia@{remote_addr}::{src_id}", dst_path], shell=True)
        else:
            if (rj["success"]):
                print("Remote to Remote copy initiated - check instance status bar for progress updates (~30 seconds delayed).")
            else:
                if rj["msg"] == "src_path not supported VMs.":
                    print("copy between VM instances does not currently support subpaths (only full disk copy)")
                elif rj["msg"] == "dst_path not supported for VMs.":
                    print("copy between VM instances does not currently support subpaths (only full disk copy)")
                else:
                    print(rj["msg"])
    else:
        print(r.text)
        print("failed with error {r.status_code}".format(**locals()));


'''
@parser.command(
    argument("src", help="instance_id of source VM.", type=int),
    argument("dst", help="instance_id of destination VM", type=int),
    usage="vastai vm copy SRC DST",
    help=" Copy VM image from one VM instance to another",
    epilog=deindent("""
        Copies the entire VM image of from one instance to another.

        Note: destination VM must be stopped during copy. The source VM
        does not need to be stopped, but it's highly recommended that you keep
        the source VM stopped for the duration of the copy.
    """),
)
def vm__copy(args: argparse.Namespace):
    """
    Transfer VM image from one instance to another.

    @param src: instance_id of source.
    @param dst: instance_id of destination.
    """
    src_id = args.src
    dst_id = args.dst

    print(f"copying from {src_id} to {dst_id}")

    req_json = {
        "client_id": "me",
        "src_id": src_id,
        "dst_id": dst_id,
    }
    url = apiurl(args, f"/commands/copy_direct/")
    if (args.explain):
        print("request json: ")
        print(req_json)

    r = http_put(args, url,  headers=headers,json=req_json)
    r.raise_for_status()
    if (r.status_code == 200):
        rj = r.json();
        if (rj["success"]):
            print("Remote to Remote copy initiated - check instance status bar for progress updates (~30 seconds delayed).")
        else:
            if rj["msg"] == "Invalid src_path.":
                print("src instance is not a VM")
            elif rj["msg"] == "Invalid dst_path.":
                print("dst instance is not a VM")
            else:
                print(rj["msg"]);
    else:
        print(r.text);
        print("failed with error {r.status_code}".format(**locals()));
'''

@parser.command(
    argument("--src", help="path to source of object to copy", type=str),
    argument("--dst", help="path to target of copy operation", type=str, default="/workspace"),
    argument("--instance", help="id of the instance", type=str),
    argument("--connection", help="id of cloud connection on your account (get from calling 'vastai show connections')", type=str),
    argument("--transfer", help="type of transfer, possible options include Instance To Cloud and Cloud To Instance", type=str, default="Instance to Cloud"),
    argument("--dry-run", help="show what would have been transferred", action="store_true"),
    argument("--size-only", help="skip based on size only, not mod-time or checksum", action="store_true"),
    argument("--ignore-existing", help="skip all files that exist on destination", action="store_true"),
    argument("--update", help="skip files that are newer on the destination", action="store_true"),
    argument("--delete-excluded", help="delete files on dest excluded from transfer", action="store_true"),
    usage="vastai cloud copy --src SRC --dst DST --instance INSTANCE_ID -connection CONNECTION_ID --transfer TRANSFER_TYPE",
    help="Copy files/folders to and from cloud providers",
    epilog=deindent("""
        Copies a directory from a source location to a target location. Each of source and destination
        directories can be either local or remote, subject to appropriate read and write
        permissions required to carry out the action. The format for both src and dst is [instance_id:]path.
        You can find more information about the cloud copy operation here: https://vast.ai/docs/gpu-instances/cloud-sync
                    
        Examples:
         vastai show connections
         ID    NAME      Cloud Type
         1001  test_dir  drive 
         1003  data_dir  drive 
         
         vastai cloud_copy --src /folder --dst /workspace --instance 6003036 --connection 1001 --transfer "Instance To Cloud"

        The example copies all contents of /folder into /workspace on instance 6003036 from gdrive connection 'test_dir'.
    """),
)
def cloud__copy(args: argparse.Namespace):
    """
    Transfer data from one instance to another.

    @param src: Location of data object to be copied.
    @param dst: Target to copy object to.
    """

    url = apiurl(args, f"/commands/rclone/")
    #(src_id, src_path) = parse_vast_url(args.src)
    #(dst_id, dst_path) = parse_vast_url(args.dst)
    if (args.src is None) and (args.dst is None):
        print("invalid arguments")
        return

    # Initialize an empty list for flags
    flags = []

    # Append flags to the list based on the argparse.Namespace
    if args.dry_run:
        flags.append("--dry-run")
    if args.size_only:
        flags.append("--size-only")
    if args.ignore_existing:
        flags.append("--ignore-existing")
    if args.update:
        flags.append("--update")
    if args.delete_excluded:
        flags.append("--delete-excluded")

    print(f"copying {args.src} {args.dst} {args.instance} {args.connection} {args.transfer}")

    req_json = {
        "src": args.src,
        "dst": args.dst,
        "instance_id": args.instance,
        "selected": args.connection,
        "transfer": args.transfer,
        "flags": flags
    }

    if (args.explain):
        print("request json: ")
        print(req_json)
    
    r = http_post(args, url, headers=headers,json=req_json)
    r.raise_for_status()
    if (r.status_code == 200):
        print("Cloud Copy Started - check instance status bar for progress updates (~30 seconds delayed).")
        print("When the operation is finished you should see 'Cloud Cody Operation Finished' in the instance status bar.")  
    else:
        print(r.text);
        print("failed with error {r.status_code}".format(**locals()));


@parser.command(
    argument("--name", help="name of the api-key", type=str),
    argument("--permission_file", help="file path for json encoded permissions, see https://vast.ai/docs/cli/roles-and-permissions for more information", type=str),
    argument("--key_params", help="optional wildcard key params for advanced keys", type=str),
    usage="vastai create api-key --name NAME --permission_file PERMISSIONS",
    help="Create a new api-key with restricted permissions. Can be sent to other users and teammates",
    epilog=deindent("""
        In order to create api keys you must understand how permissions must be sent via json format. 
        You can find more information about permissions here: https://vast.ai/docs/cli/roles-and-permissions
    """)
)
def create__api_key(args):
    try:
        url = apiurl(args, "/auth/apikeys/")
        permissions = load_permissions_from_file(args.permission_file)
        r = http_post(args, url, headers=headers, json={"name": args.name, "permissions": permissions, "key_params": args.key_params})
        r.raise_for_status()
        print("api-key created {}".format(r.json()))
    except FileNotFoundError:
        print("Error: Permission file '{}' not found.".format(args.permission_file))
    except requests.exceptions.RequestException as e:
        print("Error: Failed to create api-key. Reason: {}".format(e))
    except Exception as e:
        print("An unexpected error occurred:", e)

@parser.command(
    argument("name", help="Environment variable name", type=str),
    argument("value", help="Environment variable value", type=str),
    usage="vastai create env-var <name> <value>",
    help="Create a new user environment variable",
)
def create__env_var(args):
    """Create a new environment variable for the current user."""
    url = apiurl(args, "/secrets/")
    data = {"key": args.name, "value": args.value}
    r = http_post(args, url, headers=headers, json=data)
    r.raise_for_status()

    result = r.json()
    if result.get("success"):
        print(result.get("msg", "Environment variable created successfully."))
    else:
        print(f"Failed to create environment variable: {result.get('msg', 'Unknown error')}")

@parser.command(
    argument("ssh_key", help="add the public key of your ssh key to your account (form the .pub file)", type=str),
    usage="vastai create ssh-key ssh_key",
    help="Create a new ssh-key",
    epilog=deindent("""
        Use this command to create a new ssh key for your account. 
        All ssh keys are stored in your account and can be used to connect to instances they've been added to
        All ssh keys should be added in rsa format
    """)
)
def create__ssh_key(args):
    url = apiurl(args, "/ssh/")
    r = http_post(args, url, headers=headers, json={"ssh_key": args.ssh_key})
    r.raise_for_status()
    print("ssh-key created {}".format(r.json()))

@parser.command(
    argument("--template_hash", help="template hash (required, but **Note**: if you use this field, you can skip search_params, as they are automatically inferred from the template)", type=str),
    argument("--template_id",   help="template id (optional)", type=int),
    argument("-n", "--no-default", action="store_true", help="Disable default search param query args"),
    argument("--launch_args",   help="launch args  string for create instance  ex: \"--onstart onstart_wget.sh  --env '-e ONSTART_PATH=https://s3.amazonaws.com/vast.ai/onstart_OOBA.sh' --image atinoda/text-generation-webui:default-nightly --disk 64\"", type=str),
    argument("--endpoint_name", help="deployment endpoint name (allows multiple autoscale groups to share same deployment endpoint)", type=str),
    argument("--endpoint_id",   help="deployment endpoint id (allows multiple autoscale groups to share same deployment endpoint)", type=int),
    argument("--test_workers",help="number of workers to create to get an performance estimate for while initializing autogroup (default 3)", type=int, default=3),
    argument("--gpu_ram",     help="estimated GPU RAM req  (independent of search string)", type=float),
    argument("--search_params", help="search param string for search offers    ex: \"gpu_ram>=23 num_gpus=2 gpu_name=RTX_4090 inet_down>200 direct_port_count>2 disk_space>=64\"", type=str),
    argument("--min_load", help="[NOTE: this field isn't currently used at the autojob level] minimum floor load in perf units/s  (token/s for LLms)", type=float),
    argument("--target_util", help="[NOTE: this field isn't currently used at the autojob level] target capacity utilization (fraction, max 1.0, default 0.9)", type=float),
    argument("--cold_mult",   help="[NOTE: this field isn't currently used at the autojob level]cold/stopped instance capacity target as multiple of hot capacity target (default 2.0)", type=float),
    usage="vastai autogroup create [OPTIONS]",
    help="Create a new autoscale group",
    epilog=deindent("""
        Create a new autoscaling group to manage a pool of worker instances.
                    
        Example: vastai create autogroup --template_hash HASH  --endpoint_name "LLama" --test_workers 5
        """),
)
def create__autogroup(args):
    url = apiurl(args, "/autojobs/" )

    # if args.launch_args_dict:
    #     launch_args_dict = json.loads(args.launch_args_dict)
    #     json_blob = {"client_id": "me", "min_load": args.min_load, "target_util": args.target_util, "cold_mult": args.cold_mult, "template_hash": args.template_hash, "template_id": args.template_id, "search_params": args.search_params, "launch_args_dict": launch_args_dict, "gpu_ram": args.gpu_ram, "endpoint_name": args.endpoint_name}
    if args.no_default:
        query = ""
    else:
        query = " verified=True rentable=True rented=False"
        #query = {"verified": {"eq": True}, "external": {"eq": False}, "rentable": {"eq": True}, "rented": {"eq": False}}
    search_params = (args.search_params if args.search_params is not None else "" + query).strip()

    json_blob = {"client_id": "me", "min_load": args.min_load, "target_util": args.target_util, "cold_mult": args.cold_mult, "test_workers" : args.test_workers, "template_hash": args.template_hash, "template_id": args.template_id, "search_params": search_params, "launch_args": args.launch_args, "gpu_ram": args.gpu_ram, "endpoint_name": args.endpoint_name, "endpoint_id": args.endpoint_id}
    
    if (args.explain):
        print("request json: ")
        print(json_blob)
    r = http_post(args, url, headers=headers,json=json_blob)
    r.raise_for_status()
    if 'application/json' in r.headers.get('Content-Type', ''):
        try:
            print("autogroup create {}".format(r.json()))
        except requests.exceptions.JSONDecodeError:
            print("The response is not valid JSON.")
            print(r)
            print(r.text)  # Print the raw response to help with debugging.
    else:
        print("The response is not JSON. Content-Type:", r.headers.get('Content-Type'))
        print(r.text)


@parser.command(
    argument("--min_load", help="minimum floor load in perf units/s  (token/s for LLms)", type=float, default=0.0),
    argument("--target_util", help="target capacity utilization (fraction, max 1.0, default 0.9)", type=float, default=0.9),
    argument("--cold_mult",   help="cold/stopped instance capacity target as multiple of hot capacity target (default 2.5)", type=float, default=2.5),
    argument("--cold_workers", help="min number of workers to keep 'cold' when you have no load (default 5)", type=int, default=5),
    argument("--max_workers", help="max number of workers your endpoint group can have (default 20)", type=int, default=20),
    argument("--endpoint_name", help="deployment endpoint name (allows multiple autoscale groups to share same deployment endpoint)", type=str),
    usage="vastai create endpoint [OPTIONS]",
    help="Create a new endpoint group",
    epilog=deindent("""
        Create a new endpoint group to manage many autoscaling groups
                    
        Example: vastai create endpoint --target_util 0.9 --cold_mult 2.0 --endpoint_name "LLama"
    """),
)
def create__endpoint(args):
    url = apiurl(args, "/endptjobs/" )

    json_blob = {"client_id": "me", "min_load": args.min_load, "target_util": args.target_util, "cold_mult": args.cold_mult, "cold_workers" : args.cold_workers, "max_workers" : args.max_workers, "endpoint_name": args.endpoint_name}
    
    if (args.explain):
        print("request json: ")
        print(json_blob)
    r = requests.post(url, headers=headers,json=json_blob)
    r.raise_for_status()
    if 'application/json' in r.headers.get('Content-Type', ''):
        try:
            print("create endpoint {}".format(r.json()))
        except requests.exceptions.JSONDecodeError:
            print("The response is not valid JSON.")
            print(r)
            print(r.text)  # Print the raw response to help with debugging.
    else:
        print("The response is not JSON. Content-Type:", r.headers.get('Content-Type'))
        print(r.text)

def get_runtype(args):
    runtype = 'ssh'
    if args.args:
        runtype = 'args'
    if (args.args == '') or (args.args == ['']) or (args.args == []):
        runtype = 'args'
        args.args = None
    if args.jupyter_dir or args.jupyter_lab:
        args.jupyter = True
    if args.jupyter and runtype == 'args':
        print("Error: Can't use --jupyter and --args together. Try --onstart or --onstart-cmd instead of --args.", file=sys.stderr)
        return 1

    if args.jupyter:
        runtype = 'jupyter_direc ssh_direc ssh_proxy' if args.direct else 'jupyter_proxy ssh_proxy'

    if args.ssh:
        runtype = 'ssh_direc ssh_proxy' if args.direct else 'ssh_proxy'

    return runtype


@parser.command(
    argument("id", help="id of instance type to launch (returned from search offers)", type=int),
    argument("--template_hash", help="Create instance from template info", type=str),
    argument("--user", help="User to use with docker create. This breaks some images, so only use this if you are certain you need it.", type=str),
    argument("--disk", help="size of local disk partition in GB", type=float, default=10),
    argument("--image", help="docker container image to launch", type=str),
    argument("--login", help="docker login arguments for private repo authentication, surround with '' ", type=str),
    argument("--label", help="label to set on the instance", type=str),
    argument("--onstart", help="filename to use as onstart script", type=str),
    argument("--onstart-cmd", help="contents of onstart script as single argument", type=str),
    argument("--entrypoint", help="override entrypoint for args launch instance", type=str),
    argument("--ssh",     help="Launch as an ssh instance type", action="store_true"),
    argument("--jupyter", help="Launch as a jupyter instance instead of an ssh instance", action="store_true"),
    argument("--direct",  help="Use (faster) direct connections for jupyter & ssh", action="store_true"),
    argument("--jupyter-dir", help="For runtype 'jupyter', directory in instance to use to launch jupyter. Defaults to image's working directory", type=str),
    argument("--jupyter-lab", help="For runtype 'jupyter', Launch instance with jupyter lab", action="store_true"),
    argument("--lang-utf8", help="Workaround for images with locale problems: install and generate locales before instance launch, and set locale to C.UTF-8", action="store_true"),
    argument("--python-utf8", help="Workaround for images with locale problems: set python's locale to C.UTF-8", action="store_true"),
    argument("--extra", help=argparse.SUPPRESS),
    argument("--env",   help="env variables and port mapping options, surround with '' ", type=str),
    argument("--args",  nargs=argparse.REMAINDER, help="list of arguments passed to container ENTRYPOINT. Onstart is recommended for this purpose. (must be last argument)"),
    #argument("--create-from", help="Existing instance id to use as basis for new instance. Instance configuration should usually be identical, as only the difference from the base image is copied.", type=str),
    argument("--force", help="Skip sanity checks when creating from an existing instance", action="store_true"),
    argument("--cancel-unavail", help="Return error if scheduling fails (rather than creating a stopped instance)", action="store_true"),
    argument("--bid_price", help="(OPTIONAL) create an INTERRUPTIBLE instance with per machine bid price in $/hour", type=float),
    usage="vastai create instance ID [OPTIONS] [--args ...]",
    help="Create a new instance",
    epilog=deindent("""
        Performs the same action as pressing the "RENT" button on the website at https://console.vast.ai/create/ 
        Creates an instance from an offer ID (which is returned from "search offers"). Each offer ID can only be used to create one instance.
        Besides the offer ID, you must pass in an '--image' argument as a minimum.

        If you use args/entrypoint launch mode, we create a container from your image as is, without attempting to inject ssh and or jupyter.
        If you use the args launch mode, you can override the entrypoint with --entrypoint, and pass arguments to the entrypoint with --args.
        If you use --args, that must be the last argument, as any following tokens are consumed into the args string.
        For ssh/jupyter launch types, use --onstart-cmd to pass in startup script, instead of --entrypoint and --args.
        
        Examples:

        # create an on-demand instance with the PyTorch (cuDNN Devel) template and 64GB of disk
        vastai create instance 384826 --template_hash 661d064bbda1f2a133816b6d55da07c3 --disk 64

        # create an on-demand instance with the pytorch/pytorch image, 40GB of disk, open 8081 udp, direct ssh, set hostname to billybob, and a small onstart script
        vastai create instance 6995713 --image pytorch/pytorch --disk 40 --env '-p 8081:8081/udp -h billybob' --ssh --direct --onstart-cmd "env | grep _ >> /etc/environment; echo 'starting up'";                

        # create an on-demand instance with the bobsrepo/pytorch:latest image, 20GB of disk, open 22, 8080, jupyter ssh, and set some env variables
        vastai create instance 384827  --image bobsrepo/pytorch:latest --login '-u bob -p 9d8df!fd89ufZ docker.io' --jupyter --direct --env '-e TZ=PDT -e XNAME=XX4 -p 22:22 -p 8080:8080' --disk 20

        # create an on-demand instance with the pytorch/pytorch image, 40GB of disk, override the entrypoint to bash and pass bash a simple command to keep the instance running. (args launch without ssh/jupyter)
        vastai create instance 5801802 --image pytorch/pytorch --disk 40 --onstart-cmd 'bash' --args -c 'echo hello; sleep infinity;'

        # create an interruptible (spot) instance with the PyTorch (cuDNN Devel) template, 64GB of disk, and a bid price of $0.10/hr
        vastai create instance 384826 --template_hash 661d064bbda1f2a133816b6d55da07c3 --disk 64 --bid_price 0.1

        Return value:
        Returns a json reporting the instance ID of the newly created instance:
        {'success': True, 'new_contract': 7835610} 
    """),
)
def create__instance(args: argparse.Namespace):
    """Performs the same action as pressing the "RENT" button on the website at https://console.vast.ai/create/.

    :param argparse.Namespace args: Namespace with many fields relevant to the endpoint.
    """

    if args.onstart:
        with open(args.onstart, "r") as reader:
            args.onstart_cmd = reader.read()
    if args.onstart_cmd is None:
        args.onstart_cmd = args.entrypoint

    runtype = None
    json_blob ={
        "client_id": "me",
        "image": args.image,
        "env" : parse_env(args.env),
        "price": args.bid_price,
        "disk": args.disk,
        "label": args.label,
        "extra": args.extra,
        "onstart": args.onstart_cmd,
        "image_login": args.login,
        "python_utf8": args.python_utf8,
        "lang_utf8": args.lang_utf8,
        "use_jupyter_lab": args.jupyter_lab,
        "jupyter_dir": args.jupyter_dir,
        #"create_from": args.create_from,
        "force": args.force,
        "cancel_unavail": args.cancel_unavail,
        "template_hash_id" : args.template_hash,
        "user": args.user
    }


    if args.template_hash is None:
        runtype = get_runtype(args)
        if runtype == 1:
            return 1
        json_blob["runtype"] = runtype

    if (args.args != None):
        json_blob["args"] = args.args

    #print(f"put asks/{args.id}/  runtype:{runtype}")
    url = apiurl(args, "/asks/{id}/".format(id=args.id))

    if (args.explain):
        print("request json: ")
        print(json_blob)
    r = http_put(args, url,  headers=headers,json=json_blob)
    r.raise_for_status()
    if args.raw:
        return r
    else:
        print("Started. {}".format(r.json()))

@parser.command(
    argument("--email", help="email address to use for login", type=str),
    argument("--username", help="username to use for login", type=str),
    argument("--password", help="password to use for login", type=str),
    argument("--type", help="host/client", type=str),
    usage="vastai create subaccount --email EMAIL --username USERNAME --password PASSWORD --type TYPE",
    help="Create a subaccount",
    epilog=deindent("""
       Creates a new account that is considered a child of your current account as defined via the API key. 

       vastai create subaccount --email bob@gmail.com --username bob --password password --type host

       vastai create subaccount --email vast@gmail.com --username vast --password password --type host
    """),
)
def create__subaccount(args):
    """Creates a new account that is considered a child of your current account as defined via the API key.
    """
    # Default value for host_only, can adjust based on expected default behavior
    host_only = False
    
    # Only process the --account_type argument if it's provided
    if args.type:
        host_only = args.type.lower() == "host"

    json_blob = {
        "email": args.email,
        "username": args.username,
        "password": args.password,
        "host_only": host_only,
        "parent_id": "me"
    }

    # Use --explain to print the request JSON and return early
    if getattr(args, 'explain', False):
        print("Request JSON would be: ")
        print(json_blob)
        return  # Prevents execution of the actual API call

    # API call execution continues here if --explain is not used
    url = apiurl(args, "/users/")
    r = http_post(args, url, headers=headers, json=json_blob)
    r.raise_for_status()

    if r.status_code == 200:
        rj = r.json()
        print(rj)
    else:
        print(r.text)
        print(f"Failed with error {r.status_code}")

@parser.command(
    argument("--team_name", help="name of the team", type=str),
    usage="vastai create-team --team_name TEAM_NAME",
    help="Create a new team",
    epilog=deindent("""
        As of right now creating a team account will convert your current account into a team account. 
        Once you convert your user account into a team account, this change is permanent and cannot be reversed. 
        The created team account will inherit all aspects of your existing user account, including billing information, cloud services, and any other account settings.
        The user who initiates the team creation becomes the team owner. 
        Carefully evaluate the decision to convert your user account into a team account, as this change is permanent.
        For more information see: https://vast.ai/docs/team/introduction
    """)
)

def create__team(args):
    url = apiurl(args, "/team/")
    r = http_post(args, url, headers=headers, json={"team_name": args.team_name})
    r.raise_for_status()
    print(r.json())

@parser.command(
    argument("--name", help="name of the role", type=str),
    argument("--permissions", help="file path for json encoded permissions, look in the docs for more information", type=str),
    usage="vastai create team-role --name NAME --permissions PERMISSIONS",
    help="Add a new role to your team",
    epilog=deindent("""
        Creating a new team role involves understanding how permissions must be sent via json format.
        You can find more information about permissions here: https://vast.ai/docs/cli/roles-and-permissions
    """)
)
def create__team_role(args):
    url = apiurl(args, "/team/roles/")
    permissions = load_permissions_from_file(args.permissions)
    r = http_post(args, url, headers=headers, json={"name": args.name, "permissions": permissions})
    r.raise_for_status()
    print(r.json())

def get_template_arguments():
    return [
        argument("--name", help="name of the template", type=str),
        argument("--image", help="docker container image to launch", type=str),
        argument("--image_tag", help="docker image tag (can also be appended to end of image_path)", type=str),
        argument("--href", help="link you want to provide", type=str),
        argument("--repo", help="link to repository", type=str),
        argument("--login", help="docker login arguments for private repo authentication, surround with ''", type=str),
        argument("--env", help="Contents of the 'Docker options' field", type=str),
        argument("--ssh", help="Launch as an ssh instance type", action="store_true"),
        argument("--jupyter", help="Launch as a jupyter instance instead of an ssh instance", action="store_true"),
        argument("--direct", help="Use (faster) direct connections for jupyter & ssh", action="store_true"),
        argument("--jupyter-dir", help="For runtype 'jupyter', directory in instance to use to launch jupyter. Defaults to image's working directory", type=str),
        argument("--jupyter-lab", help="For runtype 'jupyter', Launch instance with jupyter lab", action="store_true"),
        argument("--onstart-cmd", help="contents of onstart script as single argument", type=str),
        argument("--search_params", help="search offers filters", type=str),
        argument("-n", "--no-default", action="store_true", help="Disable default search param query args"),
        argument("--disk_space", help="disk storage space, in GB", type=str),
        argument("--readme", help="readme string", type=str),
        argument("--hide-readme", help="hide the readme from users", action="store_true"),
        argument("--desc", help="description string", type=str),
        argument("--public", help="make template available to public", action="store_true"),
    ]

@parser.command(
    *get_template_arguments(),
    usage="vastai create template",
    help="Create a new template",
    epilog=deindent("""
        Create a template that can be used to create instances with

        Example: 
            vastai create template --name "tgi-llama2-7B-quantized" --image "ghcr.io/huggingface/text-generation-inference:1.0.3" 
                                    --env "-p 3000:3000 -e MODEL_ARGS='--model-id TheBloke/Llama-2-7B-chat-GPTQ --quantize gptq'" 
                                    --onstart-cmd 'wget -O - https://raw.githubusercontent.com/vast-ai/vast-pyworker/main/scripts/launch_tgi.sh | bash' 
                                    --search_params "gpu_ram>=23 num_gpus=1 gpu_name=RTX_3090 inet_down>128 direct_port_count>3 disk_space>=192 driver_version>=535086005 rented=False" 
                                    --disk_space 8.0 --ssh --direct
    """)
)
def create__template(args):
    # url = apiurl(args, f"/users/0/templates/")
    url = apiurl(args, f"/template/")
    jup_direct = args.jupyter and args.direct
    ssh_direct = args.ssh and args.direct
    use_ssh = args.ssh or args.jupyter
    runtype = "jupyter" if args.jupyter else ("ssh" if args.ssh else "args")
    if args.login:
        login = args.login.split(" ")
        docker_login_repo = login[0]
    else:
        docker_login_repo = None
    default_search_query = {}
    if not args.no_default:
        default_search_query = {"verified": {"eq": True}, "external": {"eq": False}, "rentable": {"eq": True}, "rented": {"eq": False}}
    
    extra_filters = parse_query(args.search_params, default_search_query, offers_fields, offers_alias, offers_mult)
    template = {
        "name" : args.name,
        "image" : args.image,
        "tag" : args.image_tag,
        "href": args.href,
        "repo" : args.repo,
        "env" : args.env, #str format
        "onstart" : args.onstart_cmd, #don't accept file name for now
        "jup_direct" : jup_direct,
        "ssh_direct" : ssh_direct,
        "use_jupyter_lab" : args.jupyter_lab,
        "runtype" : runtype,
        "use_ssh" : use_ssh,
        "jupyter_dir" : args.jupyter_dir,
        "docker_login_repo" : docker_login_repo, #can't store username/password with template for now
        "extra_filters" : extra_filters,
        "recommended_disk_space" : args.disk_space,
        "readme": args.readme,
        "readme_visible": not args.hide_readme,
        "desc": args.desc,
        "private": not args.public,
    }

    if (args.explain):
        print("request json: ")
        print(template)

    r = http_post(args, url, headers=headers, json=template)
    r.raise_for_status()
    try:
        rj = r.json()
        if rj["success"]:
            print(f"New Template: {rj['template']}")
        else:
            print(rj['msg'])
    except requests.exceptions.JSONDecodeError:
        print("The response is not valid JSON.")


@parser.command(
    argument("id", help="id of volume offer", type=int),
    argument("-s", "--size",
             help="size in GB of volume. Default 15 GB.", type=float),
    usage="vastai create volume ID [options]",
    help="Create a new volume",
    epilog=deindent("""
        Creates a volume from an offer ID (which is returned from "search volumes"). Each offer ID can be used to create multiple volumes,
        provided the size of all volumes does not exceed the size of the offer.
    """)
)
def create__volume(args: argparse.Namespace):
    
    size = args.size
    
    if not size:
        size = 15.0
    json_blob ={
        "size": size,
        "id": args.id
    }

    url = apiurl(args, "/volumes/")

    if (args.explain):
        print("request json: ")
        print(json_blob)
    r = http_put(args, url,  headers=headers,json=json_blob)
    r.raise_for_status()
    if args.raw:
        return r
    else:
        print("Created. {}".format(r.json()))


@parser.command(
    argument("id", help="id of apikey to remove", type=int),
    usage="vastai delete api-key ID",
    help="Remove an api-key",
)
def delete__api_key(args):
    url = apiurl(args, "/auth/apikeys/{id}/".format(id=args.id))
    r = http_del(args, url, headers=headers)
    r.raise_for_status()
    print(r.json())

@parser.command(
    argument("id", help="id ssh key to delete", type=int),
    usage="vastai delete ssh-key ID",
    help="Remove an ssh-key",
)
def delete__ssh_key(args):
    url = apiurl(args, "/ssh/{id}/".format(id=args.id))
    r = http_del(args, url, headers=headers)
    r.raise_for_status()
    print(r.json())

@parser.command(
    argument("id", help="id of group to delete", type=int),
    usage="vastai delete autogroup ID ",
    help="Delete an autogroup group",
    epilog=deindent("""
        Note that deleteing an autogroup group doesn't automatically destroy all the instances that are associated with your autogroup group.
        Example: vastai delete autogroup 4242
    """),
)
def delete__autogroup(args):
    id  = args.id
    url = apiurl(args, f"/autojobs/{id}/" )
    json_blob = {"client_id": "me", "autojob_id": args.id}
    if (args.explain):
        print("request json: ")
        print(json_blob)
    r = http_del(args, url, headers=headers,json=json_blob)
    r.raise_for_status()
    if 'application/json' in r.headers.get('Content-Type', ''):
        try:
            print("autogroup delete {}".format(r.json()))
        except requests.exceptions.JSONDecodeError:
            print("The response is not valid JSON.")
            print(r)
            print(r.text)  # Print the raw response to help with debugging.
    else:
        print("The response is not JSON. Content-Type:", r.headers.get('Content-Type'))
        print(r.text)

@parser.command(
    argument("id", help="id of endpoint group to delete", type=int),
    usage="vastai delete endpoint ID ",
    help="Delete an endpoint group",
    epilog=deindent("""
        Note that deleting an endpoint group doesn't automatically destroy all the instances that are associated with your endpoint group, nor all the autogroups.
        Example: vastai delete endpoint 4242
    """),
)
def delete__endpoint(args):
    id  = args.id
    url = apiurl(args, f"/endptjobs/{id}/" )
    json_blob = {"client_id": "me", "endptjob_id": args.id}
    if (args.explain):
        print("request json: ")
        print(json_blob)
    r = http_del(args, url, headers=headers,json=json_blob)
    r.raise_for_status()
    if 'application/json' in r.headers.get('Content-Type', ''):
        try:
            print("delete endpoint {}".format(r.json()))
        except requests.exceptions.JSONDecodeError:
            print("The response is not valid JSON.")
            print(r)
            print(r.text)  # Print the raw response to help with debugging.
    else:
        print("The response is not JSON. Content-Type:", r.headers.get('Content-Type'))
        print(r.text)

@parser.command(
    argument("name", help="Environment variable name to delete", type=str),
    usage="vastai delete env-var <name>",
    help="Delete a user environment variable",
)
def delete__env_var(args):
    """Delete an environment variable for the current user."""
    url = apiurl(args, "/secrets/")
    data = {"key": args.name}
    r = http_del(args, url, headers=headers, json=data)
    r.raise_for_status()

    result = r.json()
    if result.get("success"):
        print(result.get("msg", "Environment variable deleted successfully."))
    else:
        print(f"Failed to delete environment variable: {result.get('msg', 'Unknown error')}")

@parser.command(
    argument("--template-id", help="Template ID of Template to Delete", type=int),
    argument("--hash-id", help="Hash ID of Template to Delete", type=str),
    usage="vastai delete template [--template-id <id> | --hash-id <hash_id>]",
    help="Delete a Template",
    epilog=deindent("""
        Note: Deleting a template only removes the user's replationship to a template. It does not get destroyed
        Example: vastai delete template --template-id 12345
        Example: vastai delete template --hash-id 49c538d097ad6437413b83711c9f61e8
    """),
)
def delete__template(args):
    url = apiurl(args, f"/template/" )
    
    if args.hash_id:
        json_blob = { "hash_id": args.hash_id }
    elif args.template_id:
        json_blob = { "template_id": args.template_id }
    else:
        print('ERROR: Must Specify either Template ID or Hash ID to delete a template')
        return
    
    if (args.explain):
        print("request json: ")
        print(json_blob)
        print(args)
        print(url)
    r = http_del(args, url, headers=headers,json=json_blob)
    print(r)
    # r.raise_for_status()
    if 'application/json' in r.headers.get('Content-Type', ''):
        try:
            print(r.json()['msg'])
        except requests.exceptions.JSONDecodeError:
            print("The response is not valid JSON.")
            print(r)
            print(r.text)  # Print the raw response to help with debugging.
    else:
        print("The response is not JSON. Content-Type:", r.headers.get('Content-Type'))
        print(r.text)


@parser.command(
    argument("id", help="id of volume contract", type=int),
    usage="vastai delete volume ID",
    help="Delete a volume",
    epilog=deindent("""
        Deletes volume with the given ID. All instances using the volume must be destroyed before the volume can be deleted.
    """)
)
def delete__volume(args: argparse.Namespace):
    url = apiurl(args, "/volumes/", query_args={"id": args.id})
    r = http_del(args, url, headers=headers)
    r.raise_for_status()
    if args.raw:
        return r
    else:
        print("Deleted. {}".format(r.json()))


def destroy_instance(id,args):
    url = apiurl(args, "/instances/{id}/".format(id=id))
    r = http_del(args, url, headers=headers,json={})
    r.raise_for_status()
    if args.raw:
        return r
    elif (r.status_code == 200):
        rj = r.json();
        if (rj["success"]):
            print("destroying instance {id}.".format(**(locals())));
        else:
            print(rj["msg"]);
    else:
        print(r.text);
        print("failed with error {r.status_code}".format(**locals()));


@parser.command(
    argument("id", help="id of instance to delete", type=int),
    usage="vastai destroy instance id [-h] [--api-key API_KEY] [--raw]",
    help="Destroy an instance (irreversible, deletes data)",
    epilog=deindent("""
        Perfoms the same action as pressing the "DESTROY" button on the website at https://console.vast.ai/instances/
        Example: vastai destroy instance 4242
    """),
)
def destroy__instance(args):
    """Perfoms the same action as pressing the "DESTROY" button on the website at https://console.vast.ai/instances/.

    :param argparse.Namespace args: should supply all the command-line options
    """
    destroy_instance(args.id,args)

@parser.command(
    argument("ids", help="ids of instance to destroy", type=int, nargs='+'),
    usage="vastai destroy instances [--raw] <id>",
    help="Destroy a list of instances (irreversible, deletes data)",
)
def destroy__instances(args):
    """
    """
    for id in args.ids:
        destroy_instance(id, args)

@parser.command(
    usage="vastai destroy team",
    help="Destroy your team",
)
def destroy__team(args):
    url = apiurl(args, "/team/")
    r = http_del(args, url, headers=headers)
    r.raise_for_status()
    print(r.json())

@parser.command(
    argument("instance_id", help="id of the instance", type=int),
    argument("ssh_key_id", help="id of the key to detach to the instance", type=str),
    usage="vastai detach instance_id ssh_key_id",
    help="Detach an ssh key from an instance",
    epilog=deindent("""
        Example: vastai detach 99999 12345
    """)
)
def detach__ssh(args):
    url = apiurl(args, "/instances/{id}/ssh/{ssh_key_id}/".format(id=args.instance_id, ssh_key_id=args.ssh_key_id))
    r = http_del(args, url, headers=headers)
    r.raise_for_status()
    print(r.json())

@parser.command(
    argument("id", help="id of instance to execute on", type=int),
    argument("COMMAND", help="bash command surrounded by single quotes",  type=str),
    usage="vastai execute id COMMAND",
    help="Execute a (constrained) remote command on a machine",
    epilog=deindent("""
        Examples:
          vastai execute 99999 'ls -l -o -r'
          vastai execute 99999 'rm -r home/delete_this.txt'
          vastai execute 99999 'du -d2 -h'

        available commands:
          ls                 List directory contents
          rm                 Remote files or directories
          du                 Summarize device usage for a set of files

        Return value:
        Returns the output of the command which was executed on the instance, if successful. May take a few seconds to retrieve the results.

    """),
)
def execute(args):
    """Execute a (constrained) remote command on a machine.
    :param argparse.Namespace args: should supply all the command-line options
    """
    url = apiurl(args, "/instances/command/{id}/".format(id=args.id))
    json_blob={"command": args.COMMAND} 
    if (args.explain):
        print("request json: ")
        print(json_blob)
    r = http_put(args, url,  headers=headers,json=json_blob )
    r.raise_for_status()

    if (r.status_code == 200):
        rj = r.json()
        if (rj["success"]):
            for i in range(0,30):
                time.sleep(0.3)
<<<<<<< HEAD
                url = rj["result_url"]
                r = requests.get(url)
=======
                url = rj.get("result_url",None)
                if (url is None):
                    api_key_id_h = hashlib.md5( (args.api_key + str(args.id)).encode('utf-8') ).hexdigest()
                    url = "https://s3.amazonaws.com/vast.ai/instance_logs/" + api_key_id_h + "C.log"
                # print(f"trying {url}")
                r = requests.get(url) #headers=headers
                # print(f"got: {r.status_code}")
>>>>>>> e2129c09
                if (r.status_code == 200):
                    filtered_text = r.text.replace(rj["writeable_path"], '');
                    print(filtered_text)
                    break
        else:
            print(rj);
    else:
        print(r.text);
        print("failed with error {r.status_code}".format(**locals()));


@parser.command(
    argument("id", help="id of instance to execute on", type=int),
    argument("--level", help="log detail level (0 to 3)", type=int, default=1),
    usage="vastai get endpt-logs ID [--api-key API_KEY]",
    help="Fetch logs for a specific serverless endpoint group",
    epilog=deindent("""
        Example: vastai get endpt-logs 382
    """),
)
def get__endpt_logs(args):
    #url = apiurl(args, "/endptjobs/" )
    url = "https://run.vast.ai/get_endpoint_logs/"
    json_blob = {"id": args.id, "api_key": args.api_key}
    if (args.explain):
        print(f"{url} with request json: ")
        print(json_blob)

    #response = requests.post(f"{server_addr}/route/", headers={"Content-Type": "application/json"}, data=json.dumps(route_payload), timeout=4)
    #response.raise_for_status()  # Raises HTTPError for bad responses

    r = http_post(args, url, headers=headers,json=json_blob)
    r.raise_for_status()
    #print("autogroup list ".format(r.json()))
    levels = {0 : "info0", 1: "info1", 2: "trace", 3: "debug"}

    if (r.status_code == 200):
        rj = None
        try:
            rj = r.json()
        except Exception as e:
            print(str(e))
            print(r.text)
        if args.raw:
            # sort_keys
            return rj or r.text
        else:
            dbg_lvl = levels[args.level]
            print(rj[dbg_lvl])
            #print(json.dumps(rj, indent=1, sort_keys=True))
    else:
        print(r.text)


@parser.command(
    argument("--email", help="email of user to be invited", type=str),
    argument("--role", help="role of user to be invited", type=str),
    usage="vastai invite member --email EMAIL --role ROLE",
    help="Invite a team member",
)
def invite__member(args):
    url = apiurl(args, "/team/invite/", query_args={"email": args.email, "role": args.role})
    r = http_post(args, url, headers=headers)
    r.raise_for_status()
    if (r.status_code == 200):
        print(f"successfully invited {args.email} to your current team")
    else:
        print(r.text);
        print(f"failed with error {r.status_code}")


@parser.command(
    argument("id", help="id of instance to label", type=int),
    argument("label", help="label to set", type=str),
    usage="vastai label instance <id> <label>",
    help="Assign a string label to an instance",
)
def label__instance(args):
    """

    :param argparse.Namespace args: should supply all the command-line options
    :rtype:
    """
    url       = apiurl(args, "/instances/{id}/".format(id=args.id))
    json_blob = { "label": args.label }
    if (args.explain):
        print("request json: ")
        print(json_blob)
    r = http_put(args, url,  headers=headers,json=json_blob)
    r.raise_for_status()

    rj = r.json();
    if rj["success"]:
        print("label for {args.id} set to {args.label}.".format(**(locals())));
    else:
        print(rj["msg"]);


def fetch_url_content(url):
    response = requests.get(url)
    response.raise_for_status()  # Raises an HTTPError for bad responses
    return response.text


def _get_gpu_names() -> List[str]:
    """Returns a set of GPU names available on Vast.ai, with results cached for 24 hours."""
    
    def is_cache_valid() -> bool:
        """Checks if the cache file exists and is less than 24 hours old."""
        if not os.path.exists(CACHE_FILE):
            return False
        cache_age = datetime.now() - datetime.fromtimestamp(os.path.getmtime(CACHE_FILE))
        return cache_age < CACHE_DURATION
    
    if is_cache_valid():
        with open(CACHE_FILE, "r") as file:
            gpu_names = json.load(file)
    else:
        endpoint = "/api/v0/gpu_names/unique/"
        url = f"{server_url_default}{endpoint}"
        r = requests.get(url, headers={})
        r.raise_for_status()  # Will raise an exception for HTTP errors
        gpu_names = r.json()
        with open(CACHE_FILE, "w") as file:
            json.dump(gpu_names, file)

    formatted_gpu_names = [
        name.replace(" ", "_").replace("-", "_") for name in gpu_names['gpu_names']
    ]
    return formatted_gpu_names


REGIONS = {
    "North_America": "[US, CA]",
    "South_America": "[BR, AR, CL]",
    "Europe": "[SE, UA, GB, PL, PT, SI, DE, IT, CH, LT, GR, FI, IS, AT, FR, RO, MD, HU, NO, MK, BG, ES, HR, NL, CZ, EE",
    "Asia": "[CN, JP, KR, ID, IN, HK, MY, IL, TH, QA, TR, RU, VN, TW, OM, SG, AE, KZ]",
    "Oceania": "[AU, NZ]",
    "Africa": "[EG, ZA]",
}

def _is_valid_region(region):
    """region is valid if it is a key in REGIONS or a string list of country codes."""
    if region in REGIONS:
        return True
    if region.startswith("[") and region.endswith("]"):
        country_codes = region[1:-1].split(',')
        return all(len(code.strip()) == 2 for code in country_codes)
    return False

def _parse_region(region):
    """Returns a string in a list format of two-char country codes."""
    if region in REGIONS:
        return REGIONS[region]
    return region

@parser.command(
    argument("-g", "--gpu-name", type=str, required=True, choices=_get_gpu_names(), help="Name of the GPU model, replace spaces with underscores"),
    argument("-n", "--num-gpus", type=str, required=True, choices=["1", "2", "4", "8", "12", "14"], help="Number of GPUs required"),
    argument("-r", "--region", type=str, help="Geographical location of the instance"),
    argument("-i", "--image", required=True, help="Name of the image to use for instance"),
    argument("-d", "--disk", type=float, default=16.0, help="Disk space required in GB"),
    argument("--limit", default=3, type=int, help=""),
    argument("-o", "--order", type=str, help="Comma-separated list of fields to sort on. postfix field with - to sort desc. ex: -o 'num_gpus,total_flops-'.  default='score-'", default='score-'),
    argument("--login", help="docker login arguments for private repo authentication, surround with '' ", type=str),
    argument("--label", help="label to set on the instance", type=str),
    argument("--onstart", help="filename to use as onstart script", type=str),
    argument("--onstart-cmd", help="contents of onstart script as single argument", type=str),
    argument("--entrypoint", help="override entrypoint for args launch instance", type=str),
    argument("--ssh",     help="Launch as an ssh instance type", action="store_true"),
    argument("--jupyter", help="Launch as a jupyter instance instead of an ssh instance", action="store_true"),
    argument("--direct",  help="Use (faster) direct connections for jupyter & ssh", action="store_true"),
    argument("--jupyter-dir", help="For runtype 'jupyter', directory in instance to use to launch jupyter. Defaults to image's working directory", type=str),
    argument("--jupyter-lab", help="For runtype 'jupyter', Launch instance with jupyter lab", action="store_true"),
    argument("--lang-utf8", help="Workaround for images with locale problems: install and generate locales before instance launch, and set locale to C.UTF-8", action="store_true"),
    argument("--python-utf8", help="Workaround for images with locale problems: set python's locale to C.UTF-8", action="store_true"),
    argument("--extra", help=argparse.SUPPRESS),
    argument("--env",   help="env variables and port mapping options, surround with '' ", type=str),
    argument("--args",  nargs=argparse.REMAINDER, help="list of arguments passed to container ENTRYPOINT. Onstart is recommended for this purpose. (must be last argument)"),
    argument("--force", help="Skip sanity checks when creating from an existing instance", action="store_true"),
    argument("--cancel-unavail", help="Return error if scheduling fails (rather than creating a stopped instance)", action="store_true"),
    argument("--template_hash",   help="template hash which contains all relevant information about an instance. This can be used as a replacement for other parameters describing the instance configuration", type=str),
    usage="vastai launch instance [--help] [--api-key API_KEY] <gpu_name> <num_gpus> <image> [geolocation] [disk_space]",
    help="Launch the top instance from the search offers based on the given parameters",
    epilog=deindent("""
        Launches an instance based on the given parameters. The instance will be created with the top offer from the search results.
        Besides the gpu_name and num_gpus, you must pass in an '--image' argument as a minimum.

        If you use args/entrypoint launch mode, we create a container from your image as is, without attempting to inject ssh and or jupyter.
        If you use the args launch mode, you can override the entrypoint with --entrypoint, and pass arguments to the entrypoint with --args.
        If you use --args, that must be the last argument, as any following tokens are consumed into the args string.
        For ssh/jupyter launch types, use --onstart-cmd to pass in startup script, instead of --entrypoint and --args.
                    
        Examples:

            # launch a single RTX 3090 instance with the pytorch image and 16 GB of disk space located anywhere
            python vast.py launch instance -g RTX_3090 -n 1 -i pytorch/pytorch
                    
            # launch a 4x RTX 3090 instance with the pytorch image and 32 GB of disk space located in North America
            python vast.py launch instance -g RTX_3090 -n 4 -i pytorch/pytorch -d 32.0 -r North_America
            
        Available fields:

            Name                    Type      Description

            num_gpus:               int       # of GPUs
            gpu_name:               string    GPU model name
            region:                 string    Region of the instance
            image:                  string    Docker image name
            disk_space:             float     Disk space in GB
            ssh, jupyter, direct:   bool      Flags to specify the instance type and connection method.
            env:                    str       Environment variables and port mappings, encapsulated in single quotes.
            args:                   list      Arguments passed to the container's ENTRYPOINT, used only if '--args' is specified.
    """),
)
def launch__instance(args):
    """Allows for a more streamlined and simplified way to create an instance.

    :param argparse.Namespace args: Namespace with many fields relevant to the endpoint.
    """
    args_query = f"num_gpus={args.num_gpus} gpu_name={args.gpu_name}"

    if args.region:
        if not _is_valid_region(args.region):
            print("Invalid region or country codes provided.")
            return
        region_query = _parse_region(args.region)
        args_query += f" geolocation in {region_query}"

    if args.disk:
        args_query += f" disk_space>={args.disk}"

    base_query = {"verified": {"eq": True}, "external": {"eq": False}, "rentable": {"eq": True}, "rented": {"eq": False}}
    query = parse_query(args_query, base_query, offers_fields, offers_alias, offers_mult)

    order = []
    for name in args.order.split(","):
        name = name.strip()
        if not name: continue
        direction = "asc"
        field = name
        if name.strip("-") != name:
            direction = "desc"
            field = name.strip("-")
        if name.strip("+") != name:
            direction = "asc"
            field = name.strip("+")
        #print(f"{field} {name} {direction}")
        if field in offers_alias:
            field = offers_alias[field];
        order.append([field, direction])
    query["order"] = order
    query["type"] = "on-demand"
    # For backwards compatibility, support --type=interruptible option
    if query["type"] == 'interruptible':
        query["type"] = 'bid'
    if (args.limit):
        query["limit"] = int(args.limit)
    query["allocated_storage"] = args.disk

    if args.onstart:
        with open(args.onstart, "r") as reader:
            args.onstart_cmd = reader.read()

    if args.onstart_cmd is None:
        args.onstart_cmd = args.entrypoint

    json_blob = {
        "client_id": "me", 
        "gpu_name": args.gpu_name, 
        "num_gpus": args.num_gpus, 
        "region": args.region, 
        "image": args.image, 
        "disk": args.disk,  
        "q" : query,
        "env" : parse_env(args.env),
        "disk": args.disk,
        "label": args.label,
        "extra": args.extra,
        "onstart": args.onstart_cmd,
        "image_login": args.login,
        "python_utf8": args.python_utf8,
        "lang_utf8": args.lang_utf8,
        "use_jupyter_lab": args.jupyter_lab,
        "jupyter_dir": args.jupyter_dir,
        "force": args.force,
        "cancel_unavail": args.cancel_unavail,
        "template_hash_id" : args.template_hash
    }
    # don't send runtype with template_hash
    if args.template_hash is None:
        runtype = get_runtype(args)
        if runtype == 1:
            return 1
        json_blob["runtype"] = runtype

    if (args.args != None):
        json_blob["args"] = args.args

    url = apiurl(args, "/launch_instance/".format())

    if (args.explain):
        print("request json: ")
        print(json_blob)
    r = http_put(args, url, headers=headers, json=json_blob)
    try:
        r.raise_for_status()  # This will raise an exception for HTTP error codes
        response_data = r.json()
        if args.raw:
            return r
        else:
            print("Started. {}".format(r.json()))
        if response_data.get('success'):
            print(f"Instance launched successfully: {response_data.get('new_contract')}")
        else:
            print(f"Failed to launch instance: {response_data.get('error')}, {response_data.get('message')}")
    except requests.exceptions.HTTPError as err:
        print(f"HTTP error occurred: {err}")
    except Exception as err:
        print(f"An error occurred: {err}")


@parser.command(
    argument("INSTANCE_ID", help="id of instance", type=int),
    argument("--tail", help="Number of lines to show from the end of the logs (default '1000')", type=str),
    argument("--filter", help="Grep filter for log entries", type=str),
    argument("--daemon-logs", help="Fetch daemon system logs instead of container logs", action="store_true"),
    usage="vastai logs INSTANCE_ID [OPTIONS] ",
    help="Get the logs for an instance",
)
def logs(args):
    """Get the logs for an instance
    :param argparse.Namespace args: should supply all the command-line options
    """
    url = apiurl(args, "/instances/request_logs/{id}/".format(id=args.INSTANCE_ID))
    json_blob = {'filter': args.filter} if args.filter else {}
    if args.tail:
        json_blob.update({'tail': args.tail})
    if args.daemon_logs:
        json_blob.update({'daemon_logs': 'true'})
    if args.explain:
        print("request json: ")
        print(json_blob)

    r = http_put(args, url, headers=headers, json=json_blob)
    r.raise_for_status()

    if r.status_code == 200:
        rj = r.json()
        for i in range(0, 30):
            time.sleep(0.3)
            url = rj["result_url"]
            print(f"waiting on logs for instance {args.INSTANCE_ID} fetching from {url}")
            r = requests.get(url)
            if r.status_code == 200:
                result = r.text
                cleaned_text = re.sub(r'\n\s*\n', '\n', result)
                print(cleaned_text)
                break
        else:
            print(rj["msg"])
    else:
        print(r.text)
        print(f"failed with error {r.status_code}")



@parser.command(
    argument("id", help="id of instance to prepay for", type=int),
    argument("amount", help="amount of instance credit prepayment (default discount func of 0.2 for 1 month, 0.3 for 3 months)", type=float),
    usage="vastai prepay instance ID AMOUNT",
    help="Deposit credits into reserved instance",
)
def prepay__instance(args):
    """
    :param argparse.Namespace args: should supply all the command-line options
    :rtype:
    """
    url       = apiurl(args, "/instances/prepay/{id}/".format(id=args.id))
    json_blob = { "amount": args.amount }
    if (args.explain):
        print("request json: ")
        print(json_blob)
    r = http_put(args, url,  headers=headers,json=json_blob)
    r.raise_for_status()

    rj = r.json();
    if rj["success"]:
        timescale = round( rj["timescale"], 3)
        discount_rate = 100.0*round( rj["discount_rate"], 3)
        print("prepaid for {timescale} months of instance {args.id} applying ${args.amount} credits for a discount of {discount_rate}%".format(**(locals())));
    else:
        print(rj["msg"]);

'''
'''


@parser.command(
    argument("id", help="id of instance to reboot", type=int),
    usage="vastai reboot instance ID [OPTIONS]",
    help="Reboot (stop/start) an instance",
    epilog=deindent("""
        Stops and starts container without any risk of losing GPU priority.
    """),
)
def reboot__instance(args):
    """
    :param argparse.Namespace args: should supply all the command-line options
    :rtype:
    """
    url = apiurl(args, "/instances/reboot/{id}/".format(id=args.id))
    r = http_put(args, url,  headers=headers,json={})
    r.raise_for_status()

    if (r.status_code == 200):
        rj = r.json();
        if (rj["success"]):
            print("Rebooting instance {args.id}.".format(**(locals())));
        else:
            print(rj["msg"]);
    else:
        print(r.text);
        print("failed with error {r.status_code}".format(**locals()));


@parser.command(
    argument("id", help="id of instance to reboot", type=int),
    usage="vastai recycle instance ID [OPTIONS]",
    help="Recycle (destroy/create) an instance",
    epilog=deindent("""
        Destroys and recreates container in place (from newly pulled image) without any risk of losing GPU priority.
    """),
)
def recycle__instance(args):
    """
    :param argparse.Namespace args: should supply all the command-line options
    :rtype:
    """
    url = apiurl(args, "/instances/recycle/{id}/".format(id=args.id))
    r = http_put(args, url,  headers=headers,json={})
    r.raise_for_status()

    if (r.status_code == 200):
        rj = r.json()
        if (rj["success"]):
            print("Recycling instance {args.id}.".format(**(locals())));
        else:
            print(rj["msg"]);
    else:
        print(r.text)
        print("failed with error {r.status_code}".format(**locals()));

@parser.command(
    argument("id", help="id of user to remove", type=int),
    usage="vastai remove member ID",
    help="Remove a team member",
)
def remove__member(args):
    url = apiurl(args, "/team/members/{id}/".format(id=args.id))
    r = http_del(args, url, headers=headers)
    r.raise_for_status()
    print(r.json())

@parser.command(
    argument("NAME", help="name of the role", type=str),
    usage="vastai remove team-role NAME",
    help="Remove a role from your team",
)
def remove__team_role(args):
    url = apiurl(args, "/team/roles/{id}/".format(id=args.NAME))
    r = http_del(args, url, headers=headers)
    r.raise_for_status()
    print(r.json())

@parser.command(
    argument("id", help="machine id", type=int),
    usage="vastai reports ID",
    help="Get the user reports for a given machine",
)
def reports(args):
    """
    :param argparse.Namespace args: should supply all the command-line options
    :rtype:
    """
    url = apiurl(args, "/machines/{id}/reports/".format(id=args.id))
    json_blob = {"machine_id" : args.id}

    if (args.explain):
        print("request json: ")
        print(json_blob)
    
    r = requests.get(url, headers=headers, json=json_blob)
    r.raise_for_status()

    if (r.status_code == 200):
        print(f"reports: {json.dumps(r.json(), indent=2)}")


@parser.command(
    usage="vastai reset api-key",
    help="Reset your api-key (get new key from website)",
)
def reset__api_key(args):
    """Caution: a bad API key will make it impossible to connect to the servers.
    """
    print('fml')
    #url = apiurl(args, "/users/current/reset-apikey/", {"owner": "me"})
    url = apiurl(args, "/commands/reset_apikey/" )
    json_blob = {"client_id": "me",}
    if (args.explain):
        print("request json: ")
        print(json_blob)
    r = http_put(args, url,  headers=headers,json=json_blob)
    r.raise_for_status()
    print("api-key reset ".format(r.json()))


def exec_with_threads(f, args, nt=16, max_retries=5):
    def worker(sub_args):
        for arg in sub_args:
            retries = 0
            while retries <= max_retries:
                try:
                    result = None
                    if isinstance(arg,tuple):
                        result = f(*arg)
                    else:
                        result = f(arg)
                    if result:  # Assuming a truthy return value means success
                        break
                except Exception as e:
                    print(str(e))
                    pass
                retries += 1
                stime = 0.25 * 1.3 ** retries
                print(f"retrying in {stime}s")
                time.sleep(stime)  # Exponential backoff

    # Split args into nt sublists
    args_per_thread = math.ceil(len(args) / nt)
    sublists = [args[i:i + args_per_thread] for i in range(0, len(args), args_per_thread)]

    with ThreadPoolExecutor(max_workers=nt) as executor:
        executor.map(worker, sublists)


def split_into_sublists(lst, k):
    # Calculate the size of each sublist
    sublist_size = (len(lst) + k - 1) // k
    
    # Create the sublists using list comprehension
    sublists = [lst[i:i + sublist_size] for i in range(0, len(lst), sublist_size)]
    
    return sublists


def split_list(lst, k):
    """
    Splits a list into sublists of maximum size k.
    """
    return [lst[i:i + k] for i in range(0, len(lst), k)]


def start_instance(id,args):

    json_blob ={"state": "running"}
    if isinstance(id,list):
        url = apiurl(args, "/instances/")
        json_blob["ids"] = id
    else:
        url = apiurl(args, "/instances/{id}/".format(id=id))

    if (args.explain):
        print("request json: ")
        print(json_blob)
    r = http_put(args, url,  headers=headers,json=json_blob)
    r.raise_for_status()

    if (r.status_code == 200):
        rj = r.json()
        if (rj["success"]):
            print("starting instance {id}.".format(**(locals())))
        else:
            print(rj["msg"])
        return True
    else:
        print(r.text)
        print("failed with error {r.status_code}".format(**locals()))
    return False

@parser.command(
    argument("id", help="ID of instance to start/restart", type=int),
    usage="vastai start instance ID [OPTIONS]",
    help="Start a stopped instance",
    epilog=deindent("""
        This command attempts to bring an instance from the "stopped" state into the "running" state. This is subject to resource availability on the machine that the instance is located on.
        If your instance is stuck in the "scheduling" state for more than 30 seconds after running this, it likely means that the required resources on the machine to run your instance are currently unavailable.
        Examples: 
            vastai start instances $(vastai show instances -q)
            vastai start instance 329838
    """),
)
def start__instance(args):
    """

    :param argparse.Namespace args: should supply all the command-line options
    :rtype:
    """
    start_instance(args.id,args)


@parser.command(
    argument("ids", help="ids of instance to start", type=int, nargs='+'),
    usage="vastai start instances [OPTIONS] ID0 ID1 ID2...",
    help="Start a list of instances",
)
def start__instances(args):
    """
    for id in args.IDs:
        start_instance(id, args)
    """

    #start_instance(args.IDs, args)
    #exec_with_threads(lambda id : start_instance(id, args), args.IDs)

    idlist = split_list(args.ids, 64)
    exec_with_threads(lambda ids : start_instance(ids, args), idlist, nt=8)



def stop_instance(id,args):

    json_blob ={"state": "stopped"}
    if isinstance(id,list):
        url = apiurl(args, "/instances/")
        json_blob["ids"] = id
    else:
        url = apiurl(args, "/instances/{id}/".format(id=id))

    if (args.explain):
        print("request json: ")
        print(json_blob)
    r = http_put(args, url,  headers=headers,json=json_blob)
    r.raise_for_status()

    if (r.status_code == 200):
        rj = r.json()
        if (rj["success"]):
            print("stopping instance {id}.".format(**(locals())))
        else:
            print(rj["msg"])
        return True
    else:
        print(r.text)
        print("failed with error {r.status_code}".format(**locals()))
    return False


@parser.command(
    argument("id", help="id of instance to stop", type=int),
    usage="vastai stop instance ID [OPTIONS]",
    help="Stop a running instance",
    epilog=deindent("""
        This command brings an instance from the "running" state into the "stopped" state. When an instance is "stopped" all of your data on the instance is preserved, 
        and you can resume use of your instance by starting it again. Once stopped, starting an instance is subject to resource availability on the machine that the instance is located on.
        There are ways to move data off of a stopped instance, which are described here: https://vast.ai/docs/gpu-instances/data-movement
    """)
)
def stop__instance(args):
    """

    :param argparse.Namespace args: should supply all the command-line options
    :rtype:
    """
    stop_instance(args.id,args)

@parser.command(
    argument("ids", help="ids of instance to stop", type=int, nargs='+'),
    usage="vastai stop instances [OPTIONS] ID0 ID1 ID2...",
    help="Stop a list of instances",
    epilog=deindent("""
        Examples: 
            vastai stop instances $(vastai show instances -q)
            vastai stop instances 329838 984849
    """),
)
def stop__instances(args):
    """
    for id in args.IDs:
        stop_instance(id, args)
    """

    idlist = split_list(args.ids, 64)
    #stop_instance(args.IDs, args)
    exec_with_threads(lambda ids : stop_instance(ids, args), idlist, nt=8)



def numeric_version(version_str):
    try:
        # Split the version string by the period
        major, minor, patch = version_str.split('.')

        # Pad each part with leading zeros to make it 3 digits
        major = major.zfill(3)
        minor = minor.zfill(3)
        patch = patch.zfill(3)

        # Concatenate the padded parts
        numeric_version_str = f"{major}{minor}{patch}"

        # Convert the concatenated string to an integer
        result = int(numeric_version_str)
        #print(result)
        return result

    except ValueError:
        print("Invalid version string format. Expected format: X.X.X")
        return None


benchmarks_fields = {
    "contract_id",#             int        ID of instance/contract reporting benchmark
    "id",#                      int        benchmark unique ID
    "image",#                   string     image used for benchmark
    "last_update",#             float      date of benchmark
    "machine_id",#              int        id of machine benchmarked
    "model",#                   string     name of model used in benchmark
    "name",#                    string     name of benchmark
    "num_gpus",#                int        number of gpus used in benchmark
    "score"#                   float      benchmark score result
}

@parser.command(
    argument("query", help="Search query in simple query syntax (see below)", nargs="*", default=None),
    usage="vastai search benchmarks [--help] [--api-key API_KEY] [--raw] <query>",
    help="Search for benchmark results using custom query",
    epilog=deindent("""
        Query syntax:

            query = comparison comparison...
            comparison = field op value
            field = <name of a field>
            op = one of: <, <=, ==, !=, >=, >, in, notin
            value = <bool, int, float, string> | 'any' | [value0, value1, ...]
            bool: True, False

        note: to pass '>' and '<' on the command line, make sure to use quotes
        note: to encode a string query value (ie for gpu_name), replace any spaces ' ' with underscore '_'

        Examples:

            # search for benchmarks with score > 100 for llama2_70B model on 2 specific machines
            vastai search benchmarks 'score > 100.0  model=llama2_70B  machine_id in [302,402]'

        Available fields:

              Name                  Type       Description

            contract_id             int        ID of instance/contract reporting benchmark
            id                      int        benchmark unique ID
            image                   string     image used for benchmark
            last_update             float      date of benchmark
            machine_id              int        id of machine benchmarked
            model                   string     name of model used in benchmark
            name                    string     name of benchmark
            num_gpus                int        number of gpus used in benchmark
            score                   float      benchmark score result
    """),
    aliases=hidden_aliases(["search benchmarks"]),
)
def search__benchmarks(args):
    """Creates a query based on search parameters as in the examples above.
    :param argparse.Namespace args: should supply all the command-line options
    """
    try:
        query = {}
        if args.query is not None:
            query = parse_query(args.query, query, benchmarks_fields)
            query = fix_date_fields(query, ['last_update'])

    except ValueError as e:
        print("Error: ", e)
        return 1  
    #url = apiurl(args, "/benchmarks", {"select_cols" : ['id','last_update','machine_id','score'], "select_filters" : query})
    url = apiurl(args, "/benchmarks", {"select_cols" : ['*'], "select_filters" : query})
    r = requests.get(url, headers=headers)
    r.raise_for_status()
    rows = r.json()
    if True: # args.raw:
        return rows
    else:
        display_table(rows, displayable_fields)



invoices_fields = {
    'id',#               int,                   
    'user_id',#          int,      
    'when',#             float,                     
    'paid_on',#          float,                     
    'payment_expected',# float,                     
    'amount_cents',#     int,                   
    'is_credit',#        bool,                   
    'is_delayed',#       bool,                   
    'balance_before',#   float,                     
    'balance_after',#    float,                     
    'original_amount',#  int,                   
    'event_id',#         string,                    
    'cut_amount',#       int,                   
    'cut_percent',#      float,                     
    'extra',#            json,           
    'service',#          string,                    
    'stripe_charge',#    json,           
    'stripe_refund',#    json,           
    'stripe_payout',#    json,           
    'error',#            json,           
    'paypal_email',#     string,                    
    'transfer_group',#   string,                    
    'failed',#           bool,                   
    'refunded',#         bool,                   
    'is_check',#         bool,                   
}

@parser.command(
    argument("query", help="Search query in simple query syntax (see below)", nargs="*", default=None),
    usage="vastai search invoices [--help] [--api-key API_KEY] [--raw] <query>",
    help="Search for benchmark results using custom query",
    epilog=deindent("""
        Query syntax:

            query = comparison comparison...
            comparison = field op value
            field = <name of a field>
            op = one of: <, <=, ==, !=, >=, >, in, notin
            value = <bool, int, float, string> | 'any' | [value0, value1, ...]
            bool: True, False

        note: to pass '>' and '<' on the command line, make sure to use quotes
        note: to encode a string query value (ie for gpu_name), replace any spaces ' ' with underscore '_'

        Examples:

            # search for somewhat reliable single RTX 3090 instances, filter out any duplicates or offers that conflict with our existing stopped instances
            vastai search invoices 'amount_cents>3000  '

        Available fields:

      Name                  Type       Description

    id                  int,            
    user_id             int,            
    when                float,          utc epoch timestamp of initial invoice creation
    paid_on             float,          actual payment date (utc epoch timestamp )
    payment_expected    float,          expected payment date (utc epoch timestamp )
    amount_cents        int,            amount of payment in cents
    is_credit           bool,           is a credit purchase
    is_delayed          bool,           is not yet paid
    balance_before      float,          balance before
    balance_after       float,          balance after
    original_amount     int,            original amount of payment
    event_id            string,           
    cut_amount          int,               
    cut_percent         float,            
    extra               json,           
    service             string,         type of payment 
    stripe_charge       json,           
    stripe_refund       json,           
    stripe_payout       json,           
    error               json,           
    paypal_email        string,         email for paypal/wise payments
    transfer_group      string,         
    failed              bool,                   
    refunded            bool,                   
    is_check            bool,                   
    """),
    aliases=hidden_aliases(["search invoices"]),
)
def search__invoices(args):
    """Creates a query based on search parameters as in the examples above.
    :param argparse.Namespace args: should supply all the command-line options
    """
    try:
        query = {}
        if args.query is not None:
            query = parse_query(args.query, query, invoices_fields)
            query = fix_date_fields(query, ['when', 'paid_on', 'payment_expected', 'balance_before', 'balance_after'])

    except ValueError as e:
        print("Error: ", e)
        return 1  
    url = apiurl(args, "/invoices", {"select_cols" : ['*'], "select_filters" : query})
    r = requests.get(url, headers=headers)
    r.raise_for_status()
    rows = r.json()
    if True: # args.raw:
        return rows
    else:
        display_table(rows, displayable_fields)


@parser.command(
    argument("-t", "--type", default="on-demand", help="Show 'on-demand', 'reserved', or 'bid'(interruptible) pricing. default: on-demand"),
    argument("-i", "--interruptible", dest="type", const="bid", action="store_const", help="Alias for --type=bid"),
    argument("-b", "--bid", dest="type", const="bid", action="store_const", help="Alias for --type=bid"),
    argument("-r", "--reserved", dest="type", const="reserved", action="store_const", help="Alias for --type=reserved"),
    argument("-d", "--on-demand", dest="type", const="on-demand", action="store_const", help="Alias for --type=on-demand"),
    argument("-n", "--no-default", action="store_true", help="Disable default query"),
    argument("--new", action="store_true", help="New search exp"),
    argument("--limit", type=int, help=""),
    argument("--disable-bundling", action="store_true", help="Deprecated"),
    argument("--storage", type=float, default=5.0, help="Amount of storage to use for pricing, in GiB. default=5.0GiB"),
    argument("-o", "--order", type=str, help="Comma-separated list of fields to sort on. postfix field with - to sort desc. ex: -o 'num_gpus,total_flops-'.  default='score-'", default='score-'),
    argument("query", help="Query to search for. default: 'external=false rentable=true verified=true', pass -n to ignore default", nargs="*", default=None),
    usage="vastai search offers [--help] [--api-key API_KEY] [--raw] <query>",
    help="Search for instance types using custom query",
    epilog=deindent("""
        Query syntax:

            query = comparison comparison...
            comparison = field op value
            field = <name of a field>
            op = one of: <, <=, ==, !=, >=, >, in, notin
            value = <bool, int, float, string> | 'any' | [value0, value1, ...]
            bool: True, False

        note: to pass '>' and '<' on the command line, make sure to use quotes
        note: to encode a string query value (ie for gpu_name), replace any spaces ' ' with underscore '_'

        Examples:

            # search for somewhat reliable single RTX 3090 instances, filter out any duplicates or offers that conflict with our existing stopped instances
            vastai search offers 'reliability > 0.98 num_gpus=1 gpu_name=RTX_3090 rented=False'

            # search for datacenter gpus with minimal compute_cap and total_flops
            vastai search offers 'compute_cap > 610 total_flops > 5 datacenter=True'

            # search for reliable 4 gpu offers in Taiwan or Sweden
            vastai search offers 'reliability>0.99 num_gpus=4 geolocation in [TW,SE]'

            # search for reliable RTX 3090 or 4090 gpus NOT in China or Vietnam
            vastai search offers 'reliability>0.99 gpu_name in ["RTX 4090", "RTX 3090"] geolocation notin [CN,VN]'

            # search for machines with nvidia drivers 535.86.05 or greater (and various other options)
            vastai search offers 'disk_space>146 duration>24 gpu_ram>10 cuda_vers>=12.1 direct_port_count>=2 driver_version >= 535.86.05'

            # search for reliable machines with at least 4 gpus, unverified, order by num_gpus, allow conflicts
            vastai search offers 'reliability > 0.99  num_gpus>=4 verified=False rented=any' -o 'num_gpus-'

            # search for arm64 cpu architecture
            vastai search offers 'cpu_arch=arm64'
            
        Available fields:

              Name                  Type       Description

            bw_nvlink               float     bandwidth NVLink
            compute_cap:            int       cuda compute capability*100  (ie:  650 for 6.5, 700 for 7.0)
            cpu_arch                string    host machine cpu architecture (e.g. amd64, arm64)
            cpu_cores:              int       # virtual cpus
            cpu_ghz:                Float     # cpu clock speed GHZ
            cpu_cores_effective:    float     # virtual cpus you get
            cpu_ram:                float     system RAM in gigabytes
            cuda_vers:              float     machine max supported cuda version (based on driver version)
            datacenter:             bool      show only datacenter offers
            direct_port_count       int       open ports on host's router
            disk_bw:                float     disk read bandwidth, in MB/s
            disk_space:             float     disk storage space, in GB
            dlperf:                 float     DL-perf score  (see FAQ for explanation)
            dlperf_usd:             float     DL-perf/$
            dph:                    float     $/hour rental cost
            driver_version:         string    machine's nvidia/amd driver version as 3 digit string ex. "535.86.05,"
            duration:               float     max rental duration in days
            external:               bool      show external offers in addition to datacenter offers
            flops_usd:              float     TFLOPs/$
            geolocation:            string    Two letter country code. Works with operators =, !=, in, notin (e.g. geolocation not in ['XV','XZ'])
            gpu_arch                string    host machine gpu architecture (e.g. nvidia, amd)
            gpu_max_power           float     GPU power limit (watts)
            gpu_max_temp            float     GPU temp limit (C)
            gpu_mem_bw:             float     GPU memory bandwidth in GB/s
            gpu_name:               string    GPU model name (no quotes, replace spaces with underscores, ie: RTX_3090 rather than 'RTX 3090')
            gpu_ram:                float     per GPU RAM in GB
            gpu_total_ram:          float     total GPU RAM in GB
            gpu_frac:               float     Ratio of GPUs in the offer to gpus in the system
            gpu_display_active:     bool      True if the GPU has a display attached
            has_avx:                bool      CPU supports AVX instruction set.
            id:                     int       instance unique ID
            inet_down:              float     internet download speed in Mb/s
            inet_down_cost:         float     internet download bandwidth cost in $/GB
            inet_up:                float     internet upload speed in Mb/s
            inet_up_cost:           float     internet upload bandwidth cost in $/GB
            machine_id              int       machine id of instance
            min_bid:                float     current minimum bid price in $/hr for interruptible
            num_gpus:               int       # of GPUs
            pci_gen:                float     PCIE generation
            pcie_bw:                float     PCIE bandwidth (CPU to GPU)
            reliability:            float     machine reliability score (see FAQ for explanation)
            rentable:               bool      is the instance currently rentable
            rented:                 bool      allow/disallow duplicates and potential conflicts with existing stopped instances
            storage_cost:           float     storage cost in $/GB/month
            static_ip:              bool      is the IP addr static/stable
            total_flops:            float     total TFLOPs from all GPUs
            ubuntu_version          string    host machine ubuntu OS version
            verified:               bool      is the machine verified
            vms_enabled:            bool      is the machine a VM instance
    """),
    aliases=hidden_aliases(["search instances"]),
)
def search__offers(args):
    """Creates a query based on search parameters as in the examples above.

    :param argparse.Namespace args: should supply all the command-line options
    """

    try:

        if args.no_default:
            query = {}
        else:
            query = {"verified": {"eq": True}, "external": {"eq": False}, "rentable": {"eq": True}, "rented": {"eq": False}}
            #query = {"verified": {"eq": True}, "external": {"eq": False}, "rentable": {"eq": True} }

        if args.query is not None:
            query = parse_query(args.query, query, offers_fields, offers_alias, offers_mult)

        order = []
        for name in args.order.split(","):
            name = name.strip()
            if not name: continue
            direction = "asc"
            field = name
            if name.strip("-") != name:
                direction = "desc"
                field = name.strip("-")
            if name.strip("+") != name:
                direction = "asc"
                field = name.strip("+")
            #print(f"{field} {name} {direction}")
            if field in offers_alias:
                field = offers_alias[field];
            order.append([field, direction])

        query["order"] = order
        query["type"] = args.type
        if (args.limit):
            query["limit"] = int(args.limit)
        query["allocated_storage"] = args.storage
        # For backwards compatibility, support --type=interruptible option
        if query["type"] == 'interruptible':
            query["type"] = 'bid'
        if args.disable_bundling:
            query["disable_bundling"] = True
    except ValueError as e:
        print("Error: ", e)
        return 1

    new_search_ept = args.new
    
    #json_blob = {"select_cols" : ['*'], "q" : query}
    json_blob = query

    if new_search_ept:
        #geolocation = query.pop("geolocation", None)
        #query = {'reliability2': {'gt': '0.1'}}
        json_blob = {"select_cols" : ['*'], "q" : query}
        url = apiurl(args, "/search/asks/")
        stime = time.time()

        if (args.explain):
            print("request json: ")
            print(json_blob)

        r = http_put(args, url, headers=headers, json=json_blob)
        etime = time.time()
        print(f"request took {etime-stime}s")

    else:
        if (args.explain):
            print("request json: ")
            print(json_blob)
        #url = apiurl(args, "/bundles", {"q": query})
        #r = requests.get(url, headers=headers)
        url = apiurl(args, "/bundles/")
        r = http_post(args, url, headers=headers, json=json_blob)

    r.raise_for_status()
   
    if (r.headers.get('Content-Type') != 'application/json'):
        print(f"invalid return Content-Type: {r.headers.get('Content-Type')}")
        return   

    rows = r.json()["offers"]

    # TODO: add this post-query geolocation filter to the database call rather than handling it locally
    if 'rented' in query:
        filter_q  = query['rented']
        filter_op = list(filter_q.keys())[0]
        target    = filter_q[filter_op]
        new_rows  = []
        for row in rows:
            rented = False
            if "rented" in row and row["rented"] is not None:
                rented = row["rented"]
            if filter_op == "eq" and rented == target:
                new_rows.append(row)
            if filter_op == "neq" and rented != target:
                new_rows.append(row)
            if filter_op == "in" and rented in target:
                new_rows.append(row)
            if filter_op == "notin" and rented not in target:
                new_rows.append(row)
        rows = new_rows

    if args.raw:
        return rows
    else:
        if args.type == "reserved":           
            display_table(rows, displayable_fields_reserved)
        else:
            display_table(rows, displayable_fields)


templates_fields = {
    "creator_id",#              int        ID of creator
    "created_at",#              float      time of initial template creation (UTC epoch timestamp)
    "count_created",#           int        #instances created (popularity)
    "default_tag",#             string     image default tag
    "docker_login_repo",#       string     image docker repository
    "id",#                      int        template unique ID
    "image",#                   string     image used for benchmark
    "jup_direct",#              bool       supports jupyter direct
    "hash_id",#                 string     unique hash ID of template
    "private",#                 bool       true: only your templates, None: public templates
    "name",#                    string     displayable name
    "recent_create_date",#      float      last time of instance creation (UTC epoch timestamp)
    "recommended_disk_space",#  float      min disk space required
    "recommended",#             bool       is templated on our recommended list
    "ssh_direct",#              bool       supports ssh direct
    "tag",#                     string     image tag
    "use_ssh",#                 string     supports ssh (direct or proxy)
}

@parser.command(
    argument("query", help="Search query in simple query syntax (see below)", nargs="*", default=None),
    usage="vastai search templates [--help] [--api-key API_KEY] [--raw] <query>",
    help="Search for template results using custom query",
    epilog=deindent("""
        Query syntax:

            query = comparison comparison...
            comparison = field op value
            field = <name of a field>
            op = one of: <, <=, ==, !=, >=, >, in, notin
            value = <bool, int, float, string> | 'any' | [value0, value1, ...]
            bool: True, False

        note: to pass '>' and '<' on the command line, make sure to use quotes
        note: to encode a string query value (ie for gpu_name), replace any spaces ' ' with underscore '_'

        Examples:

            # search for somewhat reliable single RTX 3090 instances, filter out any duplicates or offers that conflict with our existing stopped instances
            vastai search templates 'count_created > 100  creator_id in [38382,48982]'

        Available fields:

      Name                  Type       Description

    creator_id              int        ID of creator
    created_at              float      time of initial template creation (UTC epoch timestamp)
    count_created           int        #instances created (popularity)
    default_tag             string     image default tag
    docker_login_repo       string     image docker repository
    id                      int        template unique ID
    image                   string     image used for template
    jup_direct              bool       supports jupyter direct
    hash_id                 string     unique hash ID of template
    name                    string     displayable name
    recent_create_date      float      last time of instance creation (UTC epoch timestamp)
    recommended_disk_space  float      min disk space required
    recommended             bool       is templated on our recommended list
    ssh_direct              bool       supports ssh direct
    tag                     string     image tag
    use_ssh                 bool       supports ssh (direct or proxy)    """),
    aliases=hidden_aliases(["search templates"]),
)
def search__templates(args):
    """Creates a query based on search parameters as in the examples above.
    :param argparse.Namespace args: should supply all the command-line options
    """
    try:
        query = {}
        if args.query is not None:
            query = parse_query(args.query, query, templates_fields)
            query = fix_date_fields(query, ['created_at', 'recent_create_date'])

    except ValueError as e:
        print("Error: ", e)
        return 1  
    url = apiurl(args, "/template/", {"select_cols" : ['*'], "select_filters" : query})
    r = requests.get(url, headers=headers)
    if r.status_code != 200:
        print(r.text)
        r.raise_for_status()
    elif 'json' in r.headers.get("Content-Type"):
        rows = r.json().get('templates', [])
        if True: #args.raw:
            print(json.dumps(rows, indent=1, sort_keys=True))
        else:
            display_table(rows, displayable_fields)
    else:
        print(r.text)
        print("failed with error {r.status_code}".format(**locals()))

@parser.command(
    argument("-n", "--no-default", action="store_true", help="Disable default query"),
    argument("--limit", type=int, help=""),
    argument("--storage", type=float, default=1.0, help="Amount of storage to use for pricing, in GiB. default=1.0GiB"),
    argument("-o", "--order", type=str, help="Comma-separated list of fields to sort on. postfix field with - to sort desc. ex: -o 'disk_space,inet_up-'.  default='score-'", default='score-'),
    argument("query", help="Query to search for. default: 'external=false verified=true disk_space>=1', pass -n to ignore default", nargs="*", default=None),
    usage="vastai search volumes [--help] [--api-key API_KEY] [--raw] <query>",
    help="Search for volume offers using custom query",
    epilog=deindent("""
        Query syntax:

            query = comparison comparison...
            comparison = field op value
            field = <name of a field>
            op = one of: <, <=, ==, !=, >=, >, in, notin
            value = <bool, int, float, string> | 'any' | [value0, value1, ...]
            bool: True, False

        note: to pass '>' and '<' on the command line, make sure to use quotes
        note: to encode a string query value (ie for gpu_name), replace any spaces ' ' with underscore '_'

        Examples:

            # search for volumes with greater than 50GB of available storage and greater than 500 Mb/s upload and download speed
            vastai search volumes "disk_space>50 inet_up>500 inet_down>500"
            
        Available fields:

              Name                  Type       Description

            cpu_arch:               string    host machine cpu architecture (e.g. amd64, arm64)
            cuda_vers:              float     machine max supported cuda version (based on driver version)
            datacenter:             bool      show only datacenter offers
            disk_bw:                float     disk read bandwidth, in MB/s
            disk_space:             float     disk storage space, in GB
            driver_version:         string    machine's nvidia/amd driver version as 3 digit string ex. "535.86.05"
            duration:               float     max rental duration in days
            geolocation:            string    Two letter country code. Works with operators =, !=, in, notin (e.g. geolocation not in ['XV','XZ'])
            gpu_arch:               string    host machine gpu architecture (e.g. nvidia, amd)
            gpu_name:               string    GPU model name (no quotes, replace spaces with underscores, ie: RTX_3090 rather than 'RTX 3090')
            has_avx:                bool      CPU supports AVX instruction set.
            id:                     int       volume offer unique ID
            inet_down:              float     internet download speed in Mb/s
            inet_up:                float     internet upload speed in Mb/s
            machine_id:             int       machine id of volume offer
            pci_gen:                float     PCIE generation
            pcie_bw:                float     PCIE bandwidth (CPU to GPU)
            reliability:            float     machine reliability score (see FAQ for explanation)
            storage_cost:           float     storage cost in $/GB/month
            static_ip:              bool      is the IP addr static/stable
            total_flops:            float     total TFLOPs from all GPUs
            ubuntu_version:         string    host machine ubuntu OS version
            verified:               bool      is the machine verified
    """),
)
def search__volumes(args: argparse.Namespace):
    try:

        if args.no_default:
            query = {}
        else:
            query = {"verified": {"eq": True}, "external": {"eq": False}, "disk_space": {"gte": 1}}

        if args.query is not None:
            query = parse_query(args.query, query, vol_offers_fields, {}, offers_mult)

        order = []
        for name in args.order.split(","):
            name = name.strip()
            if not name: continue
            direction = "asc"
            field = name
            if name.strip("-") != name:
                direction = "desc"
                field = name.strip("-")
            if name.strip("+") != name:
                direction = "asc"
                field = name.strip("+")
            if field in offers_alias:
                field = offers_alias[field];
            order.append([field, direction])

        query["order"] = order
        if (args.limit):
            query["limit"] = int(args.limit)
        query["allocated_storage"] = args.storage
    except ValueError as e:
        print("Error: ", e)
        return 1

    json_blob = query

    if (args.explain):
        print("request json: ")
        print(json_blob)
    url = apiurl(args, "/volumes/search/")
    r = http_post(args, url, headers=headers, json=json_blob)

    r.raise_for_status()
   
    if (r.headers.get('Content-Type') != 'application/json'):
        print(f"invalid return Content-Type: {r.headers.get('Content-Type')}")
        return   

    rows = r.json()["offers"]
    
    if args.raw:
        return rows
    else:
        display_table(rows, vol_displayable_fields)




@parser.command(
    argument("new_api_key", help="Api key to set as currently logged in user"),
    usage="vastai set api-key APIKEY",
    help="Set api-key (get your api-key from the console/CLI)",
)
def set__api_key(args):
    """Caution: a bad API key will make it impossible to connect to the servers.
    :param argparse.Namespace args: should supply all the command-line options
    """
    with open(APIKEY_FILE, "w") as writer:
        writer.write(args.new_api_key)
    print("Your api key has been saved in {}".format(APIKEY_FILE))
    
    APIKEY_FILE_HOME = os.path.expanduser("~/.vast_api_key") # Legacy
    if os.path.exists(APIKEY_FILE_HOME):
        os.remove(APIKEY_FILE_HOME)
        print("Your api key has been removed from {}".format(APIKEY_FILE_HOME))



@parser.command(
    argument("--file", help="file path for params in json format", type=str),
    usage="vastai set user --file FILE",
    help="Update user data from json file",
    epilog=deindent("""

    Available fields:

    Name                            Type       Description

    ssh_key                         string
    paypal_email                    string
    wise_email                      string
    email                           string
    normalized_email                string
    username                        string
    fullname                        string
    billaddress_line1               string
    billaddress_line2               string
    billaddress_city                string
    billaddress_zip                 string
    billaddress_country             string
    billaddress_taxinfo             string
    balance_threshold_enabled       string
    balance_threshold               string
    autobill_threshold              string
    phone_number                    string
    tfa_enabled                     bool
    """),
)
def set__user(args):
    params = None
    with open(args.file, 'r') as file:
        params = json.load(file)
    url = apiurl(args, "/users/")
    r = requests.put(url, headers=headers, json=params)
    r.raise_for_status()
    print(f"{r.json()}")



@parser.command(
    argument("id", help="id of instance", type=int),
    usage="vastai ssh-url ID",
    help="ssh url helper",
)
def ssh_url(args):
    """

    :param argparse.Namespace args: should supply all the command-line options
    :rtype:
    """
    return _ssh_url(args, "ssh://")


@parser.command(
    argument("id",   help="id", type=int),
    usage="vastai scp-url ID",
    help="scp url helper",
)
def scp_url(args):
    """

    :param argparse.Namespace args: should supply all the command-line options
    :rtype:
    """
    return _ssh_url(args, "scp://")


def _ssh_url(args, protocol):

    json_object = None

    # Opening JSON file
    try:
        with open(f"{DIRS['temp']}/ssh_{args.id}.json", 'r') as openfile:
            json_object = json.load(openfile)
    except:
        pass

    port      = None
    ipaddr    = None

    if json_object is not None:
        ipaddr = json_object["ipaddr"]
        port   = json_object["port"]

    if ipaddr is None or ipaddr.endswith('.vast.ai'):
        req_url = apiurl(args, "/instances", {"owner": "me"});
        r = http_get(args, req_url);
        r.raise_for_status()
        rows = r.json()["instances"]
        if args.id:
            instance, = [r for r in rows if r['id'] == args.id]
        elif len(rows) > 1:
            print("Found multiple running instances")
            return 1
        else:
            instance, = rows

        ports     = instance.get("ports",{})
        port_22d  = ports.get("22/tcp",None)
        port      = -1
        try:
            if (port_22d is not None):
                ipaddr = instance["public_ipaddr"]
                port   = int(port_22d[0]["HostPort"])
            else:        
                ipaddr = instance["ssh_host"]
                port   = int(instance["ssh_port"])+1 if "jupyter" in instance["image_runtype"] else int(instance["ssh_port"])
        except:
            port = -1

    if (port > 0):
        print(f'{protocol}root@{ipaddr}:{port}')
    else:
        print(f'error: ssh port not found')

   
    # Writing to sample.json
    try:
        with open(f"{DIRS['temp']}/ssh_{args.id}.json", "w") as outfile:
            json.dump({"ipaddr":ipaddr, "port":port}, outfile)
    except:
        pass

@parser.command(
    argument("id", help="id of apikey to get", type=int),
    usage="vastai show api-key",
    help="Show an api-key",
)
def show__api_key(args):
    url = apiurl(args, "/auth/apikeys/{id}/".format(id=args.id))
    r = http_get(args, url, headers=headers)
    r.raise_for_status()
    print(r.json())

@parser.command(
    usage="vastai show api-keys",
    help="List your api-keys associated with your account",
)
def show__api_keys(args):
    url = apiurl(args, "/auth/apikeys/")
    r = http_get(args, url, headers=headers)
    r.raise_for_status()
    if args.raw:
        return r
    else:
        print(r.json())


@parser.command(
    usage="vastai show audit-logs [--api-key API_KEY] [--raw]",
    help="Display account's history of important actions"
)
def show__audit_logs(args):
    """
    Shows the history of ip address accesses to console.vast.ai endpoints

    :param argparse.Namespace args: should supply all the command-line options
    :rtype:
    """
    req_url = apiurl(args, "/audit_logs/")
    r = http_get(args, req_url)
    r.raise_for_status()
    rows = r.json()
    if args.raw:
        return rows
    else:
        display_table(rows, audit_log_fields)


@parser.command(
    usage="vastai show ssh-keys",
    help="List your ssh keys associated with your account",
)
def show__ssh_keys(args):
    url = apiurl(args, "/ssh/")
    r = http_get(args, url, headers=headers)
    r.raise_for_status()
    if args.raw:
        return r
    else:
        print(r.json())

@parser.command(
    usage="vastai show autogroups [--api-key API_KEY]",
    help="Display user's current autogroup groups",
    epilog=deindent("""
        Example: vastai show autogroups 
    """),
)
def show__autogroups(args):
    url = apiurl(args, "/autojobs/" )
    json_blob = {"client_id": "me", "api_key": args.api_key}
    if (args.explain):
        print("request json: ")
        print(json_blob)
    r = http_get(args, url, headers=headers,json=json_blob)
    r.raise_for_status()
    #print("autogroup list ".format(r.json()))

    if (r.status_code == 200):
        rj = r.json();
        if (rj["success"]):
            rows = rj["results"] 
            if args.raw:
                return rows
            else:
                #print(rows)
                print(json.dumps(rows, indent=1, sort_keys=True))
        else:
            print(rj["msg"]);

@parser.command(
    usage="vastai show endpoints [--api-key API_KEY]",
    help="Display user's current endpoint groups",
    epilog=deindent("""
        Example: vastai show endpoints
    """),
)
def show__endpoints(args):
    url = apiurl(args, "/endptjobs/" )
    json_blob = {"client_id": "me", "api_key": args.api_key}
    if (args.explain):
        print("request json: ")
        print(json_blob)
    r = http_get(args, url, headers=headers,json=json_blob)
    r.raise_for_status()
    #print("autogroup list ".format(r.json()))

    if (r.status_code == 200):
        rj = r.json();
        if (rj["success"]):
            rows = rj["results"] 
            if args.raw:
                return rows
            else:
                #print(rows)
                print(json.dumps(rows, indent=1, sort_keys=True))
        else:
            print(rj["msg"]);


@parser.command(
    usage="vastai show connections [--api-key API_KEY] [--raw]",
    help="Display user's cloud connections"
)
def show__connections(args):
    """
    Shows the stats on the machine the user is renting.

    :param argparse.Namespace args: should supply all the command-line options
    :rtype:
    """
    req_url = apiurl(args, "/users/cloud_integrations/");
    print(req_url)
    r = http_get(args, req_url, headers=headers);
    r.raise_for_status()
    rows = r.json()

    if args.raw:
        return rows
    else:
        display_table(rows, connection_fields)


@parser.command(
    argument("id", help="id of instance to get info for", type=int),
    usage="vastai show deposit ID [options]",
    help="Display reserve deposit info for an instance"
)
def show__deposit(args):
    """
    Shows reserve deposit info for an instance.

    :param argparse.Namespace args: should supply all the command-line options
    :rtype:
    """
    req_url = apiurl(args, "/instances/balance/{id}/".format(id=args.id) , {"owner": "me"} )
    r = http_get(args, req_url)
    r.raise_for_status()
    print(json.dumps(r.json(), indent=1, sort_keys=True))


@parser.command(
    argument("-q", "--quiet", action="store_true", help="only display numeric ids"),
    argument("-s", "--start_date", help="start date and time for report. Many formats accepted", type=str),
    argument("-e", "--end_date", help="end date and time for report. Many formats accepted ", type=str),
    argument("-m", "--machine_id", help="Machine id (optional)", type=int),
    usage="vastai show earnings [OPTIONS]",
    help="Get machine earning history reports",
)
def show__earnings(args):
    """
    Show earnings history for a time range, optionally per machine. Various options available to limit time range and type of items.

    :param argparse.Namespace args: should supply all the command-line options
    :rtype:
    """

    Minutes = 60.0;
    Hours	= 60.0*Minutes;
    Days	= 24.0*Hours;
    Years	= 365.0*Days;
    cday    = time.time() / Days
    sday = cday - 1.0
    eday = cday - 1.0

    try:
        import dateutil
        from dateutil import parser

    except ImportError:
        print("""\nWARNING: Missing dateutil, can't parse time format""")

    if args.end_date:
        try:
            end_date = dateutil.parser.parse(str(args.end_date))
            end_date_txt = end_date.isoformat()
            end_timestamp = time.mktime(end_date.timetuple())
            eday = end_timestamp / Days
        except ValueError as e:
            print(f"Warning: Invalid end date format! Ignoring end date! \n {str(e)}")

    if args.start_date:
        try:
            start_date = dateutil.parser.parse(str(args.start_date))
            start_date_txt = start_date.isoformat()
            start_timestamp = time.mktime(start_date.timetuple())
            sday = start_timestamp / Days
        except ValueError:
            print(f"Warning: Invalid start date format! Ignoring start date! \n {str(e)}")



    req_url = apiurl(args, "/users/me/machine-earnings", {"owner": "me", "sday": sday, "eday": eday, "machid" :args.machine_id});
    r = http_get(args, req_url)
    r.raise_for_status()
    rows = r.json()

    print(json.dumps(rows, indent=1, sort_keys=True))


def sum(X, k):
    y = 0
    for x in X:
        a = float(x.get(k,0))
        y += a
    return y

def select(X,k):
    Y = set()
    for x in X:
        v = x.get(k,None)
        if v is not None:
            Y.add(v)
    return Y

@parser.command(
    argument("-s", "--show-values", action="store_true", help="Show the values of environment variables"),
    usage="vastai show env-vars [-s]",
    help="Show user environment variables",
)
def show__env_vars(args):
    """Show the environment variables for the current user."""
    url = apiurl(args, "/secrets/")
    r = http_get(args, url, headers=headers)
    r.raise_for_status()

    env_vars = r.json().get("secrets", {})

    if args.raw:
        if not args.show_values:
            # Replace values with placeholder in raw output
            masked_env_vars = {k: "*****" for k, v in env_vars.items()}
            # indent was 2
            return masked_env_vars
        else:
            return env_vars
    else:
        if not env_vars:
            print("No environment variables found.")
        else:
            for key, value in env_vars.items():
                print(f"Name: {key}")
                if args.show_values:
                    print(f"Value: {value}")
                else:
                    print("Value: *****")
                print("---")

    if not args.show_values:
        print("\nNote: Values are hidden. Use --show-values or -s option to display them.")

@parser.command(
    argument("-q", "--quiet", action="store_true", help="only display numeric ids"),
    argument("-s", "--start_date", help="start date and time for report. Many formats accepted (optional)", type=str),
    argument("-e", "--end_date", help="end date and time for report. Many formats accepted (optional)", type=str),
    argument("-c", "--only_charges", action="store_true", help="Show only charge items"),
    argument("-p", "--only_credits", action="store_true", help="Show only credit items"),
    argument("--instance_label", help="Filter charges on a particular instance label (useful for autoscaler groups)"),
    usage="vastai show invoices [OPTIONS]",
    help="Get billing history reports",
)
def show__invoices(args):
    """
    Show current payments and charges. Various options available to limit time range and type
    of items. Default is to show everything for user's entire billing history.

    :param argparse.Namespace args: should supply all the command-line options
    :rtype:
    """

    sdate,edate = convert_dates_to_timestamps(args)
    req_url = apiurl(args, "/users/me/invoices", {"owner": "me", "sdate":sdate, "edate":edate, "inc_charges" : not args.only_credits});

    r = http_get(args, req_url)
    r.raise_for_status()
    rows = r.json()["invoices"]
    # print("Timestamp for first row: ", rows[0]["timestamp"])
    invoice_filter_data = filter_invoice_items(args, rows)
    rows = invoice_filter_data["rows"]
    filter_header = invoice_filter_data["header_text"]

    contract_ids = None

    if (args.instance_label):
        #print(rows)
        contract_ids = select(rows, 'instance_id')
        #print(contract_ids)

        url = apiurl(args, f"/contracts/fetch/")

        req_json = {
            "label": args.instance_label,
            "contract_ids": list(contract_ids)
        }

        if (args.explain):
            print("request json: ")
            print(req_json)
        
        result = http_post(args, url, headers=headers,json=req_json)
        result.raise_for_status()
        filtered_rows = result.json()["contracts"]
        #print(rows)

        contract_ids = select(filtered_rows, 'id')
        #print(contract_ids)

        rows2 = []
        for row in rows:
            id = row.get("instance_id", None)
            if id in contract_ids:
                rows2.append(row)
        rows = rows2

    current_charges = r.json()["current"]
    if args.quiet:
        for row in rows:
            id = row.get("id", None)
            if id is not None:
                print(id)
    elif args.raw:
        # sort keys
        return rows
        # print("Current: ", current_charges)
    else:
        print(filter_header)
        display_table(rows, invoice_fields)
        print(f"Total: ${sum(rows, 'amount')}")
        print("Current: ", current_charges)


@parser.command(
    argument("id", help="id of instance to get", type=int),
    usage="vastai show instance [--api-key API_KEY] [--raw]",
    help="Display user's current instances"
)
def show__instance(args):
    """
    Shows the stats on the machine the user is renting.

    :param argparse.Namespace args: should supply all the command-line options
    :rtype:
    """

    #req_url = apiurl(args, "/instance", {"owner": "me"});
    req_url = apiurl(args, "/instances/{id}/".format(id=args.id) , {"owner": "me"} )
   
    #r = http_get(req_url)
    r = http_get(args, req_url)
    r.raise_for_status()
    row = r.json()["instances"]
    row['duration'] = time.time() - row['start_date']
    row['extra_env'] = {env_var[0]: env_var[1] for env_var in row['extra_env']}
    if args.raw:
        return row
    else:
        #print(row)
        display_table([row], instance_fields)

@parser.command(
    argument("-q", "--quiet", action="store_true", help="only display numeric ids"),
    usage="vastai show instances [OPTIONS] [--api-key API_KEY] [--raw]",
    help="Display user's current instances"
)
def show__instances(args = {}, extra = {}):
    """
    Shows the stats on the machine the user is renting.

    :param argparse.Namespace args: should supply all the command-line options
    :rtype:
    """
    req_url = apiurl(args, "/instances", {"owner": "me"});
    #r = http_get(req_url)
    r = http_get(args, req_url)
    r.raise_for_status()
    rows = r.json()["instances"]
    for row in rows:
        row = {k: strip_strings(v) for k, v in row.items()} 
        row['duration'] = time.time() - row['start_date']
        row['extra_env'] = {env_var[0]: env_var[1] for env_var in row['extra_env']}
    if 'internal' in extra:
        return [str(row[extra['field']]) for row in rows]
    elif args.quiet:
        for row in rows:
            id = row.get("id", None)
            if id is not None:
                print(id)
    elif args.raw:
        return rows
    else:
        display_table(rows, instance_fields)




@parser.command(
    usage="vastai show ipaddrs [--api-key API_KEY] [--raw]",
    help="Display user's history of ip addresses"
)
def show__ipaddrs(args):
    """
    Shows the history of ip address accesses to console.vast.ai endpoints

    :param argparse.Namespace args: should supply all the command-line options
    :rtype:
    """

    req_url = apiurl(args, "/users/me/ipaddrs", {"owner": "me"});
    r = http_get(args, req_url);
    r.raise_for_status()
    rows = r.json()["results"]
    if args.raw:
        return rows
    else:
        display_table(rows, ipaddr_fields)



@parser.command(
    argument("-q", "--quiet", action="store_true", help="display information about user"),
    usage="vastai show user [OPTIONS]",
    help="Get current user data",
    epilog=deindent("""
        Shows stats for logged-in user. These include user balance, email, and ssh key. Does not show API key.
    """)
)
def show__user(args):
    """
    Shows stats for logged-in user. Does not show API key.

    :param argparse.Namespace args: should supply all the command-line options
    :rtype:
    """
    req_url = apiurl(args, "/users/current", {"owner": "me"});
    r = http_get(args, req_url);
    r.raise_for_status()
    user_blob = r.json()
    user_blob.pop("api_key")

    if args.raw:
        return user_blob
    else:
        display_table([user_blob], user_fields)

@parser.command(
    argument("-q", "--quiet", action="store_true", help="display subaccounts from current user"),
    usage="vastai show subaccounts [OPTIONS]",
    help="Get current subaccounts"
)
def show__subaccounts(args):
    """
    Shows stats for logged-in user. Does not show API key.

    :param argparse.Namespace args: should supply all the command-line options
    :rtype:
    """
    req_url = apiurl(args, "/subaccounts", {"owner": "me"});
    r = http_get(args, req_url);
    r.raise_for_status()
    rows = r.json()["users"]
    if args.raw:
        return rows
    else:
        display_table(rows, user_fields)

@parser.command(
    usage="vastai show members",
    help="Show your team members",
)
def show__members(args):
    url = apiurl(args, "/team/members/")
    r = http_get(args, url, headers=headers)
    r.raise_for_status()

    if args.raw:
        return r
    else:
        print(r.json())

@parser.command(
    argument("NAME", help="name of the role", type=str),
    usage="vastai show team-role NAME",
    help="Show your team role",
)
def show__team_role(args):
    url = apiurl(args, "/team/roles/{id}/".format(id=args.NAME))
    r = http_get(args, url, headers=headers)
    r.raise_for_status()
    print(json.dumps(r.json(), indent=1, sort_keys=True))

@parser.command(
    usage="vastai show team-roles",
    help="Show roles for a team"
)
def show__team_roles(args):
    url = apiurl(args, "/team/roles-full/")
    r = http_get(args, url, headers=headers)
    r.raise_for_status()

    if args.raw:
        return r
    else:
        print(r.json())


@parser.command(
    usage="vastai show volumes",
    help="Show stats on owned volumes.",
    epilog=deindent("""
        Show stats on owned volumes
    """)
)
def show__volumes(args: argparse.Namespace):
    req_url = apiurl(args, "/volumes", {"owner": "me"});
    r = http_get(args, req_url)
    r.raise_for_status()
    rows = r.json()["volumes"]
    processed = []
    for row in rows:
        row = {k: strip_strings(v) for k, v in row.items()} 
        row['duration'] = time.time() - row['start_date']
        processed.append(row)
    if args.raw:
        return processed
    else:
        display_table(processed, volume_fields, replace_spaces=False)


@parser.command(
    argument("recipient", help="email (or id) of recipient account", type=str),
    argument("amount",    help="$dollars of credit to transfer ", type=float),
    argument("--skip",    help="skip confirmation", action="store_true", default=False),
    usage="vastai transfer credit RECIPIENT AMOUNT",
    help="Transfer credits to another account",
    epilog=deindent("""
        Transfer (amount) credits to account with email (recipient).
    """),
)
def transfer__credit(args: argparse.Namespace):
    url = apiurl(args, "/commands/transfer_credit/")
 
    if not args.skip:
        print(f"Transfer ${args.amount} credit to account {args.recipient}?  This is irreversible.")
        ok = input("Continue? [y/n] ")
        if ok.strip().lower() != "y":
            return

    json_blob = {
        "sender":    "me",
        "recipient": args.recipient,
        "amount":    args.amount,
    }
    if (args.explain):
        print("request json: ")
        print(json_blob)
    r = http_put(args, url,  headers=headers,json=json_blob)
    r.raise_for_status()

    if (r.status_code == 200):
        rj = r.json();
        if (rj["success"]):
            print(f"Sent {args.amount} to {args.recipient} ".format(r.json()))
        else:
            print(rj["msg"]);
    else:
        print(r.text);
        print("failed with error {r.status_code}".format(**locals()));

@parser.command(
    argument("id", help="id of autoscale group to update", type=int),
    argument("--min_load", help="minimum floor load in perf units/s  (token/s for LLms)", type=float),
    argument("--target_util",      help="target capacity utilization (fraction, max 1.0, default 0.9)", type=float),
    argument("--cold_mult",   help="cold/stopped instance capacity target as multiple of hot capacity target (default 2.5)", type=float),
    argument("--test_workers",help="number of workers to create to get an performance estimate for while initializing autogroup (default 3)", type=int),
    argument("--gpu_ram",   help="estimated GPU RAM req  (independent of search string)", type=float),
    argument("--template_hash",   help="template hash (**Note**: if you use this field, you can skip search_params, as they are automatically inferred from the template)", type=str),
    argument("--template_id",   help="template id", type=int),
    argument("--search_params",   help="search param string for search offers    ex: \"gpu_ram>=23 num_gpus=2 gpu_name=RTX_4090 inet_down>200 direct_port_count>2 disk_space>=64\"", type=str),
    argument("-n", "--no-default", action="store_true", help="Disable default search param query args"),
    argument("--launch_args",   help="launch args  string for create instance  ex: \"--onstart onstart_wget.sh  --env '-e ONSTART_PATH=https://s3.amazonaws.com/public.vast.ai/onstart_OOBA.sh' --image atinoda/text-generation-webui:default-nightly --disk 64\"", type=str),
    argument("--endpoint_name",   help="deployment endpoint name (allows multiple autoscale groups to share same deployment endpoint)", type=str),
    argument("--endpoint_id",   help="deployment endpoint id (allows multiple autoscale groups to share same deployment endpoint)", type=int),
    usage="vastai update autogroup ID [OPTIONS]",
    help="Update an existing autoscale group",
    epilog=deindent("""
        Example: vastai update autogroup 4242 --min_load 100 --target_util 0.9 --cold_mult 2.0 --search_params \"gpu_ram>=23 num_gpus=2 gpu_name=RTX_4090 inet_down>200 direct_port_count>2 disk_space>=64\" --launch_args \"--onstart onstart_wget.sh  --env '-e ONSTART_PATH=https://s3.amazonaws.com/public.vast.ai/onstart_OOBA.sh' --image atinoda/text-generation-webui:default-nightly --disk 64\" --gpu_ram 32.0 --endpoint_name "LLama" --endpoint_id 2
    """),
)
def update__autogroup(args):
    id  = args.id
    url = apiurl(args, f"/autojobs/{id}/" )
    if args.no_default:
        query = ""
    else:
        query = " verified=True rentable=True rented=False"
    json_blob = {"client_id": "me", "autojob_id": args.id, "min_load": args.min_load, "target_util": args.target_util, "cold_mult": args.cold_mult, "test_workers" : args.test_workers, "template_hash": args.template_hash, "template_id": args.template_id, "search_params": args.search_params + query, "launch_args": args.launch_args, "gpu_ram": args.gpu_ram, "endpoint_name": args.endpoint_name, "endpoint_id": args.endpoint_id}
    if (args.explain):
        print("request json: ")
        print(json_blob)
    r = http_put(args, url,  headers=headers,json=json_blob)
    r.raise_for_status()
    if 'application/json' in r.headers.get('Content-Type', ''):
        try:
            print("autogroup update {}".format(r.json()))
        except requests.exceptions.JSONDecodeError:
            print("The response is not valid JSON.")
            print(r)
            print(r.text)  # Print the raw response to help with debugging.
    else:
        print("The response is not JSON. Content-Type:", r.headers.get('Content-Type'))
        print(r.text)

@parser.command(
    argument("id", help="id of endpoint group to update", type=int),
    argument("--min_load", help="minimum floor load in perf units/s  (token/s for LLms)", type=float),
    argument("--target_util",      help="target capacity utilization (fraction, max 1.0, default 0.9)", type=float),
    argument("--cold_mult",   help="cold/stopped instance capacity target as multiple of hot capacity target (default 2.5)", type=float),
    argument("--cold_workers", help="min number of workers to keep 'cold' when you have no load (default 5)", type=int),
    argument("--max_workers", help="max number of workers your endpoint group can have (default 20)", type=int),
    argument("--endpoint_name",   help="deployment endpoint name (allows multiple autoscale groups to share same deployment endpoint)", type=str),
    usage="vastai update endpoint ID [OPTIONS]",
    help="Update an existing endpoint group",
    epilog=deindent("""
        Example: vastai update endpoint 4242 --min_load 100 --target_util 0.9 --cold_mult 2.0 --endpoint_name "LLama"
    """),
)
def update__endpoint(args):
    id  = args.id
    url = apiurl(args, f"/endptjobs/{id}/" )
    json_blob = {"client_id": "me", "endptjob_id": args.id, "min_load": args.min_load, "target_util": args.target_util, "cold_mult": args.cold_mult, "cold_workers": args.cold_workers, "max_workers" : args.max_workers, "endpoint_name": args.endpoint_name}
    if (args.explain):
        print("request json: ")
        print(json_blob)
    r = http_put(args, url,  headers=headers,json=json_blob)
    r.raise_for_status()
    if 'application/json' in r.headers.get('Content-Type', ''):
        try:
            print("update endpoint {}".format(r.json()))
        except requests.exceptions.JSONDecodeError:
            print("The response is not valid JSON.")
            print(r)
            print(r.text)  # Print the raw response to help with debugging.
    else:
        print("The response is not JSON. Content-Type:", r.headers.get('Content-Type'))
        print(r.text)

@parser.command(
    argument("name", help="Environment variable name to update", type=str),
    argument("value", help="New environment variable value", type=str),
    usage="vastai update env-var <name> <value>",
    help="Update an existing user environment variable",
)
def update__env_var(args):
    """Update an existing environment variable for the current user."""
    url = apiurl(args, "/secrets/")
    data = {"key": args.name, "value": args.value}
    r = http_put(args, url, headers=headers, json=data)
    r.raise_for_status()

    result = r.json()
    if result.get("success"):
        print(result.get("msg", "Environment variable updated successfully."))
    else:
        print(f"Failed to update environment variable: {result.get('msg', 'Unknown error')}")

@parser.command(
    argument("id", help="id of instance to update", type=int),
    argument("--template_id", help="new template ID to associate with the instance", type=int),
    argument("--template_hash_id", help="new template hash ID to associate with the instance", type=str),
    argument("--image", help="new image UUID for the instance", type=str),
    argument("--args", help="new arguments for the instance", type=str),
    argument("--env", help="new environment variables for the instance", type=json.loads),
    argument("--onstart", help="new onstart script for the instance", type=str),
    usage="vastai update instance ID [OPTIONS]",
    help="Update recreate an instance from a new/updated template",
    epilog=deindent("""
        Example: vastai update instance 1234 --template_hash_id 661d064bbda1f2a133816b6d55da07c3
    """),
)
def update__instance(args):
    """
    :param argparse.Namespace args: should supply all the command-line options
    :rtype:
    """
    url = apiurl(args, f"/instances/update_template/{args.id}/")
    json_blob = {"id": args.id}
    
    if args.template_id:
        json_blob["template_id"] = args.template_id
    if args.template_hash_id:
        json_blob["template_hash_id"] = args.template_hash_id
    if args.image:
        json_blob["image"] = args.image
    if args.args:
        json_blob["args"] = args.args
    if args.env:
        json_blob["env"] = args.env
    if args.onstart:
        json_blob["onstart"] = args.onstart

    if args.explain:
        print("request json: ")
        print(json_blob)
    
    r = http_put(args, url, headers=headers, json=json_blob)

    if r.status_code == 200:
        response_data = r.json()
        if response_data.get("success"):
            print(f"Instance {args.id} updated successfully.")
            print("Updated instance details:")
            print(response_data.get("updated_instance"))
        else:
            print(f"Failed to update instance {args.id}: {response_data.get('msg')}")
    else:
        print(f"Failed to update instance {args.id} with error {r.status_code}: {r.text}")


@parser.command(
    argument("id", help="id of the role", type=int),
    argument("--name", help="name of the template", type=str),
    argument("--permissions", help="file path for json encoded permissions, look in the docs for more information", type=str),
    usage="vastai update team-role ID --name NAME --permissions PERMISSIONS",
    help="Update an existing team role",
)
def update__team_role(args):
    url = apiurl(args, "/team/roles/{id}/".format(id=args.id))
    permissions = load_permissions_from_file(args.permissions)
    r = http_put(args, url,  headers=headers, json={"name": args.name, "permissions": permissions})
    r.raise_for_status()
    if args.raw:
        return r
    else:
        print(json.dumps(r.json(), indent=1))



@parser.command(
    argument("HASH_ID", help="hash id of the template", type=str),
    *get_template_arguments(),
    usage="vastai update template HASH_ID",
    help="Update an existing template",
    epilog=deindent("""
        Update a template

        Example: 
            vastai update template c81e7ab0e928a508510d1979346de10d --name "tgi-llama2-7B-quantized" --image "ghcr.io/huggingface/text-generation-inference:1.0.3" 
                                    --env "-p 3000:3000 -e MODEL_ARGS='--model-id TheBloke/Llama-2-7B-chat-GPTQ --quantize gptq'" 
                                    --onstart-cmd 'wget -O - https://raw.githubusercontent.com/vast-ai/vast-pyworker/main/scripts/launch_tgi.sh | bash' 
                                    --search_params "gpu_ram>=23 num_gpus=1 gpu_name=RTX_3090 inet_down>128 direct_port_count>3 disk_space>=192 driver_version>=535086005 rented=False" 
                                    --disk 8.0 --ssh --direct
    """)
)
def update__template(args):
    url = apiurl(args, f"/template/")
    jup_direct = args.jupyter and args.direct
    ssh_direct = args.ssh and args.direct
    use_ssh = args.ssh or args.jupyter
    runtype = "jupyter" if args.jupyter else ("ssh" if args.ssh else "args")
    if args.login:
        login = args.login.split(" ")
        docker_login_repo = login[0]
    else:
        docker_login_repo = None
    default_search_query = {}
    if not args.no_default:
        default_search_query = {"verified": {"eq": True}, "external": {"eq": False}, "rentable": {"eq": True}, "rented": {"eq": False}}
    
    extra_filters = parse_query(args.search_params, default_search_query, offers_fields, offers_alias, offers_mult)
    template = {
        "hash_id": args.HASH_ID,
        "name" : args.name,
        "image" : args.image,
        "tag" : args.image_tag,
        "href" : args.href,
        "repo" : args.repo,
        "env" : args.env, #str format
        "onstart" : args.onstart_cmd, #don't accept file name for now
        "jup_direct" : jup_direct,
        "ssh_direct" : ssh_direct,
        "use_jupyter_lab" : args.jupyter_lab,
        "runtype" : runtype,
        "use_ssh" : use_ssh,
        "jupyter_dir" : args.jupyter_dir,
        "docker_login_repo" : docker_login_repo, #can't store username/password with template for now
        "extra_filters" : extra_filters,
        "recommended_disk_space" : args.disk_space,
        "readme": args.readme,
        "readme_visible": not args.hide_readme,
        "desc": args.desc,
        "private": not args.public,
    }

    json_blob = template
    if (args.explain):
        print("request json: ")
        print(json_blob)

    r = http_put(args, url, headers=headers, json=json_blob)
    r.raise_for_status()
    try:
        rj = r.json()
        if rj["success"]:
            print(f"updated template: {json.dumps(rj['template'], indent=1)}")
        else:
            print("template update failed")
    except requests.exceptions.JSONDecodeError as e:
        print(str(e))
        #print(r.text)
        print(r.status_code)



@parser.command(
    argument("id", help="id of the ssh key to update", type=int),
    argument("ssh_key", help="value of the ssh_key", type=str),
    usage="vastai update ssh-key id ssh_key",
    help="Update an existing ssh key",
)
def update__ssh_key(args):
    ssh_key = get_ssh_key(args.ssh_key)
    url = apiurl(args, "/ssh/{id}/".format(id=args.id))
    r = http_put(args, url,  headers=headers, json={"ssh_key": ssh_key})
    r.raise_for_status()
    print(r.json())

def convert_dates_to_timestamps(args):
    selector_flag = ""
    end_timestamp = time.time()
    start_timestamp = time.time() - (24*60*60)
    start_date_txt = ""
    end_date_txt = ""

    import dateutil
    from dateutil import parser

    if args.end_date:
        try:
            end_date = dateutil.parser.parse(str(args.end_date))
            end_date_txt = end_date.isoformat()
            end_timestamp = time.mktime(end_date.timetuple())
        except ValueError as e:
            print(f"Warning: Invalid end date format! Ignoring end date! \n {str(e)}")
    
    if args.start_date:
        try:
            start_date = dateutil.parser.parse(str(args.start_date))
            start_date_txt = start_date.isoformat()
            start_timestamp = time.mktime(start_date.timetuple())
        except ValueError as e:
            print(f"Warning: Invalid start date format! Ignoring end date! \n {str(e)}")

    return start_timestamp, end_timestamp


def filter_invoice_items(args: argparse.Namespace, rows: List) -> Dict:
    """This applies various filters to the invoice items. Currently it filters on start and end date and applies the
    'only_charge' and 'only_credits' options.invoice_number

    :param argparse.Namespace args: should supply all the command-line options
    :param List rows: The rows of items in the invoice

    :rtype List: Returns the filtered list of rows.

    """

    try:
        #import vast_pdf
        import dateutil
        from dateutil import parser

    except ImportError:
        print("""\nWARNING: The 'vast_pdf' library is not present. This library is used to print invoices in PDF format. If
        you do not need this feature you can ignore this message. To get the library you should download the vast-python
        github repository. Just do 'git@github.com:vast-ai/vast-python.git' and then 'cd vast-python'. Once in that
        directory you can run 'vast.py' and it will have access to 'vast_pdf.py'. The library depends on a Python
        package called Borb to make the PDF files. To install this package do 'pip3 install borb'.\n""")

    """
    try:
        vast_pdf
    except NameError:
        vast_pdf = Object()
        vast_pdf.invoice_number = -1
    """

    selector_flag = ""
    end_timestamp: float = 9999999999
    start_timestamp: float = 0
    start_date_txt = ""
    end_date_txt = ""

    if args.end_date:
        try:
            end_date = dateutil.parser.parse(str(args.end_date))
            end_date_txt = end_date.isoformat()
            end_timestamp = time.mktime(end_date.timetuple())
        except ValueError:
            print("Warning: Invalid end date format! Ignoring end date!")
    if args.start_date:
        try:
            start_date = dateutil.parser.parse(str(args.start_date))
            start_date_txt = start_date.isoformat()
            start_timestamp = time.mktime(start_date.timetuple())
        except ValueError:
            print("Warning: Invalid start date format! Ignoring start date!")

    if args.only_charges:
        type_txt = "Only showing charges."
        selector_flag = "only_charges"

        def type_filter_fn(row):
            return True if row["type"] == "charge" else False
    elif args.only_credits:
        type_txt = "Only showing credits."
        selector_flag = "only_credits"

        def type_filter_fn(row):
            return True if row["type"] == "payment" else False
    else:
        type_txt = ""

        def type_filter_fn(row):
            return True

    if args.end_date:
        if args.start_date:
            header_text = f'Invoice items after {start_date_txt} and before {end_date_txt}.'
        else:
            header_text = f'Invoice items before {end_date_txt}.'
    elif args.start_date:
        header_text = f'Invoice items after {start_date_txt}.'
    else:
        header_text = " "

    header_text = header_text + " " + type_txt

    rows = list(filter(lambda row: end_timestamp >= (row["timestamp"] or 0.0) >= start_timestamp and type_filter_fn(row) and float(row["amount"]) != 0, rows))

    if start_date_txt:
        start_date_txt = "S:" + start_date_txt

    if end_date_txt:
        end_date_txt = "E:" + end_date_txt

    now = date.today()
    invoice_number: int = now.year * 12 + now.month - 1


    pdf_filename_fields = list(filter(lambda fld: False if fld == "" else True,
                                      [str(invoice_number),
                                       start_date_txt,
                                       end_date_txt,
                                       selector_flag]))

    filename = "invoice_" + "-".join(pdf_filename_fields) + ".pdf"
    return {"rows": rows, "header_text": header_text, "pdf_filename": filename}





#@parser.command(
#    argument("-q", "--quiet", action="store_true", help="only display numeric ids"),
#    argument("-s", "--start_date", help="start date and time for report. Many formats accepted (optional)", type=str),
#    argument("-e", "--end_date", help="end date and time for report. Many formats accepted (optional)", type=str),
#    argument("-c", "--only_charges", action="store_true", help="Show only charge items."),
#    argument("-p", "--only_credits", action="store_true", help="Show only credit items."),
#    usage="vastai generate pdf-invoices [OPTIONS]",
#)
#def generate__pdf_invoices(args):
#    """
#    Makes a PDF version of the data returned by the "show invoices" command. Takes the same command line args as that
#    command.
#
#    :param argparse.Namespace args: should supply all the command-line options
#    :rtype:
#    """
#
#    try:
#        import vast_pdf
#    except ImportError:
#        print("""\nWARNING: The 'vast_pdf' library is not present. This library is used to print invoices in PDF format. If
#        you do not need this feature you can ignore this message. To get the library you should download the vast-python
#        github repository. Just do 'git@github.com:vast-ai/vast-python.git' and then 'cd vast-python'. Once in that
#        directory you can run 'vast.py' and it will have access to 'vast_pdf.py'. The library depends on a Python
#        package called Borb to make the PDF files. To install this package do 'pip3 install borb'.\n""")
#
#    sdate,edate = convert_dates_to_timestamps(args)
#    req_url_inv = apiurl(args, "/users/me/invoices", {"owner": "me", "sdate":sdate, "edate":edate})
#
#    r_inv = http_get(args, req_url_inv, headers=headers)
#    r_inv.raise_for_status()
#    rows_inv = r_inv.json()["invoices"]
#    invoice_filter_data = filter_invoice_items(args, rows_inv)
#    rows_inv = invoice_filter_data["rows"]
#    req_url = apiurl(args, "/users/current", {"owner": "me"})
#    r = http_get(args, req_url)
#    r.raise_for_status()
#    user_blob = r.json()
#    user_blob = translate_null_strings_to_blanks(user_blob)
#
#    if args.raw:
#        print(json.dumps(rows_inv, indent=1, sort_keys=True))
#        print("Current: ", user_blob)
#        print("Raw mode")
#    else:
#        display_table(rows_inv, invoice_fields)
#        vast_pdf.generate_invoice(user_blob, rows_inv, invoice_filter_data)
#
#


@parser.command(
    argument("id", help="id of machine to cancel maintenance(s) for", type=int),
    usage="vastai cancel maint id",
    help="[Host] Cancel maint window",
    epilog=deindent("""
        For deleting a machine's scheduled maintenance window(s), use this cancel maint command.    
        Example: vastai cancel maint 8207
    """),
    )
def cancel__maint(args):
    """
    :param argparse.Namespace args: should supply all the command-line options
    :rtype:
    """
    url = apiurl(args, "/machines/{id}/cancel_maint/".format(id=args.id))

    print(f"Cancelling scheduled maintenance window(s) for machine {args.id}.")
    ok = input("Continue? [y/n] ")
    if ok.strip().lower() != "y":
        return

    json_blob = {"client_id": "me", "machine_id": args.id}
    if (args.explain):
        print("request json: ")
        print(json_blob)
    r = http_put(args, url,  headers=headers,json=json_blob)
    r.raise_for_status()
    print(r.text)
    print(f"Cancel maintenance window(s) scheduled for machine {args.id} success".format(r.json()))


def cleanup_machine(args, machine_id):
    req_url = apiurl(args, f"/machines/{machine_id}/cleanup/")

    if (args.explain):
        print("request json: ")
    r = http_put(args, req_url, headers=headers, json={})

    if (r.status_code == 200):
        rj = r.json()
        if (rj["success"]):
            print(json.dumps(r.json(), indent=1))
        else:
            if args.raw:
                return r
            else:
                print(rj["msg"])
    else:
        print(r.text)
        print("failed with error {r.status_code}".format(**locals()))

@parser.command(
    argument("id", help="id of machine to cleanup", type=int),
    usage="vastai cleanup machine ID [options]",
    help="[Host] Remove all expired storage instances from the machine, freeing up space",
    epilog=deindent("""
        Instances expire on their end date. Expired instances still pay storage fees, but can not start.
        Since hosts are still paid storage fees for expired instances, we do not auto delete them.
        Instead you can use this CLI/API function to delete all expired storage instances for a machine.
        This is useful if you are running low on storage, want to do maintenance, or are subsidizing storage, etc.
    """)
)
def cleanup__machine(args):
    """
    :param argparse.Namespace args: should supply all the command-line options
    :rtype:
    """
    cleanup_machine(args, args.id)


@parser.command(
   argument("id", help="id of machine to delete", type=int),
    usage="vastai delete machine <id>",
    help="[Host] Delete machine if the machine is not being used by clients. host jobs on their own machines are disregarded and machine is force deleted.",
) 
def delete__machine(args):
    """
    Deletes machine if the machine is not in use by clients. Disregards host jobs on their own machines and force deletes a machine.
    """
    req_url = apiurl(args, "/machines/{machine_id}/force_delete/".format(machine_id=args.id));
    r = http_post(args, req_url, headers=headers)
    if (r.status_code == 200):
        rj = r.json()
        if (rj["success"]):
            print("deleted machine_id ({machine_id}) and all related contracts.".format(machine_id=args.id));
        else:
            print(rj["msg"]);
    else:
        print(r.text);
        print("failed with error {r.status_code}".format(**locals()));


def list_machine(args, id):
    req_url = apiurl(args, "/machines/create_asks/")

    json_blob = {'machine': id, 'price_gpu': args.price_gpu,
                        'price_disk': args.price_disk, 'price_inetu': args.price_inetu, 'price_inetd': args.price_inetd, 'price_min_bid': args.price_min_bid, 
                        'min_chunk': args.min_chunk, 'end_date': string_to_unix_epoch(args.end_date), 'credit_discount_max': args.discount_rate, 'duration': args.duration}
    if (args.explain):
        print("request json: ")
        print(json_blob)
    r = http_put(args, req_url, headers=headers, json=json_blob)

    if (r.status_code == 200):
        rj = r.json()
        if (rj["success"]):
            price_gpu_ = str(args.price_gpu) if args.price_gpu is not None else "def"
            price_inetu_ = str(args.price_inetu)
            price_inetd_ = str(args.price_inetd)
            min_chunk_ = str(args.min_chunk)
            end_date_ = string_to_unix_epoch(args.end_date)
            discount_rate_ = str(args.discount_rate)
            duration_ = str(args.duration)
            if args.raw:
                return r
            else:
                print("offers created/updated for machine {id},  @ ${price_gpu_}/gpu/hr, ${price_inetu_}/GB up, ${price_inetd_}/GB down, {min_chunk_}/min gpus, max discount_rate {discount_rate_}, till {end_date_}, duration {duration_}".format(**locals()))
                num_extended = rj.get("extended", 0)

                if num_extended > 0:
                    print(f"extended {num_extended} client contracts to {args.end_date}")

        else:
            if args.raw:
                return r
            else:
                print(rj["msg"])
    else:
        print(r.text)
        print("failed with error {r.status_code}".format(**locals()))


@parser.command(
    argument("id", help="id of machine to list", type=int),
    argument("-g", "--price_gpu", help="per gpu rental price in $/hour  (price for active instances)", type=float),
    argument("-s", "--price_disk",
             help="storage price in $/GB/month (price for inactive instances), default: $0.15/GB/month", type=float),
    argument("-u", "--price_inetu", help="price for internet upload bandwidth in $/GB", type=float),
    argument("-d", "--price_inetd", help="price for internet download bandwidth in $/GB", type=float),
    argument("-b", "--price_min_bid", help="per gpu minimum bid price floor in $/hour", type=float),
    argument("-r", "--discount_rate", help="Max long term prepay discount rate fraction, default: 0.4 ", type=float),
    argument("-m", "--min_chunk", help="minimum amount of gpus", type=int),
    argument("-e", "--end_date", help="contract offer expiration - the available until date (optional, in unix float timestamp or MM/DD/YYYY format)", type=str),
    argument("-l", "--duration", help="Updates end_date daily to be duration from current date. Cannot be combined with end_date. Format is: `n days`, `n weeks`, `n months`, `n years`, or total intended duration in seconds."),
    usage="vastai list machine ID [options]",
    help="[Host] list a machine for rent",
    epilog=deindent("""
        Performs the same action as pressing the "LIST" button on the site https://cloud.vast.ai/host/machines.
        On the end date the listing will expire and your machine will unlist. However any existing client jobs will still remain until ended by their owners.
        Once you list your machine and it is rented, it is extremely important that you don't interfere with the machine in any way. 
        If your machine has an active client job and then goes offline, crashes, or has performance problems, this could permanently lower your reliability rating. 
        We strongly recommend you test the machine first and only list when ready.
    """)
)
def list__machine(args):
    """
    :param argparse.Namespace args: should supply all the command-line options
    :rtype:
    """
    return list_machine(args, args.id)


@parser.command(
    argument("ids", help="ids of instance to list", type=int, nargs='+'),
    argument("-g", "--price_gpu", help="per gpu on-demand rental price in $/hour (base price for active instances)", type=float),
    argument("-s", "--price_disk",
             help="storage price in $/GB/month (price for inactive instances), default: $0.15/GB/month", type=float),
    argument("-u", "--price_inetu", help="price for internet upload bandwidth in $/GB", type=float),
    argument("-d", "--price_inetd", help="price for internet download bandwidth in $/GB", type=float),
    argument("-b", "--price_min_bid", help="per gpu minimum bid price floor in $/hour", type=float),
    argument("-r", "--discount_rate", help="Max long term prepay discount rate fraction, default: 0.4 ", type=float),
    argument("-m", "--min_chunk", help="minimum amount of gpus", type=int),
    argument("-e", "--end_date", help="contract offer expiration - the available until date (optional, in unix float timestamp or MM/DD/YYYY format)", type=str),
    argument("-l", "--duration", help="Updates end_date daily to be duration from current date. Cannot be combined with end_date. Format is: `n days`, `n weeks`, `n months`, `n years`, or total intended duration in seconds."),
    usage="vastai list machines IDs [options]",
    help="[Host] list machines for rent",
    epilog=deindent("""
        This variant can be used to list or update the listings for multiple machines at once with the same args.
        You could extend the end dates of all your machines using a command combo like this:
        ./vast.py list machines $(./vast.py show machines -q) -e 12/31/2024 --retry 6
    """)
)
def list__machines(args):
    """
    """
    return [list_machine(args, id) for id in args.ids]
    return res


@parser.command(
    argument("id", help="id of machine to list", type=int),
    argument("-p", "--price_disk",
             help="storage price in $/GB/month, default: $0.15/GB/month", default=.15, type=float),
    argument("-e", "--end_date", help="contract offer expiration - the available until date (optional, in unix float timestamp or MM/DD/YYYY format), default 1 month", type=str),
    argument("-s", "--size", help="size of disk space allocated to offer in GB, default 15 GB", default=15),
    usage="vastai list volume ID [options]",
    help="[Host] list disk space for rent as a volume on a machine",
    epilog=deindent("""
        Allocates a section of disk on a machine to be used for volumes.  
    """)
)
def list__volume(args):        
    size = args.size
    if not size:
        size = 15.0
    price_disk = args.price_disk
    if not price_disk:
        price_disk = .15

    json_blob ={
        "size": int(size),
        "machine": int(args.id)
    }
    if args.end_date:
        json_blob["end_date"] = string_to_unix_epoch(args.end_date)


    url = apiurl(args, "/volumes/")

    if (args.explain):
        print("request json: ")
        print(json_blob)
    r = http_post(args, url,  headers=headers,json=json_blob)
    r.raise_for_status()
    if args.raw:
        return r
    else:
        print("Created. {}".format(r.json()))


@parser.command(
    argument("ids", help="id of machines list", type=int, nargs='+'),
    argument("-s", "--price_disk",
             help="storage price in $/GB/month, default: $0.10/GB/month", type=float),
    argument("-e", "--end_date", help="contract offer expiration - the available until date (optional, in unix float timestamp or MM/DD/YYYY format)", type=str),
    argument("-n", "--size", help="size of disk space allocated to offer in GB, default 5 GB"),
    usage="vastai list volume IDs [options]",
    help="[Host] list disk space for rent as a volume on machines",
    epilog=deindent("""
        Allocates a section of disk on machines to be used for volumes.  
    """)
)
def list__volumes(args):
    size = args.size
    if not size:
        size = 15.0
    price_disk = args.price_disk
    if not price_disk:
        price_disk = .15

    json_blob ={
        "size": int(size),
        "machine": [int(id) for id in args.ids]
    }
    if args.end_date:
        json_blob["end_date"] = string_to_unix_epoch(args.end_date)


    url = apiurl(args, "/volumes/")

    if (args.explain):
        print("request json: ")
        print(json_blob)
    r = http_post(args, url,  headers=headers,json=json_blob)
    r.raise_for_status()
    if args.raw:
        return r
    else:
        print("Created. {}".format(r.json()))



@parser.command(
    argument("id", help="id of machine to remove default instance from", type=int),
    usage="vastai remove defjob id",
    help="[Host] Delete default jobs",
)
def remove__defjob(args):
    """


    :param argparse.Namespace args: should supply all the command-line options
    :rtype:
    """
    req_url = apiurl(args, "/machines/{machine_id}/defjob/".format(machine_id=args.id));
    # print(req_url);
    r = http_del(args, req_url, headers=headers)

    if (r.status_code == 200):
        rj = r.json();
        if (rj["success"]):
            print("default instance for machine {machine_id} removed.".format(machine_id=args.id));
        else:
            print(rj["msg"]);
    else:
        print(r.text);
        print("failed with error {r.status_code}".format(**locals()));



def set_ask(args):
    """

    :param argparse.Namespace args: should supply all the command-line options
    :rtype:
    """
    print("set asks!\n");



@parser.command(
    argument("id", help="id of machine to launch default instance on", type=int),
    argument("--price_gpu", help="per gpu rental price in $/hour", type=float),
    argument("--price_inetu", help="price for internet upload bandwidth in $/GB", type=float),
    argument("--price_inetd", help="price for internet download bandwidth in $/GB", type=float),
    argument("--image", help="docker container image to launch", type=str),
    argument("--args", nargs=argparse.REMAINDER, help="list of arguments passed to container launch"),
    usage="vastai set defjob id [--api-key API_KEY] [--price_gpu PRICE_GPU] [--price_inetu PRICE_INETU] [--price_inetd PRICE_INETD] [--image IMAGE] [--args ...]",
    help="[Host] Create default jobs for a machine",
    epilog=deindent("""
        Performs the same action as creating a background job at https://cloud.vast.ai/host/create.       
                    
    """)
    
)
def set__defjob(args):
    """

    :param argparse.Namespace args: should supply all the command-line options
    :rtype:
    """
    req_url   = apiurl(args, "/machines/create_bids/");
    json_blob = {'machine': args.id, 'price_gpu': args.price_gpu, 'price_inetu': args.price_inetu, 'price_inetd': args.price_inetd, 'image': args.image, 'args': args.args}
    if (args.explain):
        print("request json: ")
        print(json_blob)
    r = http_put(args, req_url, headers=headers, json=json_blob)
    if (r.status_code == 200):
        rj = r.json();
        if (rj["success"]):
            print(
                "bids created for machine {args.id},  @ ${args.price_gpu}/gpu/day, ${args.price_inetu}/GB up, ${args.price_inetd}/GB down".format(**locals()));
        else:
            print(rj["msg"]);
    else:
        print(r.text);
        print("failed with error {r.status_code}".format(**locals()));


def smart_split(s, char):
    in_double_quotes = False
    in_single_quotes = False #note that isn't designed to work with nested quotes within the env
    parts = []
    current = []

    for c in s:
        if c == char and not (in_double_quotes or in_single_quotes):
            parts.append(''.join(current))
            current = []
        elif c == '\'':
            in_single_quotes = not in_single_quotes
            current.append(c)
        elif c == '\"':
            in_double_quotes = not in_double_quotes
            current.append(c)
        else:
            current.append(c)
    parts.append(''.join(current))  # add last part
    return parts



def parse_env(envs):
    result = {}
    if (envs is None):
        return result
    env = smart_split(envs,' ')
    prev = None
    for e in env:
        if (prev is None):
          if (e in {"-e", "-p", "-h", "-v"}):
              prev = e
          else:
            pass
        else:
          if (prev == "-p"):
            if set(e).issubset(set("0123456789:tcp/udp")):
                result["-p " + e] = "1"
            else:
                pass
          elif (prev == "-e"):
            kv = e.split('=')
            if len(kv) >= 2: #set(e).issubset(set("1234567890abcdefghijklmnopqrstuvwxyzABCDEFGHIJKLMNOPQRSTUVWXYZ_=")):
                val = kv[1]
                if len(kv) > 2:
                    val = '='.join(kv[1:])
                result[kv[0]] = val.strip("'\"")
            else:
                pass
          elif (prev == "-v"):
            if (set(e).issubset(set("abcdefghijklmnopqrstuvwxyzABCDEFGHIJKLMNOPQRSTUVWXYZ0123456789:./_"))):
                result["-v " + e] = "1" 
          else:
              result[prev] = e
          prev = None
    #print(result)
    return result


#print(parse_env("-e TYZ=BM3828 -e BOB=UTC -p 10831:22 -p 8080:8080"))



def pretty_print_POST(req):
    print('{}\n{}\r\n{}\r\n\r\n{}'.format(
        '-----------START-----------',
        req.method + ' ' + req.url,
        '\r\n'.join('{}: {}'.format(k, v) for k, v in req.headers.items()),
        req.body,
    ))


@parser.command(
    argument("id", help="id of machine to set min bid price for", type=int),
    argument("--price", help="per gpu min bid price in $/hour", type=float),
    usage="vastai set min_bid id [--price PRICE]",
    help="[Host] Set the minimum bid/rental price for a machine",
    epilog=deindent("""
        Change the current min bid price of machine id to PRICE.
    """),
)
def set__min_bid(args):
    """

    :param argparse.Namespace args: should supply all the command-line options
    :rtype:
    """
    url = apiurl(args, "/machines/{id}/minbid/".format(id=args.id))
    json_blob = {"client_id": "me", "price": args.price,}
    if (args.explain):
        print("request json: ")
        print(json_blob)
    r = http_put(args, url,  headers=headers,json=json_blob)
    r.raise_for_status()
    print("Per gpu min bid price changed".format(r.json()))


@parser.command(
    argument("id", help="id of machine to schedule maintenance for", type=int),
    argument("--sdate",      help="maintenance start date in unix epoch time (UTC seconds)", type=float),
    argument("--duration",   help="maintenance duration in hours", type=float),
    argument("--maintenance_reason",   help="(optional) reason for the maintenance. Minimum 70 chars and Maximum 300 chars", type=str, default="not provided"),
    argument("--maintenance_category",   help="(optional) can be one of [power, internet, disk, gpu, software, other]", type=str, default="not provided"),
    usage="vastai schedule maintenance id [--sdate START_DATE --duration DURATION --maintenance_reason MAINTENANCE_REASON --maintenance_category MAINTENANCE_CATEGORY]",
    help="[Host] Schedule upcoming maint window",
    epilog=deindent("""
        The proper way to perform maintenance on your machine is to wait until all active contracts have expired or the machine is vacant.
        For unplanned or unscheduled maintenance, use this schedule maint command. That will notify the client that you have to take the machine down and that they should save their work. 
        You can specify a date, duration, reason and category for the maintenance.         

        Example: vastai schedule maint 8207 --sdate 1677562671 --duration 0.5 --maintenance_reason "maintenance reason as a string that briefly helps clients understand why the maintenance was necessary" --maintenance_category "power"
    """),
    )
def schedule__maint(args):
    """
    :param argparse.Namespace args: should supply all the command-line options
    :rtype:
    """
    url = apiurl(args, "/machines/{id}/dnotify/".format(id=args.id))

    dt = datetime.utcfromtimestamp(args.sdate)
    print(f"Scheduling maintenance window starting {dt} lasting {args.duration} hours")
    print(f"This will notify all clients of this machine.")
    ok = input("Continue? [y/n] ")
    if ok.strip().lower() != "y":
        return

    json_blob = {"client_id": "me", "sdate": string_to_unix_epoch(args.sdate), "duration": args.duration, "maintenance_reason": args.maintenance_reason, "maintenance_category": args.maintenance_category}
    if (args.explain):
        print("request json: ")
        print(json_blob)
    r = http_put(args, url,  headers=headers,json=json_blob)
    r.raise_for_status()
    print(f"Maintenance window scheduled for {dt} success".format(r.json()))

@parser.command(
    argument("Machine", help="id of machine to display", type=int),
    argument("-q", "--quiet", action="store_true", help="only display numeric ids"),
    usage="vastai show machine ID [OPTIONS]",
    help="[Host] Show hosted machines",
)
def show__machine(args):
    """
    Show a machine the host is offering for rent.

    :param argparse.Namespace args: should supply all the command-line options
    :rtype:
    """
    req_url = apiurl(args, f"/machines/{args.Machine}", {"owner": "me"});
    r = http_get(args, req_url)
    r.raise_for_status()
    rows = r.json()
    if args.raw:
        return r
    else:
        if args.quiet:
            ids = [f"{row['id']}" for row in rows]
            print(" ".join(id for id in ids))
        else:
            display_table(rows, machine_fields)


@parser.command(
    argument("-q", "--quiet", action="store_true", help="only display numeric ids"),
    usage="vastai show machines [OPTIONS]",
    help="[Host] Show hosted machines",
)
def show__machines(args):
    """
    Show the machines user is offering for rent.

    :param argparse.Namespace args: should supply all the command-line options
    :rtype:
    """
    req_url = apiurl(args, "/machines", {"owner": "me"});
    r = http_get(args, req_url)
    r.raise_for_status()
    rows = r.json()["machines"]
    if args.raw:
        return r
    else:
        if args.quiet:            
            ids = [f"{row['id']}" for row in rows]
            print(" ".join(id for id in ids))
        else:
            display_table(rows, machine_fields)


@parser.command(
    argument("-ids", help="comma seperated string of machine_ids for which to get maintenance information", type=str),
    argument("-q", "--quiet", action="store_true", help="only display numeric ids of the machines in maintenance"),
    usage="\nvastai show maints -ids 'machine_id_1' [OPTIONS]\nvastai show maints -ids 'machine_id_1, machine_id_2' [OPTIONS]",
    help="[Host] Show maintenance information for host machines",
)
def show__maints(args):
    """
    Show the maintenance information for the machines

    :param argparse.Namespace args: should supply all the command-line options
    :rtype:
    """
    machine_ids = args.ids.split(',')
    machine_ids = list(map(int, machine_ids))

    req_url = apiurl(args, "/machines/maintenances", {"owner": "me", "machine_ids" : machine_ids});
    r = http_get(args, req_url)
    r.raise_for_status()
    rows = r.json()
    if args.raw:
        return r
    else:
        if args.quiet:   
            ids = [f"{row['machine_id']}" for row in rows]
            print(" ".join(id for id in ids))
        else:
            display_table(rows, maintenance_fields)


@parser.command(
    argument("id", help="id of machine to unlist", type=int),
    usage="vastai unlist machine <id>",
    help="[Host] Unlist a listed machine",
)

def unlist__machine(args):
    """
    Removes machine from list of machines for rent.

    :param argparse.Namespace args: should supply all the command-line options
    :rtype:
    """
    req_url = apiurl(args, "/machines/{machine_id}/asks/".format(machine_id=args.id));
    r = http_del(args, req_url, headers=headers)
    if (r.status_code == 200):
        rj = r.json();
        if (rj["success"]):
            print("all offers for machine {machine_id} removed, machine delisted.".format(machine_id=args.id));
        else:
            print(rj["msg"]);
    else:
        print(r.text);
        print("failed with error {r.status_code}".format(**locals()));


def suppress_stdout():
    """
    A context manager to suppress standard output (stdout) within its block.

    This is useful for silencing output from functions or blocks of code that 
    print to stdout, especially when such output is not needed or should be 
    hidden from the user.

    Usage:
        with suppress_stdout():
            # Code block with suppressed stdout
            some_function_that_prints()

    Yields:
        None
    """
    with open(os.devnull, "w") as devnull:
        old_stdout = sys.stdout
        sys.stdout = devnull
        try:
            yield
        finally:
            sys.stdout = old_stdout

def destroy_instance_silent(id, args):
    """
    Silently destroys a specified instance, retrying up to three times if it fails.

    This function calls the `destroy_instance` function to terminate an instance.
    If the `args.raw` flag is set to True, the output of the destruction process
    is suppressed to keep the console output clean.

    Args:
        id (str): The ID of the instance to destroy.
        args (argparse.Namespace): Command-line arguments containing necessary flags.

    Returns:
        dict: A dictionary with a success status and error message, if any.
    """
    max_retries = 10
    for attempt in range(1, max_retries + 1):
        try:
            # Suppress output if args.raw is True
            if args.raw:
                with open(os.devnull, 'w') as devnull, redirect_stdout(devnull), redirect_stderr(devnull):
                    destroy_instance(id, args)
            else:
                destroy_instance(id, args)

            # If successful, exit the loop and return success
            if not args.raw:
                print(f"Instance {id} destroyed successfully on attempt {attempt}.")
            return {"success": True}

        except Exception as e:
            if not args.raw:
                print(f"Error destroying instance {id}: {e}")

        # Wait before retrying if the attempt failed
        if attempt < max_retries:
            if not args.raw:
                print(f"Retrying in 10 seconds... (Attempt {attempt}/{max_retries})")
            time.sleep(10)
        else:
            if not args.raw:
                print(f"Failed to destroy instance {id} after {max_retries} attempts.")
            return {"success": False, "error": "Max retries exceeded"}


def progress_print(args, *args_to_print):
    """
    Prints progress messages to the console based on the `raw` flag.

    This function ensures that progress messages are only printed when the `raw`
    output mode is not enabled. This is useful for controlling the verbosity of
    the script's output, especially in machine-readable formats.

    Args:
        args (argparse.Namespace): Parsed command-line arguments containing flags
                                  and options such as `raw`.
        *args_to_print: Variable length argument list of messages to print.

    Returns:
        None
    """
    if not args.raw:
        print(*args_to_print)

def debug_print(args, *args_to_print):
    """
    Prints debug messages to the console based on the `debugging` and `raw` flags.

    This function ensures that debug messages are only printed when debugging is
    enabled and the `raw` output mode is not active. It helps in providing detailed
    logs for troubleshooting without cluttering the standard output during normal
    operation.

    Args:
        args (argparse.Namespace): Parsed command-line arguments containing flags
                                  and options such as `debugging` and `raw`.
        *args_to_print: Variable length argument list of debug messages to print.

    Returns:
        None
    """
    if args.debugging and not args.raw:
        print(*args_to_print)

def instance_exist(instance_id, api_key, args):
    if not hasattr(args, 'debugging'):
        args.debugging = False

    if not instance_id:
        return False

    show_args = argparse.Namespace(
        id=instance_id,
        api_key=api_key,
        url=args.url,
        retry=args.retry,
        explain=False,
        raw=True,
        debugging=args.debugging
    )
    try:
        instance_info = show__instance(show_args)
        
        # Empty list or None means instance doesn't exist - return False without error
        if not instance_info:
            return False

        # If we have instance info, check its status
        status = instance_info.get('intended_status') or instance_info.get('actual_status')
        if status in ['destroyed', 'terminated', 'offline']:
            return False

        return True

    except requests.exceptions.HTTPError as e:
        if e.response.status_code == 404:
            # Instance does not exist
            return False
        else:
            if args.debugging:
                debug_print(args, f"HTTPError when checking instance existence: {e}")
            return False
    except Exception as e:
        if args.debugging:
            debug_print(args, f"No instance found or Unexpected error checking instance existence: {e}")
        return False
    
def run_machinetester(ip_address, port, instance_id, machine_id, delay, args, api_key=None):
    """
    Executes machine testing by connecting to the specified IP and port, monitoring
    the instance's status, and handling test completion or failures.

    This function performs the following steps:
        1. Disables SSL warnings.
        2. Optionally delays the start of testing.
        3. Continuously checks the instance status and attempts to connect to the
           `/progress` endpoint to monitor test progress.
        4. Handles different response messages, such as completion or errors.
        5. Implements timeout logic to prevent indefinite waiting.
        6. Ensures instance cleanup in case of failures or completion.

    Args:
        ip_address (str): The public IP address of the instance to test.
        port (int): The port number to connect to for testing.
        instance_id (str): The ID of the instance being tested.
        machine_id (str): The machine ID associated with the instance.
        delay (int): The number of seconds to delay before starting the test.
        args (argparse.Namespace): Parsed command-line arguments containing flags
                                  and options such as `debugging` and `raw`.
        api_key (str, optional): API key for authentication. Defaults to None.

    Returns:
        tuple:
            - bool: `True` if the test was successful, `False` otherwise.
            - str: Reason for failure if the test was not successful, empty string otherwise.
    """

    # Temporarily disable SSL warnings
    urllib3.disable_warnings(urllib3.exceptions.InsecureRequestWarning)
    delay = int(delay)

    # Ensure debugging is set in args
    if not hasattr(args, 'debugging'):
        args.debugging = False

    def is_instance(instance_id):
        """Check instance status via show__instance."""
        show_args = argparse.Namespace(
            id=instance_id,
            explain=False,
            api_key=api_key,
            url="https://console.vast.ai",
            retry=3,
            raw=True,
            debugging=args.debugging,
        )
        try:
            instance_info = show__instance(show_args)
            if args.debugging:
                debug_print(args, f"is_instance(): Output from vast show instance: {instance_info}")

            if not instance_info or not isinstance(instance_info, dict):
                if args.debugging:
                    debug_print(args, "is_instance(): No valid instance information received.")
                return 'unknown'

            actual_status = instance_info.get('actual_status', 'unknown')
            return actual_status if actual_status in ['running', 'offline', 'exited', 'created'] else 'unknown'
        except Exception as e:
            if args.debugging:
                debug_print(args, f"is_instance(): Error: {e}")
            return 'unknown'

    # Prepare destroy_args with required attributes set to False as needed
    destroy_args = argparse.Namespace(api_key=api_key, url="https://console.vast.ai", retry=3, explain=False, raw=args.raw, debbuging=args.debugging,)

    # Delay start if specified
    if delay > 0:
        if args.debugging:
            debug_print(args, f"Sleeping for {delay} seconds before starting tests.")
        time.sleep(delay)

    start_time = time.time()
    no_response_seconds = 0
    printed_lines = set()
    first_connection_established = False  # Flag to track first successful connection
    instance_destroyed = False  # Track whether the instance has been destroyed
    try:
        while time.time() - start_time < 600:
            # Check instance status with high priority for offline status
            status = is_instance(instance_id)
            if args.debugging:
                debug_print(args, f"Instance {instance_id} status: {status}")
                
            if status == 'offline':
                reason = "Instance offline during testing"
                progress_print(args, f"Instance {instance_id} went offline. {reason}")
                destroy_instance_silent(instance_id, destroy_args)
                instance_destroyed = True
                with open("Error_testresults.log", "a") as f:
                    f.write(f"{machine_id}:{instance_id} {reason}\n")
                return False, reason

            # Attempt to connect to the progress endpoint
            try:
                if args.debugging:
                    debug_print(args, f"Sending GET request to https://{ip_address}:{port}/progress")
                response = requests.get(f'https://{ip_address}:{port}/progress', verify=False, timeout=10)
                
                if response.status_code == 200 and not first_connection_established:
                    progress_print(args, "Successfully established HTTPS connection to the server.")
                    first_connection_established = True

                message = response.text.strip()
                if args.debugging:
                    debug_print(args, f"Received message: '{message}'")
            except requests.exceptions.RequestException as e:
                if args.debugging:
                    progress_print(args, f"Error making HTTPS request: {e}")
                message = ''

            # Process response messages
            if message:
                lines = message.split('\n')
                new_lines = [line for line in lines if line not in printed_lines]
                for line in new_lines:
                    if line == 'DONE':
                        progress_print(args, "Test completed successfully.")
                        with open("Pass_testresults.log", "a") as f:
                            f.write(f"{machine_id}\n")
                        progress_print(args, f"Test passed.")
                        destroy_instance_silent(instance_id, destroy_args)
                        instance_destroyed = True
                        return True, ""
                    elif line.startswith('ERROR'):
                        progress_print(args, line)
                        with open("Error_testresults.log", "a") as f:
                            f.write(f"{machine_id}:{instance_id} {line}\n")
                        progress_print(args, f"Test failed with error: {line}.")
                        destroy_instance_silent(instance_id, destroy_args)
                        instance_destroyed = True
                        return False, line
                    else:
                        progress_print(args, line)
                    printed_lines.add(line)
                no_response_seconds = 0
            else:
                no_response_seconds += 20
                if args.debugging:
                    debug_print(args, f"No message received. Incremented no_response_seconds to {no_response_seconds}.")

            if status == 'running' and no_response_seconds >= 120:
                with open("Error_testresults.log", "a") as f:
                    f.write(f"{machine_id}:{instance_id} No response from port {port} for 120s with running instance\n")
                progress_print(args, f"No response for 120s with running instance. This may indicate a misconfiguration of ports on the machine. Network error or system stall or crashed. ")
                destroy_instance_silent(instance_id, destroy_args)
                instance_destroyed = True
                return False, "No response for 120 seconds with running instance. The system might have crashed or stalled during stress test. Use the self-test machine function in vast cli"

            if args.debugging:
                debug_print(args, "Waiting for 20 seconds before the next check.")
            time.sleep(20)

        if args.debugging:
            debug_print(args, f"Time limit reached. Destroying instance {instance_id}.")
        return False, "Test did not complete within the time limit"
    finally:
        # Ensure instance cleanup
        if not instance_destroyed and instance_id and instance_exist(instance_id, api_key, destroy_args):
           destroy_instance_silent(instance_id, destroy_args)
        progress_print(args, f"Machine: {machine_id} Done with testing remote.py results {message}")
        warnings.simplefilter('default')

def safe_float(value):
    """
    Convert value to float, returning 0 if value is None.
    
    Args:
        value: The value to convert to float
        
    Returns:
        float: The converted value, or 0 if value is None
    """
    if value is None:
        return 0
    try:
        return float(value)
    except (ValueError, TypeError):
        return 0

def check_requirements(machine_id, api_key, args):
    """
    Validates whether a machine meets the specified hardware and performance requirements.

    This function queries the machine's offers and checks various criteria such as CUDA
    version, reliability, port count, PCIe bandwidth, internet speeds, GPU RAM, system
    RAM, and CPU cores relative to the number of GPUs. If any of these requirements are
    not met, it records the reasons for the failure.

    Args:
        machine_id (str): The ID of the machine to check.
        api_key (str): API key for authentication with the VAST API.
        args (argparse.Namespace): Parsed command-line arguments containing flags
                                  and options such as `debugging` and `raw`.

    Returns:
        tuple:
            - bool: `True` if the machine meets all requirements, `False` otherwise.
            - list: A list of reasons why the machine does not meet the requirements.
    """
    unmet_reasons = []

    # Prepare search arguments to get machine offers
    search_args = argparse.Namespace(
        query=[f"machine_id={machine_id}", "verified=any", "rentable=true", "rented=any"],
        type="on-demand",
        quiet=False,
        no_default=False,
        new=False,
        limit=None,
        disable_bundling=False,
        storage=5.0,
        order="score-",
        raw=True,  # Ensure raw output to get data directly
        explain=args.explain,
        api_key=api_key,
        url=args.url,
        retry=args.retry
    )

    try:
        # Call search__offers and capture the return value directly
        offers = search__offers(search_args)
        if args.debugging:
            debug_print(args, "Captured offers from search__offers:", offers)

        if not offers:
            unmet_reasons.append(f"Machine ID {machine_id} not found or not rentable.")
            progress_print(args, f"Machine ID {machine_id} not found or not rentable.")
            return False, unmet_reasons

        # Sort offers based on 'dlperf' in descending order
        sorted_offers = sorted(offers, key=lambda x: x.get('dlperf', 0), reverse=True)
        top_offer = sorted_offers[0]

        if args.debugging:
            debug_print(args, "Top offer found:", top_offer)

        # Requirement checks
        # 1. CUDA version
        if safe_float(top_offer.get('cuda_max_good')) < 11.8:
            unmet_reasons.append("CUDA version < 11.8")

        # 2. Reliability
        if safe_float(top_offer.get('reliability')) <= 0.90:
            unmet_reasons.append("Reliability <= 0.90")

        # 3. Direct port count
        if safe_float(top_offer.get('direct_port_count')) <= 3:
            unmet_reasons.append("Direct port count <= 3")

        # 4. PCIe bandwidth
        if safe_float(top_offer.get('pcie_bw')) <= 2.85:
            unmet_reasons.append("PCIe bandwidth <= 2.85")

        # 5. Download speed
        if safe_float(top_offer.get('inet_down')) <= 10:
            unmet_reasons.append("Download speed <= 10 Mb/s")

        # 6. Upload speed
        if safe_float(top_offer.get('inet_up')) <= 10:
            unmet_reasons.append("Upload speed <= 10 Mb/s")

        # 7. GPU RAM
        if safe_float(top_offer.get('gpu_ram')) <= 7:
            unmet_reasons.append("GPU RAM <= 7 GB")

        # Additional Requirement Checks

        # 8. System RAM vs. Total GPU RAM
        gpu_total_ram = safe_float(top_offer.get('gpu_total_ram'))  # in MB
        cpu_ram = safe_float(top_offer.get('cpu_ram'))  # in MB
        if cpu_ram < gpu_total_ram:
            unmet_reasons.append("System RAM is less than total VRAM.")

        # Debugging Information for RAM
        if args.debugging:
            debug_print(args, f"CPU RAM: {cpu_ram} MB")
            debug_print(args, f"Total GPU RAM: {gpu_total_ram} MB")

        # 9. CPU Cores vs. Number of GPUs
        cpu_cores = int(safe_float(top_offer.get('cpu_cores')))
        num_gpus = int(safe_float(top_offer.get('num_gpus')))
        if cpu_cores < 2 * num_gpus:
            unmet_reasons.append("Number of CPU cores is less than twice the number of GPUs.")

        # Debugging Information for CPU Cores
        if args.debugging:
            debug_print(args, f"CPU Cores: {cpu_cores}")
            debug_print(args, f"Number of GPUs: {num_gpus}")

        # Return True if all requirements are met, False otherwise
        if unmet_reasons:
            progress_print(args, f"Machine ID {machine_id} does not meet the requirements:")
            for reason in unmet_reasons:
                progress_print(args, f"- {reason}")
            return False, unmet_reasons
        else:
            progress_print(args, f"Machine ID {machine_id} meets all the requirements.")
            return True, []

    except Exception as e:
        progress_print(args, f"An unexpected error occurred: {str(e)}")
        if args.debugging:
            debug_print(args, f"Exception details: {e}")
        return False, [f"Unexpected error: {str(e)}"]


def wait_for_instance(instance_id, api_key, args, destroy_args, timeout=900, interval=10):
    """
    Waits for an instance to reach a running state and monitors its status for errors.

    """

    if not hasattr(args, 'debugging'):
        args.debugging = False

    start_time = time.time()
    show_args = argparse.Namespace(
        id=instance_id,
        quiet=False,
        raw=True,  # Ensure raw output to get data directly
        explain=args.explain,
        api_key=api_key,
        url=args.url,
        retry=args.retry,
        debugging=args.debugging,
    )
    
    if args.debugging:
        debug_print(args, "Starting wait_for_instance with ID:", instance_id)
    
    while time.time() - start_time < timeout:
        try:
            # Directly call show__instance and capture the return value
            instance_info = show__instance(show_args)
            
            if not instance_info:
                progress_print(args, f"No information returned for instance {instance_id}. Retrying...")
                time.sleep(interval)
                continue  # Retry

            # Check for error in status_msg
            status_msg = instance_info.get('status_msg', '')
            if status_msg and 'Error' in status_msg:
                reason = f"Instance {instance_id} encountered an error: {status_msg.strip()}"
                progress_print(args, reason)
                
                # Destroy the instance
                if instance_exist(instance_id, api_key, destroy_args):
                    destroy_instance_silent(instance_id, destroy_args)
                    progress_print(args, f"Instance {instance_id} has been destroyed due to error.")
                else:
                    progress_print(args, f"Instance {instance_id} could not be destroyed or does not exist.")
                
                return False, reason
            
            # Check if instance went offline
            actual_status = instance_info.get('actual_status', 'unknown')
            if actual_status == 'offline':
                reason = "Instance offline during testing"
                progress_print(args, reason)
                
                # Destroy the instance
                if instance_exist(instance_id, api_key, destroy_args):
                    destroy_instance_silent(instance_id, destroy_args)
                    progress_print(args, f"Instance {instance_id} has been destroyed due to being offline.")
                else:
                    progress_print(args, f"Instance {instance_id} could not be destroyed or does not exist.")
                
                return False, reason
            
            # Check if instance is running
            if instance_info.get('intended_status') == 'running' and actual_status == 'running':
                if args.debugging:
                    debug_print(args, f"Instance {instance_id} is now running.")
                return instance_info, None  # Return instance_info with None for reason
            
            # Print feedback about the current status
            progress_print(args, f"Instance {instance_id} status: {actual_status}... waiting for 'running' status.")
            time.sleep(interval)
        
        except Exception as e:
            progress_print(args, f"Error retrieving instance info for {instance_id}: {e}. Retrying...")
            if args.debugging:
                debug_print(args, f"Exception details: {str(e)}")
            time.sleep(interval)
    
    # Timeout reached without instance running
    reason = f"Instance did not become running within {timeout} seconds. Verify network configuration. Use the self-test machine function in vast cli"
    progress_print(args, reason)
    return False, reason

@parser.command(
    argument("machine_id", help="Machine ID", type=str),
    argument("--debugging", action="store_true", help="Enable debugging output"),
    argument("--explain", action="store_true", help="Output verbose explanation of mapping of CLI calls to HTTPS API endpoints"),
    argument("--raw", action="store_true", help="Output machine-readable JSON"), 
    argument("--url", help="Server REST API URL", default="https://console.vast.ai"),
    argument("--retry", help="Retry limit", type=int, default=3),
    argument("--ignore-requirements", action="store_true", help="Ignore the minimum system requirements and run the self test regardless"),
    usage="vastai self-test machine <machine_id> [--debugging] [--explain] [--api_key API_KEY] [--url URL] [--retry RETRY] [--raw] [--ignore-requirements]",
    help="[Host] Perform a self-test on the specified machine",
    epilog=deindent("""
        This command tests if a machine meets specific requirements and 
        runs a series of tests to ensure it's functioning correctly.

        Examples:
         vast self-test machine 12345
         vast self-test machine 12345 --debugging
         vast self-test machine 12345 --explain
         vast self-test machine 12345 --api_key <YOUR_API_KEY>
    """),
)

def self_test__machine(args):
    """
    Performs a self-test on the specified machine to verify its compliance with
    required specifications and functionality.
    """
    instance_id = None  # Store instance ID for cleanup if needed
    result = {"success": False, "reason": ""}
    
    # Ensure debugging attribute exists in args
    if not hasattr(args, 'debugging'):
        args.debugging = False
    
    try:
        # Load API key
        if not args.api_key:
            api_key_file = os.path.expanduser("~/.vast_api_key")
            if os.path.exists(api_key_file):
                with open(api_key_file, "r") as reader:
                    args.api_key = reader.read().strip()
            else:
                progress_print(args, "No API key found. Please set it using 'vast set api-key YOUR_API_KEY_HERE'")
                result["reason"] = "API key not found."
        
        api_key = args.api_key
        if not api_key:
            raise Exception("API key is missing.")

        # Prepare destroy_args
        destroy_args = argparse.Namespace(
            api_key=api_key,
            url=args.url,
            retry=args.retry,
            explain=False,
            raw=args.raw,
            debugging=args.debugging,
        )

        # Check requirements
        meets_requirements, unmet_reasons = check_requirements(args.machine_id, api_key, args)
        if not meets_requirements and not args.ignore_requirements:
            # immediately fail
            progress_print(args, f"Machine ID {args.machine_id} does not meet the following requirements:")
            for reason in unmet_reasons:
                progress_print(args, f"- {reason}")
            result["reason"] = "; ".join(unmet_reasons)
            return result
        if not meets_requirements and args.ignore_requirements:
            progress_print(args, f"Machine ID {args.machine_id} does not meet the following requirements:")
            for reason in unmet_reasons:
                progress_print(args, f"- {reason}")
                # If user did pass --ignore-requirements, warn and continue
                progress_print(args, "Continuing despite unmet requirements because --ignore-requirements is set.")

        def cuda_map_to_image(cuda_version):
            """
            Maps a CUDA version to a Docker image tag, falling back to the next lower version until failure.
            """
            docker_repo = "vastai/test"
            # Convert float input to string
            if isinstance(cuda_version, float):
                cuda_version = str(cuda_version)
            
            # Predefined mapping. Tracks PyTorch releases
            docker_tag_map = {
                "11.8": "cu118",
                "12.1": "cu121",
                "12.4": "cu124",
                "12.6": "cu126",
                "12.8": "cu128"
            }
            
            if cuda_version in docker_tag_map:
                return f"{docker_repo}:self-test-{docker_tag_map[cuda_version]}"
            
            # Try to find the next version down
            cuda_float = float(cuda_version)
            
            # Try to decrement the version by 0.1 until we find a match or run out of options
            next_version = round(cuda_float - 0.1, 1)
            while next_version >= min(float(v) for v in docker_tag_map.keys()):
                next_version_str = str(next_version)
                if next_version_str in docker_tag_map:
                    return f"{docker_repo}:self-test-{docker_tag_map[next_version_str]}"
                next_version = round(next_version - 0.1, 1)
            
            raise KeyError(f"No CUDA version found for {cuda_version} or any lower version")
    

        def search_offers_and_get_top(machine_id):
            search_args = argparse.Namespace(
                query=[f"machine_id={machine_id}", "verified=any", "rentable=true", "rented=any"],
                type="on-demand",
                quiet=False,
                no_default=False,
                new=False,
                limit=None,
                disable_bundling=False,
                storage=5.0,
                order="score-",
                raw=True,
                explain=args.explain,
                api_key=api_key,
                url=args.url,
                retry=args.retry,
                debugging=args.debugging,
            )
            offers = search__offers(search_args)
            if not offers:
                progress_print(args, f"Machine ID {machine_id} not found or not rentable.")
                return None
            sorted_offers = sorted(offers, key=lambda x: x.get("dlperf", 0), reverse=True)
            return sorted_offers[0] if sorted_offers else None

        top_offer = search_offers_and_get_top(args.machine_id)
        if not top_offer:
            progress_print(args, f"No valid offers found for Machine ID {args.machine_id}")
            result["reason"] = "No valid offers found."
        else:
            ask_contract_id = top_offer["id"]
            cuda_version = top_offer["cuda_max_good"]
            docker_image = cuda_map_to_image(cuda_version)

            # Prepare arguments for instance creation
            create_args = argparse.Namespace(
                id=ask_contract_id,
                user=None,
                price=None,  # Set bid_price to None
                disk=40,  # Match the disk size from the working command
                image=docker_image,
                login=None,
                label=None,
                onstart=None,
                onstart_cmd="/verification/remote.sh",
                entrypoint=None,
                ssh=False,  # Set ssh to False
                jupyter=True,  # Set jupyter to True
                direct=True,
                jupyter_dir=None,
                jupyter_lab=False,
                lang_utf8=False,
                python_utf8=False,
                extra=None,
                env="-e TZ=PDT -e XNAME=XX4 -p 5000:5000 -p 1234:1234",
                args=None,
                force=False,
                cancel_unavail=False,
                template_hash=None,
                raw=True,
                explain=args.explain,
                api_key=api_key,
                url=args.url,
                retry=args.retry,
                debugging=args.debugging,
                bid_price=None,  # Ensure bid_price is None
            )

            # Create instance
            try:
                progress_print(args, f"Starting test with {docker_image}")
                response = create__instance(create_args)
                if isinstance(response, requests.Response):  # Check if it's an HTTP response
                    if response.status_code == 200:
                        try:
                            instance_info = response.json()  # Parse JSON
                            if args.debugging:
                                debug_print(args, "Captured instance_info from create__instance:", instance_info)
                        except json.JSONDecodeError as e:
                            progress_print(args, f"Error parsing JSON response: {e}")
                            debug_print(args, f"Raw response content: {response.text}")
                            raise Exception("Failed to parse JSON from instance creation response.")
                    else:
                        progress_print(args, f"HTTP error during instance creation: {response.status_code}")
                        debug_print(args, f"Response text: {response.text}")
                        raise Exception(f"Instance creation failed with status {response.status_code}")
                else:
                    raise Exception("Unexpected response type from create__instance.")
            except Exception as e:
                progress_print(args, f"Error creating instance: {e}")
                result["reason"] = "Failed to create instance. Check the docker configuration. Use the self-test machine function in vast cli "
                return result  # Cleanup handled in finally block

            # Extract instance ID and proceed
            instance_id = instance_info.get("new_contract")
            if not instance_id:
                progress_print(args, "Instance creation response did not contain 'new_contract'.")
                result["reason"] = "Instance creation failed."
            else:
                # Wait for the instance to start
                instance_info, wait_reason = wait_for_instance(instance_id, api_key, args, destroy_args)
                if not instance_info:
                    result["reason"] = wait_reason
                else:
                    # Proceed with the rest of your code
                    # Run machine tester
                    ip_address = instance_info.get("public_ipaddr")
                    if not ip_address:
                        result["reason"] = "Failed to retrieve public IP address."
                    else:
                        port_mappings = instance_info.get("ports", {}).get("5000/tcp", [])
                        port = port_mappings[0].get("HostPort") if port_mappings else None
                        if not port:
                            result["reason"] = "Failed to retrieve mapped port."
                        else:
                            delay = "15"
                            success, reason = run_machinetester(
                                ip_address, port, str(instance_id), args.machine_id, delay, args, api_key=api_key
                            )
                            result["success"] = success
                            result["reason"] = reason

    except Exception as e:
        result["success"] = False
        result["reason"] = str(e)

    finally:
        try:
            if instance_id and instance_exist(instance_id, api_key, destroy_args):
                destroy_instance_silent(instance_id, destroy_args)
        except Exception as e:
            if args.debugging:
                debug_print(args, f"Error during cleanup: {e}")

    # Output results
    if args.raw:
        print(json.dumps(result))
        sys.exit(0)
    else:
        if result["success"]:
            print("Test completed successfully.")
            sys.exit(0)
        else:
            print(f"Test failed: {result['reason']}")
            sys.exit(1)


login_deprecated_message = """


login via the command line is no longer supported.
go to https://console.vast.ai/cli in a web browser to get your api key, then run:

    vast set api-key YOUR_API_KEY_HERE
"""

"""
@parser.command(
    argument("ignored", nargs="*"),
    usage=login_deprecated_message
)
def create__account(args):
    print(login_deprecated_message)

@parser.command(
    argument("ignored", nargs="*"),
    usage=login_deprecated_message,
)
def login(args):
    print(login_deprecated_message)
"""
try:
  class MyAutocomplete(argcomplete.CompletionFinder):
    def quote_completions(self, completions: List[str], cword_prequote: str, last_wordbreak_pos: Optional[int]) -> List[str]:
      pre = super().quote_completions(completions, cword_prequote, last_wordbreak_pos)
      # preference the non-hyphenated options first
      return sorted(pre, key=lambda x: x.startswith('-'))
except:
  pass


def main():
    global ARGS
    parser.add_argument("--url", help="server REST api url", default=server_url_default)
    parser.add_argument("--retry", help="retry limit", default=3)
    parser.add_argument("--raw", action="store_true", help="output machine-readable json")
    parser.add_argument("--explain", action="store_true", help="output verbose explanation of mapping of CLI calls to HTTPS API endpoints")
    parser.add_argument("--api-key", help="api key. defaults to using the one stored in {}".format(APIKEY_FILE), type=str, required=False, default=os.getenv("VAST_API_KEY", api_key_guard))

    ARGS = args = parser.parse_args()
    #print(args.api_key)
    if args.api_key is api_key_guard:
        if args.explain:
            print(f'checking {APIKEY_FILE}')
        if os.path.exists(APIKEY_FILE):
            if args.explain:
                print(f'reading key from {APIKEY_FILE}')
            with open(APIKEY_FILE, "r") as reader:
                args.api_key = reader.read().strip()
        else:
            args.api_key = None
    if args.api_key:
        headers["Authorization"] = "Bearer " + args.api_key

    if TABCOMPLETE:
        myautocc = MyAutocomplete()
        myautocc(parser.parser)

    try:
        res = args.func(args)
        if args.raw:
            # There's two types of responses right now
            try:
                print(json.dumps(res, indent=1, sort_keys=True))
            except:
                print(json.dumps(res.json(), indent=1, sort_keys=True))
            sys.exit(0)
        sys.exit(res)
    except requests.exceptions.HTTPError as e:
        try:
            errmsg = e.response.json().get("msg");
        except JSONDecodeError:
            if e.response.status_code == 401:
                errmsg = "Please log in or sign up"
            else:
                errmsg = "(no detail message supplied)"
        print("failed with error {e.response.status_code}: {errmsg}".format(**locals()));
    except ValueError as e:
      print(e)


if __name__ == "__main__":
    try:
        main()
    except (KeyboardInterrupt, BrokenPipeError):
        pass<|MERGE_RESOLUTION|>--- conflicted
+++ resolved
@@ -2190,18 +2190,8 @@
         if (rj["success"]):
             for i in range(0,30):
                 time.sleep(0.3)
-<<<<<<< HEAD
                 url = rj["result_url"]
                 r = requests.get(url)
-=======
-                url = rj.get("result_url",None)
-                if (url is None):
-                    api_key_id_h = hashlib.md5( (args.api_key + str(args.id)).encode('utf-8') ).hexdigest()
-                    url = "https://s3.amazonaws.com/vast.ai/instance_logs/" + api_key_id_h + "C.log"
-                # print(f"trying {url}")
-                r = requests.get(url) #headers=headers
-                # print(f"got: {r.status_code}")
->>>>>>> e2129c09
                 if (r.status_code == 200):
                     filtered_text = r.text.replace(rj["writeable_path"], '');
                     print(filtered_text)
