#!/usr/bin/env python3

from __future__ import unicode_literals, print_function

import re
import json
import sys
import argparse
import os
import time
from typing import Dict, List, Tuple
import hashlib
from datetime import date, datetime, timedelta
import math
import threading
from concurrent.futures import ThreadPoolExecutor
import requests
import getpass
import subprocess
from subprocess import PIPE

try:
    from urllib import quote_plus  # Python 2.X
except ImportError:
    from urllib.parse import quote_plus  # Python 3+

try:
    JSONDecodeError = json.JSONDecodeError
except AttributeError:
    JSONDecodeError = ValueError

try:
    input = raw_input
except NameError:
    pass


#server_url_default = "https://vast.ai"
server_url_default = "https://console.vast.ai"
#server_url_default = "host.docker.internal"
#server_url_default = "http://localhost:5002"
#server_url_default  = "https://vast.ai/api/v0"
api_key_file_base = "~/.vast_api_key"
api_key_file = os.path.expanduser(api_key_file_base)
api_key_guard = object()


headers = {}


class Object(object):
    pass

def strip_strings(value):
    if isinstance(value, str):
        return value.strip()
    elif isinstance(value, dict):
        return {k: strip_strings(v) for k, v in value.items()}
    elif isinstance(value, list):
        return [strip_strings(item) for item in value]
    return value  # Return as is if not a string, list, or dict

def string_to_unix_epoch(date_string):
    if date_string is None:
        return None
    try:
        # Check if the input is a float or integer representing Unix time
        return float(date_string)
    except ValueError:
        # If not, parse it as a date string
        date_object = datetime.strptime(date_string, "%m/%d/%Y")
        return time.mktime(date_object.timetuple())

def fix_date_fields(query: Dict[str, Dict], date_fields: List[str]):
    """Takes in a query and date fields to correct and returns query with appropriate epoch dates"""
    new_query: Dict[str, Dict] = {}
    for field, sub_query in query.items():
        # fix date values for given date fields
        if field in date_fields:
            new_sub_query = {k: string_to_unix_epoch(v) for k, v in sub_query.items()}
            new_query[field] = new_sub_query
        # else, use the original
        else: new_query[field] = sub_query

    return new_query


class argument(object):
    def __init__(self, *args, **kwargs):
        self.args = args
        self.kwargs = kwargs


class hidden_aliases(object):
    # just a bit of a hack
    def __init__(self, l):
        self.l = l

    def __iter__(self):
        return iter(self.l)

    def __bool__(self):
        return False

    def __nonzero__(self):
        return False

    def append(self, x):
        self.l.append(x)

def http_get(args, req_url, headers = None, json = None):
    t = 0.15
    for i in range(0, args.retry):
        r = requests.get(req_url, headers=headers, json=json)
        if (r.status_code == 429):
            time.sleep(t)
            t *= 1.5
        else:
            break
    return r

def http_put(args, req_url, headers, json):
    t = 0.3
    for i in range(0, int(args.retry)):
        r = requests.put(req_url, headers=headers, json=json)
        if (r.status_code == 429):
            time.sleep(t)
            t *= 1.5
        else:
            break
    return r

def http_post(args, req_url, headers, json={}):
    t = 0.3
    for i in range(0, int(args.retry)):
        #if (args.explain):
        #    print(req_url)
        r = requests.post(req_url, headers=headers, json=json)
        if (r.status_code == 429):
            time.sleep(t)
            t *= 1.5
        else:
            break
    return r

def http_del(args, req_url, headers, json={}):
    t = 0.3
    for i in range(0, int(args.retry)):
        r = requests.delete(req_url, headers=headers, json=json)
        if (r.status_code == 429):
            time.sleep(t)
            t *= 1.5
        else:
            break
    return r


def load_permissions_from_file(file_path):
    with open(file_path, 'r') as file:
        return json.load(file)

class apwrap(object):
    def __init__(self, *args, **kwargs):
        kwargs["formatter_class"] = argparse.RawDescriptionHelpFormatter
        self.parser = argparse.ArgumentParser(*args, **kwargs)
        self.parser.set_defaults(func=self.fail_with_help)
        self.subparsers_ = None
        self.subparser_objs = []
        self.added_help_cmd = False
        self.post_setup = []
        self.verbs = set()
        self.objs = set()

    def fail_with_help(self, *a, **kw):
        self.parser.print_help(sys.stderr)
        raise SystemExit

    def add_argument(self, *a, **kw):
        if not kw.get("parent_only"):
            for x in self.subparser_objs:
                try:
                    x.add_argument(*a, **kw)
                except argparse.ArgumentError:
                    # duplicate - or maybe other things, hopefully not
                    pass
        return self.parser.add_argument(*a, **kw)

    def subparsers(self, *a, **kw):
        if self.subparsers_ is None:
            kw["metavar"] = "command"
            kw["help"] = "command to run. one of:"
            self.subparsers_ = self.parser.add_subparsers(*a, **kw)
        return self.subparsers_

    def get_name(self, verb, obj):
        if obj:
            self.verbs.add(verb)
            self.objs.add(obj)
            name = verb + ' ' + obj
        else:
            self.objs.add(verb)
            name = verb
        return name

    def command(self, *arguments, aliases=(), help=None, **kwargs):
        help_ = help
        if not self.added_help_cmd:
            self.added_help_cmd = True

            @self.command(argument("subcommand", default=None, nargs="?"), help="print this help message")
            def help(*a, **kw):
                self.fail_with_help()

        def inner(func):
            dashed_name = func.__name__.replace("_", "-")
            verb, _, obj = dashed_name.partition("--")
            name = self.get_name(verb, obj)
            aliases_transformed = [] if aliases else hidden_aliases([])
            for x in aliases:
                verb, _, obj = x.partition(" ")
                aliases_transformed.append(self.get_name(verb, obj))
            kwargs["formatter_class"] = argparse.RawDescriptionHelpFormatter
            sp = self.subparsers().add_parser(name, aliases=aliases_transformed, help=help_, **kwargs)
            self.subparser_objs.append(sp)
            for arg in arguments:
                sp.add_argument(*arg.args, **arg.kwargs)
            sp.set_defaults(func=func)
            return func

        if len(arguments) == 1 and type(arguments[0]) != argument:
            func = arguments[0]
            arguments = []
            return inner(func)
        return inner

    def parse_args(self, argv=None, *a, **kw):
        if argv is None:
            argv = sys.argv[1:]
        argv_ = []
        for x in argv:
            if argv_ and argv_[-1] in self.verbs:
                argv_[-1] += " " + x
            else:
                argv_.append(x)
        args = self.parser.parse_args(argv_, *a, **kw)
        for func in self.post_setup:
            func(args)
        return args


parser = apwrap(epilog="Use 'vast COMMAND --help' for more info about a command")

def translate_null_strings_to_blanks(d: Dict) -> Dict:
    """Map over a dict and translate any null string values into ' '.
    Leave everything else as is. This is needed because you cannot add TableCell
    objects with only a null string or the client crashes.

    :param Dict d: dict of item values.
    :rtype Dict:
    """

    # Beware: locally defined function.
    def translate_nulls(s):
        if s == "":
            return " "
        return s

    new_d = {k: translate_nulls(v) for k, v in d.items()}
    return new_d

    #req_url = apiurl(args, "/instances", {"owner": "me"});


def apiurl(args: argparse.Namespace, subpath: str, query_args: Dict = None) -> str:
    """Creates the endpoint URL for a given combination of parameters.

    :param argparse.Namespace args: Namespace with many fields relevant to the endpoint.
    :param str subpath: added to end of URL to further specify endpoint.
    :param typing.Dict query_args: specifics such as API key and search parameters that complete the URL.
    :rtype str:
    """
    result = None

    if query_args is None:
        query_args = {}
    if args.api_key is not None:
        query_args["api_key"] = args.api_key
    
    query_json = None

    if query_args:
        # a_list      = [<expression> for <l-expression> in <expression>]
        '''
        vector result;
        for (l_expression: expression) {
            result.push_back(expression);
        }
        '''
        # an_iterator = (<expression> for <l-expression> in <expression>)

        query_json = "&".join(
            "{x}={y}".format(x=x, y=quote_plus(y if isinstance(y, str) else json.dumps(y))) for x, y in
            query_args.items())
        
        result = args.url + "/api/v0" + subpath + "?" + query_json
    else:
        result = args.url + "/api/v0" + subpath

    if (args.explain):
        print("query args:")
        print(query_args)
        print("")
        print(f"base: {args.url + '/api/v0' + subpath + '?'} + query: ")
        print(result)
        print("")
    return result

def apiheaders(args: argparse.Namespace) -> Dict:
    """Creates the headers for a given combination of parameters.

    :param argparse.Namespace args: Namespace with many fields relevant to the endpoint.
    :rtype Dict:
    """
    result = {}
    if args.api_key is not None:
        result["Authorization"] = "Bearer " + args.api_key
    return result 


def deindent(message: str) -> str:
    """
    Deindent a quoted string. Scans message and finds the smallest number of whitespace characters in any line and
    removes that many from the start of every line.

    :param str message: Message to deindent.
    :rtype str:
    """
    message = re.sub(r" *$", "", message, flags=re.MULTILINE)
    indents = [len(x) for x in re.findall("^ *(?=[^ ])", message, re.MULTILINE) if len(x)]
    a = min(indents)
    message = re.sub(r"^ {," + str(a) + "}", "", message, flags=re.MULTILINE)
    return message.strip()


# These are the fields that are displayed when a search is run
displayable_fields = (
    # ("bw_nvlink", "Bandwidth NVLink", "{}", None, True),
    ("id", "ID", "{}", None, True),
    ("cuda_max_good", "CUDA", "{:0.1f}", None, True),
    ("num_gpus", "N", "{}x", None, False),
    ("gpu_name", "Model", "{}", None, True),
    ("pcie_bw", "PCIE", "{:0.1f}", None, True),
    ("cpu_ghz", "cpu_ghz", "{:0.1f}", None, True),
    ("cpu_cores_effective", "vCPUs", "{:0.1f}", None, True),
    ("cpu_ram", "RAM", "{:0.1f}", lambda x: x / 1000, False),
    ("disk_space", "Disk", "{:.0f}", None, True),
    ("dph_total", "$/hr", "{:0.4f}", None, True),
    ("dlperf", "DLP", "{:0.1f}", None, True),
    ("dlperf_per_dphtotal", "DLP/$", "{:0.2f}", None, True),
    ("score", "score", "{:0.1f}", None, True),
    ("driver_version", "NV Driver", "{}", None, True),
    ("inet_up", "Net_up", "{:0.1f}", None, True),
    ("inet_down", "Net_down", "{:0.1f}", None, True),
    ("reliability", "R", "{:0.1f}", lambda x: x * 100, True),
    ("duration", "Max_Days", "{:0.1f}", lambda x: x / (24.0 * 60.0 * 60.0), True),
    ("machine_id", "mach_id", "{}", None, True),
    ("verification", "status", "{}", None, True),
    ("direct_port_count", "ports", "{}", None, True),
    ("geolocation", "country", "{}", None, True),
   #  ("direct_port_count", "Direct Port Count", "{}", None, True),
)

displayable_fields_reserved = (
    # ("bw_nvlink", "Bandwidth NVLink", "{}", None, True),
    ("id", "ID", "{}", None, True),
    ("cuda_max_good", "CUDA", "{:0.1f}", None, True),
    ("num_gpus", "N", "{}x", None, False),
    ("gpu_name", "Model", "{}", None, True),
    ("pcie_bw", "PCIE", "{:0.1f}", None, True),
    ("cpu_ghz", "cpu_ghz", "{:0.1f}", None, True),
    ("cpu_cores_effective", "vCPUs", "{:0.1f}", None, True),
    ("cpu_ram", "RAM", "{:0.1f}", lambda x: x / 1000, False),
    ("disk_space", "Disk", "{:.0f}", None, True),
    ("discounted_dph_total", "$/hr", "{:0.4f}", None, True),
    ("dlperf", "DLP", "{:0.1f}", None, True),
    ("dlperf_per_dphtotal", "DLP/$", "{:0.2f}", None, True),
    ("driver_version", "NV Driver", "{}", None, True),
    ("inet_up", "Net_up", "{:0.1f}", None, True),
    ("inet_down", "Net_down", "{:0.1f}", None, True),
    ("reliability", "R", "{:0.1f}", lambda x: x * 100, True),
    ("duration", "Max_Days", "{:0.1f}", lambda x: x / (24.0 * 60.0 * 60.0), True),
    ("machine_id", "mach_id", "{}", None, True),
    ("verification", "status", "{}", None, True),
    ("direct_port_count", "ports", "{}", None, True),
    ("geolocation", "country", "{}", None, True),
   #  ("direct_port_count", "Direct Port Count", "{}", None, True),
)


# Need to add bw_nvlink, machine_id, direct_port_count to output.


# These fields are displayed when you do 'show instances'
instance_fields = (
    ("id", "ID", "{}", None, True),
    ("machine_id", "Machine", "{}", None, True),
    ("actual_status", "Status", "{}", None, True),
    ("num_gpus", "Num", "{}x", None, False),
    ("gpu_name", "Model", "{}", None, True),
    ("gpu_util", "Util. %", "{:0.1f}", None, True),
    ("cpu_cores_effective", "vCPUs", "{:0.1f}", None, True),
    ("cpu_ram", "RAM", "{:0.1f}", lambda x: x / 1000, False),
    ("disk_space", "Storage", "{:.0f}", None, True),
    ("ssh_host", "SSH Addr", "{}", None, True),
    ("ssh_port", "SSH Port", "{}", None, True),
    ("dph_total", "$/hr", "{:0.4f}", None, True),
    ("image_uuid", "Image", "{}", None, True),
    # ("dlperf",              "DLPerf",   "{:0.1f}",  None, True),
    # ("dlperf_per_dphtotal", "DLP/$",    "{:0.1f}",  None, True),
    ("inet_up", "Net up", "{:0.1f}", None, True),
    ("inet_down", "Net down", "{:0.1f}", None, True),
    ("reliability2", "R", "{:0.1f}", lambda x: x * 100, True),
    ("label", "Label", "{}", None, True),
    ("duration", "age(hours)", "{:0.2f}",  lambda x: x/(3600.0), True),
)


# These fields are displayed when you do 'show machines'
machine_fields = (
    ("id", "ID", "{}", None, True),
    ("num_gpus", "#gpus", "{}", None, True),
    ("gpu_name", "gpu_name", "{}", None, True),
    ("disk_space", "disk", "{}", None, True),
    ("hostname", "hostname", "{}", lambda x: x[:16], True),
    ("driver_version", "driver", "{}", None, True),
    ("reliability2", "reliab", "{:0.4f}", None, True),
    ("verification", "veri", "{}", None, True),
    ("public_ipaddr", "ip", "{}", None, True),
    ("geolocation", "geoloc", "{}", None, True),
    ("num_reports", "reports", "{}", None, True),
    ("listed_gpu_cost", "gpuD_$/h", "{:0.2f}", None, True),
    ("min_bid_price", "gpuI$/h", "{:0.2f}", None, True),
    ("credit_discount_max", "rdisc", "{:0.2f}", None, True),
    ("listed_inet_up_cost",   "netu_$/TB", "{:0.2f}", lambda x: x * 1024, True),
    ("listed_inet_down_cost", "netd_$/TB", "{:0.2f}", lambda x: x * 1024, True),
    ("gpu_occupancy", "occup", "{}", None, True),
)


ipaddr_fields = (
    ("ip", "ip", "{}", None, True),
    ("first_seen", "first_seen", "{}", None, True),
    ("first_location", "first_location", "{}", None, True),
)

invoice_fields = (
    ("description", "Description", "{}", None, True),
    ("quantity", "Quantity", "{}", None, True),
    ("rate", "Rate", "{}", None, True),
    ("amount", "Amount", "{}", None, True),
    ("timestamp", "Timestamp", "{:0.1f}", None, True),
    ("type", "Type", "{}", None, True)
)

user_fields = (
    # ("api_key", "api_key", "{}", None, True),
    ("balance", "Balance", "{}", None, True),
    ("balance_threshold", "Bal. Thld", "{}", None, True),
    ("balance_threshold_enabled", "Bal. Thld Enabled", "{}", None, True),
    ("billaddress_city", "City", "{}", None, True),
    ("billaddress_country", "Country", "{}", None, True),
    ("billaddress_line1", "Addr Line 1", "{}", None, True),
    ("billaddress_line2", "Addr line 2", "{}", None, True),
    ("billaddress_zip", "Zip", "{}", None, True),
    ("billed_expected", "Billed Expected", "{}", None, True),
    ("billed_verified", "Billed Vfy", "{}", None, True),
    ("billing_creditonly", "Billing Creditonly", "{}", None, True),
    ("can_pay", "Can Pay", "{}", None, True),
    ("credit", "Credit", "{:0.2f}", None, True),
    ("email", "Email", "{}", None, True),
    ("email_verified", "Email Vfy", "{}", None, True),
    ("fullname", "Full Name", "{}", None, True),
    ("got_signup_credit", "Got Signup Credit", "{}", None, True),
    ("has_billing", "Has Billing", "{}", None, True),
    ("has_payout", "Has Payout", "{}", None, True),
    ("id", "Id", "{}", None, True),
    ("last4", "Last4", "{}", None, True),
    ("paid_expected", "Paid Expected", "{}", None, True),
    ("paid_verified", "Paid Vfy", "{}", None, True),
    ("password_resettable", "Pwd Resettable", "{}", None, True),
    ("paypal_email", "Paypal Email", "{}", None, True),
    ("ssh_key", "Ssh Key", "{}", None, True),
    ("user", "User", "{}", None, True),
    ("username", "Username", "{}", None, True)
)

connection_fields = (
    ("id", "ID", "{}", None, True),
    ("name", "NAME", "{}", None, True),
    ("cloud_type", "Cloud Type", "{}", None, True),
)

def version_string_sort(a, b) -> int:
    """
    Accepts two version strings and decides whether a > b, a == b, or a < b.
    This is meant as a sort function to be used for the driver versions in which only
    the == operator currently works correctly. Not quite finished...

    :param str a:
    :param str b:
    :return int:
    """
    a_parts = a.split(".")
    b_parts = b.split(".")

    return 0


offers_fields = {
    "bw_nvlink",
    "compute_cap",
    "cpu_arch",
    "cpu_cores",
    "cpu_cores_effective",
    "cpu_ghz",
    "cpu_ram",
    "cuda_max_good",
    "datacenter",
    "direct_port_count",
    "driver_version",
    "disk_bw",
    "disk_space",
    "dlperf",
    "dlperf_per_dphtotal",
    "dph_total",
    "duration",
    "external",
    "flops_per_dphtotal",
    "gpu_arch",
    "gpu_display_active",
    "gpu_frac",
    # "gpu_ram_free_min",
    "gpu_mem_bw",
    "gpu_name",
    "gpu_ram",
    "gpu_total_ram",
    "gpu_display_active",
    "gpu_max_power",
    "gpu_max_temp",
    "has_avx",
    "host_id",
    "id",
    "inet_down",
    "inet_down_cost",
    "inet_up",
    "inet_up_cost",
    "machine_id",
    "min_bid",
    "mobo_name",
    "num_gpus",
    "pci_gen",
    "pcie_bw",
    "reliability",
    #"reliability2",
    "rentable",
    "rented",
    "storage_cost",
    "static_ip",
    "total_flops",
    "ubuntu_version",
    "verification",
    "verified",
    "geolocation"
}

offers_alias = {
    "cuda_vers": "cuda_max_good",
    "display_active": "gpu_display_active",
    #"reliability": "reliability2",
    "dlperf_usd": "dlperf_per_dphtotal",
    "dph": "dph_total",
    "flops_usd": "flops_per_dphtotal",
}

offers_mult = {
    "cpu_ram": 1000,
    "gpu_ram": 1000,
    "gpu_total_ram" : 1000,
    "duration": 24.0 * 60.0 * 60.0,
}


def parse_query(query_str: str, res: Dict = None, fields = {}, field_alias = {}, field_multiplier = {}) -> Dict:
    """
    Basically takes a query string (like the ones in the examples of commands for the search__offers function) and
    processes it into a dict of URL parameters to be sent to the server.

    :param str query_str:
    :param Dict res:
    :return Dict:
    """
    if query_str is None:
        return res

    if res is None: res = {}
    if type(query_str) == list:
        query_str = " ".join(query_str)
    query_str = query_str.strip()

    # Revised regex pattern to accurately capture quoted strings, bracketed lists, and single words/numbers
    #pattern    = r"([a-zA-Z0-9_]+)\s*(=|!=|<=|>=|<|>| in | nin | eq | neq | not eq | not in )?\s*(\"[^\"]*\"|\[[^\]]+\]|[^ ]+)"
    #pattern    = "([a-zA-Z0-9_]+)( *[=><!]+| +(?:[lg]te?|nin|neq|eq|not ?eq|not ?in|in) )?( *)(\[[^\]]+\]|[^ ]+)?( *)"
    pattern     = r"([a-zA-Z0-9_]+)( *[=><!]+| +(?:[lg]te?|nin|neq|eq|not ?eq|not ?in|in) )?( *)(\[[^\]]+\]|\"[^\"]+\"|[^ ]+)?( *)"
    opts        = re.findall(pattern, query_str)

    #print("parse_query regex:")
    #print(opts)

    #print(opts)
    # res = {}
    op_names = {
        ">=": "gte",
        ">": "gt",
        "gt": "gt",
        "gte": "gte",
        "<=": "lte",
        "<": "lt",
        "lt": "lt",
        "lte": "lte",
        "!=": "neq",
        "==": "eq",
        "=": "eq",
        "eq": "eq",
        "neq": "neq",
        "noteq": "neq",
        "not eq": "neq",
        "notin": "notin",
        "not in": "notin",
        "nin": "notin",
        "in": "in",
    }



    joined = "".join("".join(x) for x in opts)
    if joined != query_str:
        raise ValueError(
            "Unconsumed text. Did you forget to quote your query? " + repr(joined) + " != " + repr(query_str))

    for field, op, _, value, _ in opts:
        value = value.strip(",[]")
        v = res.setdefault(field, {})
        op = op.strip()
        op_name = op_names.get(op)

        if field in field_alias:
            res.pop(field)
            field = field_alias[field]

        if (field == "driver_version") and ('.' in value):
            value = numeric_version(value)

        if not field in fields:
            print("Warning: Unrecognized field: {}, see list of recognized fields.".format(field), file=sys.stderr);
        if not op_name:
            raise ValueError("Unknown operator. Did you forget to quote your query? " + repr(op).strip("u"))
        if op_name in ["in", "notin"]:
            value = [x.strip() for x in value.split(",") if x.strip()]
        if not value:
            raise ValueError("Value cannot be blank. Did you forget to quote your query? " + repr((field, op, value)))
        if not field:
            raise ValueError("Field cannot be blank. Did you forget to quote your query? " + repr((field, op, value)))
        if value in ["?", "*", "any"]:
            if op_name != "eq":
                raise ValueError("Wildcard only makes sense with equals.")
            if field in v:
                del v[field]
            if field in res:
                del res[field]
            continue

        if isinstance(value, str):
            value = value.replace('_', ' ')
            value = value.strip('\"') 
        elif isinstance(value, list):
            value = [x.replace('_', ' ')    for x in value]
            value = [x.strip('\"')          for x in value]

        if field in field_multiplier:
            value = float(value) * field_multiplier[field]
            v[op_name] = value
        else:
            #print(value)
            if   (value == 'true') or (value == 'True'):
                v[op_name] = True
            elif (value == 'false') or (value == 'False'):
                v[op_name] = False
            elif (value == 'None') or (value == 'null'):
                v[op_name] = None
            else:
                v[op_name] = value

        if field not in res:
            res[field] = v
        else:
            res[field].update(v)
    #print(res)
    return res


def display_table(rows: list, fields: Tuple) -> None:
    """Basically takes a set of field names and rows containing the corresponding data and prints a nice tidy table
    of it.

    :param list rows: Each row is a dict with keys corresponding to the field names (first element) in the fields tuple.

    :param Tuple fields: 5-tuple describing a field. First element is field name, second is human readable version, third is format string, fourth is a lambda function run on the data in that field, fifth is a bool determining text justification. True = left justify, False = right justify. Here is an example showing the tuples in action.

    :rtype None:

    Example of 5-tuple: ("cpu_ram", "RAM", "{:0.1f}", lambda x: x / 1000, False)
    """
    header = [name for _, name, _, _, _ in fields]
    out_rows = [header]
    lengths = [len(x) for x in header]
    for instance in rows:
        row = []
        out_rows.append(row)
        for key, name, fmt, conv, _ in fields:
            conv = conv or (lambda x: x)
            val = instance.get(key, None)
            if val is None:
                s = "-"
            else:
                val = conv(val)
                s = fmt.format(val)
            s = s.replace(' ', '_')
            idx = len(row)
            lengths[idx] = max(len(s), lengths[idx])
            row.append(s)
    for row in out_rows:
        out = []
        for l, s, f in zip(lengths, row, fields):
            _, _, _, _, ljust = f
            if ljust:
                s = s.ljust(l)
            else:
                s = s.rjust(l)
            out.append(s)
        print("  ".join(out))


class VRLException(Exception):
    pass

def parse_vast_url(url_str):
    """
    Breaks up a vast-style url in the form instance_id:path and does
    some basic sanity type-checking.

    :param url_str:
    :return:
    """

    instance_id = None
    path = url_str
    if (":" in url_str):
        url_parts = url_str.split(":", 2)
        if len(url_parts) == 2:
            (instance_id, path) = url_parts
        else:
            raise VRLException("Invalid VRL (Vast resource locator).")
        try:
            instance_id = int(instance_id)
        except:
            raise VRLException("Instance id must be an integer.")

    valid_unix_path_regex = re.compile('^(/)?([^/\0]+(/)?)+$')
    # Got this regex from https://stackoverflow.com/questions/537772/what-is-the-most-correct-regular-expression-for-a-unix-file-path
    if (path != "/") and (valid_unix_path_regex.match(path) is None):
        raise VRLException(f"Path component: {path} of VRL is not a valid Unix style path.")

    return (instance_id, path)


@parser.command(
    argument("instance_id", help="id of instance to attach to", type=int),
    argument("ssh_key", help="ssh key to attach to instance", type=str),
    usage="vastai attach instance_id ssh_key",
    help="Attach an ssh key to an instance. This will allow you to connect to the instance with the ssh key.",
    epilog=deindent("""
        Attach an ssh key to an instance. This will allow you to connect to the instance with the ssh key.
        Examples:
         vast attach 12371 ssh-rsa AAAAB3NzaC1yc2EAAA...
         vast attach 12371 ssh-rsa $(cat ~/.ssh/id_rsa)

        The first example attaches the ssh key to instance 12371
    """),
)
def attach__ssh(args):
    url = apiurl(args, "/instances/{id}/ssh/".format(id=args.instance_id))
    req_json = {"ssh_key": args.ssh_key}
    r = http_post(args, url, headers=headers, json=req_json)
    r.raise_for_status()
    print(r.json())

@parser.command(
    argument("dst", help="instance_id:/path to target of copy operation.", type=str),
    usage="vastai cancel copy DST",
    help=" Cancel a remote copy in progress, specified by DST id",
    epilog=deindent("""
        Use this command to cancel any/all current remote copy operations copying to a specific named instance, given by DST.
        Examples:
         vast cancel copy 12371

        The first example cancels all copy operations currently copying data into instance 12371

    """),
)
def cancel__copy(args: argparse.Namespace):
    """
    Cancel a remote copy in progress, specified by DST id"

    @param dst: ID of copy instance Target to cancel.
    """

    url = apiurl(args, f"/commands/rsync/")
    dst_id = args.dst
    if (dst_id is None):
        print("invalid arguments")
        return

    print(f"canceling remote copies to {dst_id} ")

    req_json = { "client_id": "me", "dst_id": dst_id, }
    r = http_del(args, url, headers=headers,json=req_json)
    r.raise_for_status()
    if (r.status_code == 200):
        rj = r.json();
        if (rj["success"]):
            print("Remote copy canceled - check instance status bar for progress updates (~30 seconds delayed).")
        else:
            print(rj["msg"]);
    else:
        print(r.text);
        print("failed with error {r.status_code}".format(**locals()));


@parser.command(
    argument("dst", help="instance_id:/path to target of sync operation.", type=str),
    usage="vastai cancel sync DST",
    help=" Cancel a remote copy in progress, specified by DST id",
    epilog=deindent("""
        Use this command to cancel any/all current remote cloud sync operations copying to a specific named instance, given by DST.
        Examples:
         vast cancel sync 12371

        The first example cancels all copy operations currently copying data into instance 12371

    """),
)
def cancel__sync(args: argparse.Namespace):
    """
    Cancel a remote cloud sync in progress, specified by DST id"

    @param dst: ID of cloud sync instance Target to cancel.
    """

    url = apiurl(args, f"/commands/rclone/")
    dst_id = args.dst
    if (dst_id is None):
        print("invalid arguments")
        return

    print(f"canceling remote copies to {dst_id} ")

    req_json = { "client_id": "me", "dst_id": dst_id, }
    r = http_del(args, url, headers=headers,json=req_json)
    r.raise_for_status()
    if (r.status_code == 200):
        rj = r.json();
        if (rj["success"]):
            print("Remote copy canceled - check instance status bar for progress updates (~30 seconds delayed).")
        else:
            print(rj["msg"]);
    else:
        print(r.text);
        print("failed with error {r.status_code}".format(**locals()));



@parser.command(
    argument("id", help="id of instance type to change bid", type=int),
    argument("--price", help="per machine bid price in $/hour", type=float),
    usage="vastai change bid id [--price PRICE]",
    help="Change the bid price for a spot/interruptible instance",
    epilog=deindent("""
        Change the current bid price of instance id to PRICE.
        If PRICE is not specified, then a winning bid price is used as the default.
    """),
)
def change__bid(args: argparse.Namespace):
    """Alter the bid with id contained in args.

    :param argparse.Namespace args: should supply all the command-line options
    :rtype int:
    """
    url = apiurl(args, "/instances/bid_price/{id}/".format(id=args.id))

    json_blob = {"client_id": "me", "price": args.price,}
    if (args.explain):
        print("request json: ")
        print(json_blob)
    r = http_put(args, url, headers=headers, json=json_blob)
    r.raise_for_status()
    print("Per gpu bid price changed".format(r.json()))




@parser.command(
    argument("src", help="instance_id:/path to source of object to copy.", type=str),
    argument("dst", help="instance_id:/path to target of copy operation.", type=str),
    argument("-i", "--identity", help="Location of ssh private key", type=str),
    usage="vastai copy SRC DST",
    help=" Copy directories between instances and/or local",
    epilog=deindent("""
        Copies a directory from a source location to a target location. Each of source and destination
        directories can be either local or remote, subject to appropriate read and write
        permissions required to carry out the action. The format for both src and dst is [instance_id:]path.
                    
        You should not copy to /root or / as a destination directory, as this can mess up the permissions on your instance ssh folder, breaking future copy operations (as they use ssh authentication)
        You can see more information about constraints here: https://vast.ai/docs/gpu-instances/data-movement#constraints
                    
        Examples:
         vast copy 6003036:/workspace/ 6003038:/workspace/
         vast copy 11824:/data/test data/test
         vast copy data/test 11824:/data/test

        The first example copy syncs all files from the absolute directory '/workspace' on instance 6003036 to the directory '/workspace' on instance 6003038.
        The second example copy syncs the relative directory 'data/test' on the local machine from '/data/test' in instance 11824.
        The third example copy syncs the directory '/data/test' in instance 11824 from the relative directory 'data/test' on the local machine.
    """),
)
def copy(args: argparse.Namespace):
    """
    Transfer data from one instance to another.

    @param src: Location of data object to be copied.
    @param dst: Target to copy object to.
    """

    url = apiurl(args, f"/commands/rsync/")
    (src_id, src_path) = parse_vast_url(args.src)
    (dst_id, dst_path) = parse_vast_url(args.dst)
    if (src_id is None) and (dst_id is None):
        print("invalid arguments")
        return

    print(f"copying {src_id}:{src_path} {dst_id}:{dst_path}")

    req_json = {
        "client_id": "me",
        "src_id": src_id,
        "dst_id": dst_id,
        "src_path": src_path,
        "dst_path": dst_path,
    }
    if (args.explain):
        print("request json: ")
        print(req_json)
    r = http_put(args, url,  headers=headers,json=req_json)
    r.raise_for_status()
    if (r.status_code == 200):
        rj = r.json();
        #print(json.dumps(rj, indent=1, sort_keys=True))
        if (rj["success"]) and ((src_id is None) or (dst_id is None)):
            homedir = subprocess.getoutput("echo $HOME")
            #print(f"homedir: {homedir}")
            remote_port = None
            identity = args.identity if (args.identity is not None) else f"{homedir}/.ssh/id_rsa"
            if (src_id is None):
                #result = subprocess.run(f"mkdir -p {src_path}", shell=True)
                remote_port = rj["dst_port"]
                remote_addr = rj["dst_addr"]
                cmd = f"sudo rsync -arz -v --progress --rsh=ssh -e 'sudo ssh -i {identity} -p {remote_port} -o StrictHostKeyChecking=no' {src_path} vastai_kaalia@{remote_addr}::{dst_id}/{dst_path}"
                print(cmd)
                result = subprocess.run(cmd, shell=True)
                #result = subprocess.run(["sudo", "rsync" "-arz", "-v", "--progress", "-rsh=ssh", "-e 'sudo ssh -i {homedir}/.ssh/id_rsa -p {remote_port} -o StrictHostKeyChecking=no'", src_path, "vastai_kaalia@{remote_addr}::{dst_id}"], shell=True)
            elif (dst_id is None):
                result = subprocess.run(f"mkdir -p {dst_path}", shell=True)
                remote_port = rj["src_port"]
                remote_addr = rj["src_addr"]
                cmd = f"sudo rsync -arz -v --progress --rsh=ssh -e 'sudo ssh -i {identity} -p {remote_port} -o StrictHostKeyChecking=no' vastai_kaalia@{remote_addr}::{src_id}/{src_path} {dst_path}"
                print(cmd)
                result = subprocess.run(cmd, shell=True)
                #result = subprocess.run(["sudo", "rsync" "-arz", "-v", "--progress", "-rsh=ssh", "-e 'sudo ssh -i {homedir}/.ssh/id_rsa -p {remote_port} -o StrictHostKeyChecking=no'", "vastai_kaalia@{remote_addr}::{src_id}", dst_path], shell=True)
        else:
            if (rj["success"]):
                print("Remote to Remote copy initiated - check instance status bar for progress updates (~30 seconds delayed).")
            else:
                print(rj["msg"]);
    else:
        print(r.text);
        print("failed with error {r.status_code}".format(**locals()));




@parser.command(
    argument("--src", help="path to source of object to copy.", type=str),
    argument("--dst", help="path to target of copy operation.", type=str, default="/workspace"),
    argument("--instance", help="id of the instance", type=str),
    argument("--connection", help="id of cloud connection on your account (get from calling 'vastai show connections')", type=str),
    argument("--transfer", help="type of transfer, possible options include Instance To Cloud and Cloud To Instance", type=str, default="Instance to Cloud"),
    argument("--dry-run", help="show what would have been transferred", action="store_true"),
    argument("--size-only", help="skip based on size only, not mod-time or checksum", action="store_true"),
    argument("--ignore-existing", help="skip all files that exist on destination", action="store_true"),
    argument("--update", help="skip files that are newer on the destination", action="store_true"),
    argument("--delete-excluded", help="delete files on dest excluded from transfer", action="store_true"),
    usage="vastai cloud copy --src SRC --dst DST --instance INSTANCE_ID -connection CONNECTION_ID --transfer TRANSFER_TYPE",
    help=" Copy files/folders to and from cloud providers",
    epilog=deindent("""
        Copies a directory from a source location to a target location. Each of source and destination
        directories can be either local or remote, subject to appropriate read and write
        permissions required to carry out the action. The format for both src and dst is [instance_id:]path.
        You can find more information about the cloud copy operation here: https://vast.ai/docs/gpu-instances/cloud-sync
                    
        Examples:
         
         vastai show connections
         ID    NAME      Cloud Type
         1001  test_dir  drive 
         1003  data_dir  drive 
         
         vastai cloud_copy --src /folder --dst /workspace --instance 6003036 --connection 1001 --transfer "Instance To Cloud"

        The example copies all contents of /folder into /workspace on instance 6003036 from gdrive connection 'test_dir'.
    """),
)
def cloud__copy(args: argparse.Namespace):
    """
    Transfer data from one instance to another.

    @param src: Location of data object to be copied.
    @param dst: Target to copy object to.
    """

    url = apiurl(args, f"/commands/rclone/")
    #(src_id, src_path) = parse_vast_url(args.src)
    #(dst_id, dst_path) = parse_vast_url(args.dst)
    if (args.src is None) and (args.dst is None):
        print("invalid arguments")
        return

    # Initialize an empty list for flags
    flags = []

    # Append flags to the list based on the argparse.Namespace
    if args.dry_run:
        flags.append("--dry-run")
    if args.size_only:
        flags.append("--size-only")
    if args.ignore_existing:
        flags.append("--ignore-existing")
    if args.update:
        flags.append("--update")
    if args.delete_excluded:
        flags.append("--delete-excluded")

    print(f"copying {args.src} {args.dst} {args.instance} {args.connection} {args.transfer}")

    req_json = {
        "src": args.src,
        "dst": args.dst,
        "instance_id": args.instance,
        "selected": args.connection,
        "transfer": args.transfer,
        "flags": flags
    }

    if (args.explain):
        print("request json: ")
        print(req_json)
    
    r = http_post(args, url, headers=headers,json=req_json)
    r.raise_for_status()
    if (r.status_code == 200):
        print("Cloud Copy Started - check instance status bar for progress updates (~30 seconds delayed).")
        print("When the operation is finished you should see 'Cloud Cody Operation Finished' in the instance status bar.")  
    else:
        print(r.text);
        print("failed with error {r.status_code}".format(**locals()));


@parser.command(
    argument("--name", help="name of the api-key", type=str),
    argument("--permission_file", help="file path for json encoded permissions, see https://vast.ai/docs/cli/roles-and-permissions for more information", type=str),
    argument("--key_params", help="optional wildcard key params for advanced keys", type=str),
    usage="vastai create api-key --name NAME --permission_file PERMISSIONS",
    help="Create a new api-key with restricted permissions. Can be sent to other users and teammates",
    epilog=deindent("""
        In order to create api keys you must understand how permissions must be sent via json format. 
        You can find more information about permissions here: https://vast.ai/docs/cli/roles-and-permissions
    """)
)
def create_api_key(args):
    try:
        url = apiurl(args, "/auth/apikeys/")
        permissions = load_permissions_from_file(args.permission_file)
        r = http_post(args, url, headers=headers, json={"name": args.name, "permissions": permissions, "key_params": args.key_params})
        r.raise_for_status()
        print("api-key created {}".format(r.json()))
    except FileNotFoundError:
        print("Error: Permission file '{}' not found.".format(args.permission_file))
    except requests.exceptions.RequestException as e:
        print("Error: Failed to create api-key. Reason: {}".format(e))
    except Exception as e:
        print("An unexpected error occurred:", e)

@parser.command(
    argument("ssh_key", help="add the public key of your ssh key to your account (form the .pub file)", type=str),
    usage="vastai create ssh-key ssh_key",
    help="Create a new ssh-key",
    epilog=deindent("""
        Use this command to create a new ssh key for your account. 
        All ssh keys are stored in your account and can be used to connect to instances they've been added to
        All ssh keys should be added in rsa format
    """)
)
def create__ssh_key(args):
    url = apiurl(args, "/ssh/")
    r = http_post(args, url, headers=headers, json={"ssh_key": args.ssh_key})
    r.raise_for_status()
    print("ssh-key created {}".format(r.json()))

@parser.command(
    argument("--template_hash", help="template hash (required, but **Note**: if you use this field, you can skip search_params, as they are automatically inferred from the template)", type=str),
    argument("--template_id",   help="template id (optional)", type=int),
<<<<<<< HEAD
=======
    argument("--search_params", help="search param string for search offers    ex: \"gpu_ram>=23 num_gpus=2 gpu_name=RTX_4090 inet_down>200 direct_port_count>2 disk_space>=64\"", type=str),
    argument("-n", "--no-default", action="store_true", help="Disable default search param query args"),
    argument("--launch_args",   help="launch args  string for create instance  ex: \"--onstart onstart_wget.sh  --env '-e ONSTART_PATH=https://s3.amazonaws.com/vast.ai/onstart_OOBA.sh' --image atinoda/text-generation-webui:default-nightly --disk 64\"", type=str),
>>>>>>> fdaba5b7
    argument("--endpoint_name", help="deployment endpoint name (allows multiple autoscale groups to share same deployment endpoint)", type=str),
    argument("--endpoint_id",   help="deployment endpoint id (allows multiple autoscale groups to share same deployment endpoint)", type=int),
    argument("--test_workers",help="number of workers to create to get an performance estimate for while initializing autogroup (default 3)", type=int, default=3),
    argument("--gpu_ram",     help="estimated GPU RAM req  (independent of search string)", type=float),
    argument("--search_params", help="search param string for search offers    ex: \"gpu_ram>=23 num_gpus=2 gpu_name=RTX_4090 inet_down>200 direct_port_count>2 disk_space>=64\"", type=str),
    argument("--min_load", help="[NOTE: this field isn't currently used at the autojob level] minimum floor load in perf units/s  (token/s for LLms)", type=float),
    argument("--target_util", help="[NOTE: this field isn't currently used at the autojob level] target capacity utilization (fraction, max 1.0, default 0.9)", type=float),
    argument("--cold_mult",   help="[NOTE: this field isn't currently used at the autojob level]cold/stopped instance capacity target as multiple of hot capacity target (default 2.0)", type=float),
    usage="vastai autogroup create [OPTIONS]",
    help="Create a new autoscale group",
    epilog=deindent("""
        Create a new autoscaling group to manage a pool of worker instances.
                    
        Example: vastai create autogroup --template_hash HASH  --endpoint_name "LLama" --test_workers 5
        """),
)
def create__autogroup(args):
    url = apiurl(args, "/autojobs/" )

<<<<<<< HEAD
    json_blob = {"client_id": "me", "min_load": args.min_load, "target_util": args.target_util, "cold_mult": args.cold_mult, "test_workers" : args.test_workers, "template_hash": args.template_hash, "template_id": args.template_id, "search_params": args.search_params, "gpu_ram": args.gpu_ram, "endpoint_name": args.endpoint_name, "endpoint_id": args.endpoint_id}
=======
    # if args.launch_args_dict:
    #     launch_args_dict = json.loads(args.launch_args_dict)
    #     json_blob = {"client_id": "me", "min_load": args.min_load, "target_util": args.target_util, "cold_mult": args.cold_mult, "template_hash": args.template_hash, "template_id": args.template_id, "search_params": args.search_params, "launch_args_dict": launch_args_dict, "gpu_ram": args.gpu_ram, "endpoint_name": args.endpoint_name}
    if args.no_default:
        query = ""
    else:
        query = " verified=True rentable=True rented=False"
        #query = {"verified": {"eq": True}, "external": {"eq": False}, "rentable": {"eq": True}, "rented": {"eq": False}}

    json_blob = {"client_id": "me", "min_load": args.min_load, "target_util": args.target_util, "cold_mult": args.cold_mult, "test_workers" : args.test_workers, "template_hash": args.template_hash, "template_id": args.template_id, "search_params": args.search_params + query, "launch_args": args.launch_args, "gpu_ram": args.gpu_ram, "endpoint_name": args.endpoint_name, "endpoint_id": args.endpoint_id}
>>>>>>> fdaba5b7
    
    if (args.explain):
        print("request json: ")
        print(json_blob)
    r = http_post(args, url, headers=headers,json=json_blob)
    r.raise_for_status()
    if 'application/json' in r.headers.get('Content-Type', ''):
        try:
            print("autogroup create {}".format(r.json()))
        except requests.exceptions.JSONDecodeError:
            print("The response is not valid JSON.")
            print(r)
            print(r.text)  # Print the raw response to help with debugging.
    else:
        print("The response is not JSON. Content-Type:", r.headers.get('Content-Type'))
        print(r.text)


@parser.command(
    argument("--min_load", help="minimum floor load in perf units/s  (token/s for LLms)", type=float, default=0.0),
    argument("--target_util", help="target capacity utilization (fraction, max 1.0, default 0.9)", type=float, default=0.9),
    argument("--cold_mult",   help="cold/stopped instance capacity target as multiple of hot capacity target (default 2.5)", type=float, default=2.5),
    argument("--cold_workers", help="min number of workers to keep 'cold' when you have no load (default 5)", type=int, default=5),
    argument("--max_workers", help="max number of workers your endpoint group can have (default 20)", type=int, default=20),
    argument("--endpoint_name", help="deployment endpoint name (allows multiple autoscale groups to share same deployment endpoint)", type=str),
    usage="vastai create endpoint [OPTIONS]",
    help="Create a new endpoint group",
    epilog=deindent("""
        Create a new endpoint group to manage many autoscaling groups
                    
        Example: vastai create endpoint --target_util 0.9 --cold_mult 2.0 --endpoint_name "LLama"
    """),
)
def create__endpoint(args):
    url = apiurl(args, "/endptjobs/" )

    json_blob = {"client_id": "me", "min_load": args.min_load, "target_util": args.target_util, "cold_mult": args.cold_mult, "cold_workers" : args.cold_workers, "max_workers" : args.max_workers, "endpoint_name": args.endpoint_name}
    
    if (args.explain):
        print("request json: ")
        print(json_blob)
    r = requests.post(url, headers=headers,json=json_blob)
    r.raise_for_status()
    if 'application/json' in r.headers.get('Content-Type', ''):
        try:
            print("create endpoint {}".format(r.json()))
        except requests.exceptions.JSONDecodeError:
            print("The response is not valid JSON.")
            print(r)
            print(r.text)  # Print the raw response to help with debugging.
    else:
        print("The response is not JSON. Content-Type:", r.headers.get('Content-Type'))
        print(r.text)

def get_runtype(args):
    runtype = 'ssh'
    if args.args:
        runtype = 'args'
    if (args.args == '') or (args.args == ['']) or (args.args == []):
        runtype = 'args'
        args.args = None
    if args.jupyter_dir or args.jupyter_lab:
        args.jupyter = True
    if args.jupyter and runtype == 'args':
        print("Error: Can't use --jupyter and --args together. Try --onstart or --onstart-cmd instead of --args.", file=sys.stderr)
        return 1

    if args.jupyter:
        runtype = 'jupyter_direc ssh_direc ssh_proxy' if args.direct else 'jupyter_proxy ssh_proxy'

    if args.ssh:
        runtype = 'ssh_direc ssh_proxy' if args.direct else 'ssh_proxy'

    return runtype


@parser.command(
    argument("ID", help="id of instance type to launch (returned from search offers)", type=int),
    argument("--price", help="per machine bid price in $/hour", type=float),
    argument("--disk", help="size of local disk partition in GB", type=float, default=10),
    argument("--image", help="docker container image to launch", type=str),
    argument("--login", help="docker login arguments for private repo authentication, surround with '' ", type=str),
    argument("--label", help="label to set on the instance", type=str),
    argument("--onstart", help="filename to use as onstart script", type=str),
    argument("--onstart-cmd", help="contents of onstart script as single argument", type=str),
    argument("--entrypoint", help="override entrypoint for args launch instance", type=str),
    argument("--ssh",     help="Launch as an ssh instance type.", action="store_true"),
    argument("--jupyter", help="Launch as a jupyter instance instead of an ssh instance.", action="store_true"),
    argument("--direct",  help="Use (faster) direct connections for jupyter & ssh.", action="store_true"),
    argument("--jupyter-dir", help="For runtype 'jupyter', directory in instance to use to launch jupyter. Defaults to image's working directory.", type=str),
    argument("--jupyter-lab", help="For runtype 'jupyter', Launch instance with jupyter lab.", action="store_true"),
    argument("--lang-utf8", help="Workaround for images with locale problems: install and generate locales before instance launch, and set locale to C.UTF-8.", action="store_true"),
    argument("--python-utf8", help="Workaround for images with locale problems: set python's locale to C.UTF-8.", action="store_true"),
    argument("--extra", help=argparse.SUPPRESS),
    argument("--env",   help="env variables and port mapping options, surround with '' ", type=str),
    argument("--args",  nargs=argparse.REMAINDER, help="list of arguments passed to container ENTRYPOINT. Onstart is recommended for this purpose. (must be last argument)"),
    #argument("--create-from", help="Existing instance id to use as basis for new instance. Instance configuration should usually be identical, as only the difference from the base image is copied.", type=str),
    argument("--force", help="Skip sanity checks when creating from an existing instance", action="store_true"),
    argument("--cancel-unavail", help="Return error if scheduling fails (rather than creating a stopped instance)", action="store_true"),
    argument("--template_hash", help="Create instance from template info", type=str),
    usage="vastai create instance ID [OPTIONS] [--args ...]",
    help="Create a new instance",
    epilog=deindent("""
        Performs the same action as pressing the "RENT" button on the website at https://console.vast.ai/create/ 
        Creates an instance from an offer ID (which is returned from "search offers"). Each offer ID can only be used to create one instance.
        Besides the offer ID, you must pass in an '--image' argument as a minimum.

        If you use args/entrypoint launch mode, we create a container from your image as is, without attempting to inject ssh and or jupyter.
        If you use the args launch mode, you can override the entrypoint with --entrypoint, and pass arguments to the entrypoint with --args.
        If you use --args, that must be the last argument, as any following tokens are consumed into the args string.
        For ssh/jupyter launch types, use --onstart-cmd to pass in startup script, instead of --entrypoint and --args.
        
        Examples:

        # create an instance with the pytorch/pytorch image, 40GB of disk, open 8081 udp, direct ssh, set hostname to billybob, and a small onstart script
        vastai create instance 6995713 --image pytorch/pytorch --disk 40 --env '-p 8081:8081/udp -h billybob' --ssh --direct --onstart-cmd "env | grep _ >> /etc/environment; echo 'starting up'";                

        # create an instance with the bobsrepo/pytorch:latest image, 20GB of disk, open 22, 8080, jupyter ssh, and set some env variables
        vastai create instance 384827  --image bobsrepo/pytorch:latest --login '-u bob -p 9d8df!fd89ufZ docker.io' --jupyter --direct --env '-e TZ=PDT -e XNAME=XX4 -p 22:22 -p 8080:8080' --disk 20

        # create an instance with the pytorch/pytorch image, 40GB of disk, override the entrypoint to bash and pass bash a simple command to keep the instance running. (args launch without ssh/jupyter)
        vastai create instance 5801802 --image pytorch/pytorch --disk 40 --onstart-cmd 'bash' --args -c 'echo hello; sleep infinity;'

        Return value:
        Returns a json reporting the instance ID of the newly created instance:
        {'success': True, 'new_contract': 7835610} 
    """),
)
def create__instance(args: argparse.Namespace):
    """Performs the same action as pressing the "RENT" button on the website at https://console.vast.ai/create/.

    :param argparse.Namespace args: Namespace with many fields relevant to the endpoint.
    """

    if args.onstart:
        with open(args.onstart, "r") as reader:
            args.onstart_cmd = reader.read()
    if args.onstart_cmd is None:
        args.onstart_cmd = args.entrypoint

    runtype = None
    json_blob ={
        "client_id": "me",
        "image": args.image,
        "env" : parse_env(args.env),
        "price": args.price,
        "disk": args.disk,
        "label": args.label,
        "extra": args.extra,
        "onstart": args.onstart_cmd,
        "image_login": args.login,
        "python_utf8": args.python_utf8,
        "lang_utf8": args.lang_utf8,
        "use_jupyter_lab": args.jupyter_lab,
        "jupyter_dir": args.jupyter_dir,
        #"create_from": args.create_from,
        "force": args.force,
        "cancel_unavail": args.cancel_unavail,
        "template_hash_id" : args.template_hash
    }


    if args.template_hash is None:
        runtype = get_runtype(args)
        if runtype == 1:
            return 1
        json_blob["runtype"] = runtype

    if (args.args != None):
        json_blob["args"] = args.args

    #print(f"put asks/{args.id}/  runtype:{runtype}")
    url = apiurl(args, "/asks/{id}/".format(id=args.ID))

    if (args.explain):
        print("request json: ")
        print(json_blob)
    r = http_put(args, url,  headers=headers,json=json_blob)
    r.raise_for_status()
    if args.raw:
        print(json.dumps(r.json(), indent=1))
    else:
        print("Started. {}".format(r.json()))

@parser.command(
    argument("--email", help="email address to use for login", type=str),
    argument("--username", help="username to use for login", type=str),
    argument("--password", help="password to use for login", type=str),
    argument("--type", help="host/client", type=str),
    usage="vastai create subaccount --email EMAIL --username USERNAME --password PASSWORD --type TYPE",
    help="Create a subaccount",
    epilog=deindent("""
       Creates a new account that is considered a child of your current account as defined via the API key. 

       vastai create subaccount --email bob@gmail.com --username bob --password password --type host

       vastai create subaccount --email vast@gmail.com --username vast --password password --type host
    """),
)
def create__subaccount(args):
    """Creates a new account that is considered a child of your current account as defined via the API key.
    """
    # Default value for host_only, can adjust based on expected default behavior
    host_only = False
    
    # Only process the --account_type argument if it's provided
    if args.type:
        host_only = args.type.lower() == "host"

    json_blob = {
        "email": args.email,
        "username": args.username,
        "password": args.password,
        "host_only": host_only,
        "parent_id": "me"
    }

    # Use --explain to print the request JSON and return early
    if getattr(args, 'explain', False):
        print("Request JSON would be: ")
        print(json_blob)
        return  # Prevents execution of the actual API call

    # API call execution continues here if --explain is not used
    url = apiurl(args, "/users/")
    r = http_post(args, url, headers=headers, json=json_blob)
    r.raise_for_status()

    if r.status_code == 200:
        rj = r.json()
        print(rj)
    else:
        print(r.text)
        print(f"Failed with error {r.status_code}")

@parser.command(
    argument("--team_name", help="name of the team", type=str),
    usage="vastai create-team --team_name TEAM_NAME",
    help="Create a new team",
    epilog=deindent("""
        As of right now creating a team account will convert your current account into a team account. 
        Once you convert your user account into a team account, this change is permanent and cannot be reversed. 
        The created team account will inherit all aspects of your existing user account, including billing information, cloud services, and any other account settings.
        The user who initiates the team creation becomes the team owner. 
        Carefully evaluate the decision to convert your user account into a team account, as this change is permanent.
        For more information see: https://vast.ai/docs/team/introduction
    """)
)

def create__team(args):
    url = apiurl(args, "/team/")
    r = http_post(args, url, headers=headers, json={"team_name": args.team_name})
    r.raise_for_status()
    print(r.json())

@parser.command(
    argument("--name", help="name of the role", type=str),
    argument("--permissions", help="file path for json encoded permissions, look in the docs for more information", type=str),
    usage="vastai create team-role --name NAME --permissions PERMISSIONS",
    help="Add a new role to your",
    epilog=deindent("""
        Creating a new team role involves understanding how permissions must be sent via json format.
        You can find more information about permissions here: https://vast.ai/docs/cli/roles-and-permissions
    """)
)
def create__team_role(args):
    url = apiurl(args, "/team/roles/")
    permissions = load_permissions_from_file(args.permissions)
    r = http_post(args, url, headers=headers, json={"name": args.name, "permissions": permissions})
    r.raise_for_status()
    print(r.json())

@parser.command(
    argument("--name", help="name of the template", type=str),
    argument("--image", help="docker container image to launch", type=str),
    argument("--image_tag", help="docker image tag (can also be appended to end of image_path)", type=str),
    argument("--login", help="docker login arguments for private repo authentication, surround with ''", type=str),
    argument("--env", help="Contents of the 'Docker options' field", type=str),
    
    argument("--ssh",     help="Launch as an ssh instance type.", action="store_true"),
    argument("--jupyter", help="Launch as a jupyter instance instead of an ssh instance.", action="store_true"),
    argument("--direct",  help="Use (faster) direct connections for jupyter & ssh.", action="store_true"),
    argument("--jupyter-dir", help="For runtype 'jupyter', directory in instance to use to launch jupyter. Defaults to image's working directory.", type=str),
    argument("--jupyter-lab", help="For runtype 'jupyter', Launch instance with jupyter lab.", action="store_true"),

    argument("--onstart-cmd", help="contents of onstart script as single argument", type=str),
    argument("--search_params", help="search offers filters", type=str),
    argument("-n", "--no-default", action="store_true", help="Disable default search param query args"),
    argument("--disk_space", help="disk storage space, in GB", type=str),
    usage="vastai create template",
    help="Create a new template",
    epilog=deindent("""
        Create a template that can be used to create instances with
        example: 
            vast ai create template --name "tgi-llama2-7B-quantized" --image_path "ghcr.io/huggingface/text-generation-inference:1.0.3" 
                                    --env "-p 3000:3000 -e MODEL_ARGS='--model-id TheBloke/Llama-2-7B-chat-GPTQ --quantize gptq'" 
                                    --onstart_cmd 'wget -O - https://raw.githubusercontent.com/vast-ai/vast-pyworker/main/scripts/launch_tgi.sh | bash' 
                                    --search_params "gpu_ram>=23 num_gpus=1 gpu_name=RTX_3090 inet_down>128 direct_port_count>3 disk_space>=192 driver_version>=535086005 rented=False" 
                                    --disk 8.0 --ssh --direct
    """)
)
def create__template(args):
    url = apiurl(args, f"/users/0/templates/")
    jup_direct = args.jupyter and args.direct
    ssh_direct = args.ssh and args.direct
    use_ssh = args.ssh or args.jupyter
    runtype = "jupyter" if args.jupyter else ("ssh" if args.ssh else "args")
    if args.login:
        login = args.login.split(" ")
        docker_login_repo = login[0]
    else:
        docker_login_repo = None
    default_search_query = {}
    if not args.no_default:
        default_search_query = {"verified": {"eq": True}, "external": {"eq": False}, "rentable": {"eq": True}, "rented": {"eq": False}}
    
    extra_filters = parse_query(args.search_params, default_search_query, offers_fields, offers_alias, offers_mult)
    template = {
        "image" : args.image,
        "tag" : args.image_tag,
        "env" : args.env, #str format
        "onstart" : args.onstart_cmd, #don't accept file name for now
        "jup_direct" : jup_direct,
        "ssh_direct" : ssh_direct,
        "use_jupyter_lab" : args.jupyter_lab,
        "runtype" : runtype,
        "use_ssh" : use_ssh,
        "jupyter_dir" : args.jupyter_dir,
        "docker_login_repo" : docker_login_repo, #can't store username/password with template for now
        "extra_filters" : extra_filters,
        "recommended_disk_space" : args.disk_space
    }

    json_blob = {
        "templates" : [template]
    }
    if (args.explain):
        print("request json: ")
        print(json_blob)

    r = http_post(args, url, headers=headers, json=json_blob)
    r.raise_for_status()
    try:
        rj = r.json()
        if rj["success"]:
            print(f"new template: {rj['templates'][0]}")
        else:
            print("template creation failed")
    except requests.exceptions.JSONDecodeError:
        print("The response is not valid JSON.")


@parser.command(
    argument("ID", help="id of apikey to remove", type=int),
    usage="vastai delete api-key ID",
    help="Remove an api-key",
)
def delete__api_key(args):
    url = apiurl(args, "/auth/apikeys/{id}/".format(id=args.ID))
    r = http_del(args, url, headers=headers)
    r.raise_for_status()
    print(r.json())

@parser.command(
    argument("ID", help="id ssh key to delete", type=int),
    usage="vastai delete ssh-key ID",
    help="Remove an ssh-key",
)
def delete__ssh_key(args):
    url = apiurl(args, "/ssh/{id}/".format(id=args.ID))
    r = http_del(args, url, headers=headers)
    r.raise_for_status()
    print(r.json())

@parser.command(
    argument("ID", help="id of group to delete", type=int),
    usage="vastai delete autogroup ID ",
    help="Delete an autogroup group",
    epilog=deindent("""
        Note that deleteing an autogroup group doesn't automatically destroy all the instances that are associated with your autogroup group.
        Example: vastai delete autogroup 4242
    """),
)
def delete__autogroup(args):
    id  = args.ID
    url = apiurl(args, f"/autojobs/{id}/" )
    json_blob = {"client_id": "me", "autojob_id": args.ID}
    if (args.explain):
        print("request json: ")
        print(json_blob)
    r = http_del(args, url, headers=headers,json=json_blob)
    r.raise_for_status()
    if 'application/json' in r.headers.get('Content-Type', ''):
        try:
            print("autogroup delete {}".format(r.json()))
        except requests.exceptions.JSONDecodeError:
            print("The response is not valid JSON.")
            print(r)
            print(r.text)  # Print the raw response to help with debugging.
    else:
        print("The response is not JSON. Content-Type:", r.headers.get('Content-Type'))
        print(r.text)

@parser.command(
    argument("ID", help="id of endpoint group to delete", type=int),
    usage="vastai delete endpoint ID ",
    help="Delete an endpoint group",
    epilog=deindent("""
        Note that deleting an endpoint group doesn't automatically destroy all the instances that are associated with your endpoint group, nor all the autogroups.
        Example: vastai delete endpoint 4242
    """),
)
def delete__endpoint(args):
    id  = args.ID
    url = apiurl(args, f"/endptjobs/{id}/" )
    json_blob = {"client_id": "me", "endptjob_id": args.ID}
    if (args.explain):
        print("request json: ")
        print(json_blob)
    r = http_del(args, url, headers=headers,json=json_blob)
    r.raise_for_status()
    if 'application/json' in r.headers.get('Content-Type', ''):
        try:
            print("delete endpoint {}".format(r.json()))
        except requests.exceptions.JSONDecodeError:
            print("The response is not valid JSON.")
            print(r)
            print(r.text)  # Print the raw response to help with debugging.
    else:
        print("The response is not JSON. Content-Type:", r.headers.get('Content-Type'))
        print(r.text)

def destroy_instance(id,args):
    url = apiurl(args, "/instances/{id}/".format(id=id))
    r = http_del(args, url, headers=headers,json={})
    r.raise_for_status()
    if args.raw:
        print(json.dumps(r.json(), indent=1))
    elif (r.status_code == 200):
        rj = r.json();
        if (rj["success"]):
            print("destroying instance {id}.".format(**(locals())));
        else:
            print(rj["msg"]);
    else:
        print(r.text);
        print("failed with error {r.status_code}".format(**locals()));


@parser.command(
    argument("id", help="id of instance to delete", type=int),
    usage="vastai destroy instance id [-h] [--api-key API_KEY] [--raw]",
    help="Destroy an instance (irreversible, deletes data)",
    epilog=deindent("""
        Perfoms the same action as pressing the "DESTROY" button on the website at https://console.vast.ai/instances/
        Example: vastai destroy instance 4242
    """),
)
def destroy__instance(args):
    """Perfoms the same action as pressing the "DESTROY" button on the website at https://console.vast.ai/instances/.

    :param argparse.Namespace args: should supply all the command-line options
    """
    destroy_instance(args.id,args)

@parser.command(
    argument("ids", help="ids of instance to destroy", type=int, nargs='+'),
    usage="vastai destroy instances [--raw] <id>",
    help="Destroy a list of instances (irreversible, deletes data)",
)
def destroy__instances(args):
    """
    """
    for id in args.ids:
        destroy_instance(id, args)

@parser.command(
    usage="vastai destroy team",
    help="Destroy your team",
)
def destroy__team(args):
    url = apiurl(args, "/team/")
    r = http_del(args, url, headers=headers)
    r.raise_for_status()
    print(r.json())

@parser.command(
    argument("instance_id", help="id of the instance", type=int),
    argument("ssh_key_id", help="id of the key to detach to the instance", type=str),
    usage="vastai detach instance_id ssh_key_id",
    help="Detach an ssh key from an instance",
    epilog=deindent("""
        Example: vastai detach 99999 12345
    """)
)
def detach__ssh(args):
    url = apiurl(args, "/instances/{id}/ssh/{ssh_key_id}/".format(id=args.instance_id, ssh_key_id=args.ssh_key_id))
    r = http_del(args, url, headers=headers)
    r.raise_for_status()
    print(r.json())

@parser.command(
    argument("ID", help="id of instance to execute on", type=int),
    argument("COMMAND", help="bash command surrounded by single quotes",  type=str),
    usage="vastai execute ID COMMAND",
    help="Execute a (constrained) remote command on a machine",
    epilog=deindent("""
        examples:
          vastai execute 99999 'ls -l -o -r'
          vastai execute 99999 'rm -r home/delete_this.txt'
          vastai execute 99999 'du -d2 -h'

        available commands:
          ls                 List directory contents
          rm                 Remote files or directories
          du                 Summarize device usage for a set of files

        Return value:
        Returns the output of the command which was executed on the instance, if successful. May take a few seconds to retrieve the results.

    """),
)
def execute(args):
    """Execute a (constrained) remote command on a machine.
    :param argparse.Namespace args: should supply all the command-line options
    """
    url = apiurl(args, "/instances/command/{id}/".format(id=args.ID))
    json_blob={"command": args.COMMAND} 
    if (args.explain):
        print("request json: ")
        print(json_blob)
    r = http_put(args, url,  headers=headers,json=json_blob )
    r.raise_for_status()

    if (r.status_code == 200):
        rj = r.json()
        if (rj["success"]):
            for i in range(0,30):
                time.sleep(0.3)
                url = rj.get("result_url",None)
                if (url is None):
                    api_key_id_h = hashlib.md5( (args.api_key + str(args.ID)).encode('utf-8') ).hexdigest()
                    url = "https://s3.amazonaws.com/vast.ai/instance_logs/" + api_key_id_h + "C.log"
                # print(f"trying {url}")
                r = requests.get(url) #headers=headers
                # print(f"got: {r.status_code}")
                if (r.status_code == 200):
                    filtered_text = r.text.replace(rj["writeable_path"], '');
                    print(filtered_text)
                    break
        else:
            print(rj);
    else:
        print(r.text);
        print("failed with error {r.status_code}".format(**locals()));


@parser.command(
    argument("ID", help="id of instance to execute on", type=int),
    argument("--level", help="log detail level (0 to 3)", type=int, default=1),
    usage="vastai get endpt-logs ID [--api-key API_KEY]",
    help="Fetch logs for a specific serverless endpoint group",
    epilog=deindent("""
        Example: vastai get endpt-logs 382
    """),
)
def get__endpt_logs(args):
    #url = apiurl(args, "/endptjobs/" )
    url = "https://run.vast.ai/get_endpoint_logs/"
    json_blob = {"id": args.ID, "api_key": args.api_key}
    if (args.explain):
        print(f"{url} with request json: ")
        print(json_blob)

    #response = requests.post(f"{server_addr}/route/", headers={"Content-Type": "application/json"}, data=json.dumps(route_payload), timeout=4)
    #response.raise_for_status()  # Raises HTTPError for bad responses

    r = http_post(args, url, headers=headers,json=json_blob)
    r.raise_for_status()
    #print("autogroup list ".format(r.json()))
    levels = {0 : "info0", 1: "info1", 2: "trace", 3: "debug"}

    if (r.status_code == 200):
        rj = r.json()
        if args.raw:
            print(json.dumps(rj, indent=1, sort_keys=True))
        else:
            dbg_lvl = levels[args.level]
            print(rj[dbg_lvl])
            #print(json.dumps(rj, indent=1, sort_keys=True))


@parser.command(
    argument("--email", help="email of user to be invited", type=str),
    argument("--role", help="role of user to be invited", type=str),
    usage="vastai invite team-member --email EMAIL --role ROLE",
    help="Invite a team member",
)
def invite__team_member(args):
    url = apiurl(args, "/team/invite/", query_args={"email": args.email, "role": args.role})
    r = http_post(args, url, headers=headers)
    r.raise_for_status()
    if (r.status_code == 200):
        print(f"successfully invited {args.email} to your current team")
    else:
        print(r.text);
        print(f"failed with error {r.status_code}")


@parser.command(
    argument("id", help="id of instance to label", type=int),
    argument("label", help="label to set", type=str),
    usage="vastai label instance <id> <label>",
    help="Assign a string label to an instance",
)
def label__instance(args):
    """

    :param argparse.Namespace args: should supply all the command-line options
    :rtype:
    """
    url       = apiurl(args, "/instances/{id}/".format(id=args.id))
    json_blob = { "label": args.label }
    if (args.explain):
        print("request json: ")
        print(json_blob)
    r = http_put(args, url,  headers=headers,json=json_blob)
    r.raise_for_status()

    rj = r.json();
    if rj["success"]:
        print("label for {args.id} set to {args.label}.".format(**(locals())));
    else:
        print(rj["msg"]);


def fetch_url_content(url):
    response = requests.get(url)
    response.raise_for_status()  # Raises an HTTPError for bad responses
    return response.text


CACHE_FILE = "./gpu_names_cache.json"
CACHE_DURATION = timedelta(hours=24)

def _get_gpu_names() -> List[str]:
    """Returns a set of GPU names available on Vast.ai, with results cached for 24 hours."""
    
    def is_cache_valid() -> bool:
        """Checks if the cache file exists and is less than 24 hours old."""
        if not os.path.exists(CACHE_FILE):
            return False
        cache_age = datetime.now() - datetime.fromtimestamp(os.path.getmtime(CACHE_FILE))
        return cache_age < CACHE_DURATION
    
    if is_cache_valid():
        with open(CACHE_FILE, "r") as file:
            gpu_names = json.load(file)
    else:
        endpoint = "/api/v0/gpu_names/unique/"
        url = f"{server_url_default}{endpoint}"
        r = requests.get(url, headers={})
        r.raise_for_status()  # Will raise an exception for HTTP errors
        gpu_names = r.json()
        with open(CACHE_FILE, "w") as file:
            json.dump(gpu_names, file)

    formatted_gpu_names = [
        name.replace(" ", "_").replace("-", "_") for name in gpu_names['gpu_names']
    ]
    return formatted_gpu_names


REGIONS = {
    "North_America": "[US, CA]",
    "South_America": "[BR, AR, CL]",
    "Europe": "[SE, UA, GB, PL, PT, SI, DE, IT, CH, LT, GR, FI, IS, AT, FR, RO, MD, HU, NO, MK, BG, ES, HR, NL, CZ, EE",
    "Asia": "[CN, JP, KR, ID, IN, HK, MY, IL, TH, QA, TR, RU, VN, TW, OM, SG, AE, KZ]",
    "Oceania": "[AU, NZ]",
    "Africa": "[EG, ZA]",
}

def _is_valid_region(region):
    """region is valid if it is a key in REGIONS or a string list of country codes."""
    if region in REGIONS:
        return True
    if region.startswith("[") and region.endswith("]"):
        country_codes = region[1:-1].split(',')
        return all(len(code.strip()) == 2 for code in country_codes)
    return False

def _parse_region(region):
    """Returns a string in a list format of two-char country codes."""
    if region in REGIONS:
        return REGIONS[region]
    return region

@parser.command(
    argument("-g", "--gpu-name", type=str, required=True, choices=_get_gpu_names(), help="Name of the GPU model, replace spaces with underscores"),
    argument("-n", "--num-gpus", type=str, required=True, choices=["1", "2", "4", "8", "12", "14"], help="Number of GPUs required"),
    argument("-r", "--region", type=str, help="Geographical location of the instance"),
    argument("-i", "--image", required=True, help="Name of the image to use for instance"),
    argument("-d", "--disk", type=float, default=16.0, help="Disk space required in GB"),
    argument("--limit", default=3, type=int, help=""),
    argument("-o", "--order", type=str, help="Comma-separated list of fields to sort on. postfix field with - to sort desc. ex: -o 'num_gpus,total_flops-'.  default='score-'", default='score-'),
    argument("--login", help="docker login arguments for private repo authentication, surround with '' ", type=str),
    argument("--label", help="label to set on the instance", type=str),
    argument("--onstart", help="filename to use as onstart script", type=str),
    argument("--onstart-cmd", help="contents of onstart script as single argument", type=str),
    argument("--entrypoint", help="override entrypoint for args launch instance", type=str),
    argument("--ssh",     help="Launch as an ssh instance type.", action="store_true"),
    argument("--jupyter", help="Launch as a jupyter instance instead of an ssh instance.", action="store_true"),
    argument("--direct",  help="Use (faster) direct connections for jupyter & ssh.", action="store_true"),
    argument("--jupyter-dir", help="For runtype 'jupyter', directory in instance to use to launch jupyter. Defaults to image's working directory.", type=str),
    argument("--jupyter-lab", help="For runtype 'jupyter', Launch instance with jupyter lab.", action="store_true"),
    argument("--lang-utf8", help="Workaround for images with locale problems: install and generate locales before instance launch, and set locale to C.UTF-8.", action="store_true"),
    argument("--python-utf8", help="Workaround for images with locale problems: set python's locale to C.UTF-8.", action="store_true"),
    argument("--extra", help=argparse.SUPPRESS),
    argument("--env",   help="env variables and port mapping options, surround with '' ", type=str),
    argument("--args",  nargs=argparse.REMAINDER, help="list of arguments passed to container ENTRYPOINT. Onstart is recommended for this purpose. (must be last argument)"),
    argument("--force", help="Skip sanity checks when creating from an existing instance", action="store_true"),
    argument("--cancel-unavail", help="Return error if scheduling fails (rather than creating a stopped instance)", action="store_true"),
    argument("--template_hash",   help="template hash which contains all relevant information about an instance. This can be used as a replacement for other parameters describing the instance configuration", type=str),
    usage="vastai launch instance [--help] [--api-key API_KEY] <gpu_name> <num_gpus> <image> [geolocation] [disk_space]",
    help="Launch the top instance from the search offers based on the given parameters",
    epilog=deindent("""
        Launches an instance based on the given parameters. The instance will be created with the top offer from the search results.
        Besides the gpu_name and num_gpus, you must pass in an '--image' argument as a minimum.

        If you use args/entrypoint launch mode, we create a container from your image as is, without attempting to inject ssh and or jupyter.
        If you use the args launch mode, you can override the entrypoint with --entrypoint, and pass arguments to the entrypoint with --args.
        If you use --args, that must be the last argument, as any following tokens are consumed into the args string.
        For ssh/jupyter launch types, use --onstart-cmd to pass in startup script, instead of --entrypoint and --args.
                    
        Examples:

            # launch a single RTX 3090 instance with the pytorch image and 16 GB of disk space located anywhere
            python vast.py launch instance -g RTX_3090 -n 1 -i pytorch/pytorch
                    
            # launch a 4x RTX 3090 instance with the pytorch image and 32 GB of disk space located in North America
            python vast.py launch instance -g RTX_3090 -n 4 -i pytorch/pytorch -d 32.0 -r North_America
            
        Available fields:

            Name                    Type      Description

            num_gpus:               int       # of GPUs
            gpu_name:               string    GPU model name
            region:                 string    Region of the instance
            image:                  string    Docker image name
            disk_space:             float     Disk space in GB
            ssh, jupyter, direct:   bool      Flags to specify the instance type and connection method.
            env:                    str       Environment variables and port mappings, encapsulated in single quotes.
            args:                   list      Arguments passed to the container's ENTRYPOINT, used only if '--args' is specified.
    """),
)
def launch__instance(args):
    """Allows for a more streamlined and simplified way to create an instance.

    :param argparse.Namespace args: Namespace with many fields relevant to the endpoint.
    """
    args_query = f"num_gpus={args.num_gpus} gpu_name={args.gpu_name}"

    if args.region:
        if not _is_valid_region(args.region):
            print("Invalid region or country codes provided.")
            return
        region_query = _parse_region(args.region)
        args_query += f" geolocation in {region_query}"

    if args.disk:
        args_query += f" disk_space>={args.disk}"

    base_query = {"verified": {"eq": True}, "external": {"eq": False}, "rentable": {"eq": True}, "rented": {"eq": False}}
    query = parse_query(args_query, base_query, offers_fields, offers_alias, offers_mult)

    order = []
    for name in args.order.split(","):
        name = name.strip()
        if not name: continue
        direction = "asc"
        field = name
        if name.strip("-") != name:
            direction = "desc"
            field = name.strip("-")
        if name.strip("+") != name:
            direction = "asc"
            field = name.strip("+")
        #print(f"{field} {name} {direction}")
        if field in offers_alias:
            field = offers_alias[field];
        order.append([field, direction])
    query["order"] = order
    query["type"] = "on-demand"
    # For backwards compatibility, support --type=interruptible option
    if query["type"] == 'interruptible':
        query["type"] = 'bid'
    if (args.limit):
        query["limit"] = int(args.limit)
    query["allocated_storage"] = args.disk

    if args.onstart:
        with open(args.onstart, "r") as reader:
            args.onstart_cmd = reader.read()

    if args.onstart_cmd is None:
        args.onstart_cmd = args.entrypoint

    json_blob = {
        "client_id": "me", 
        "gpu_name": args.gpu_name, 
        "num_gpus": args.num_gpus, 
        "region": args.region, 
        "image": args.image, 
        "disk": args.disk,  
        "q" : query,
        "env" : parse_env(args.env),
        "disk": args.disk,
        "label": args.label,
        "extra": args.extra,
        "onstart": args.onstart_cmd,
        "image_login": args.login,
        "python_utf8": args.python_utf8,
        "lang_utf8": args.lang_utf8,
        "use_jupyter_lab": args.jupyter_lab,
        "jupyter_dir": args.jupyter_dir,
        "force": args.force,
        "cancel_unavail": args.cancel_unavail,
        "template_hash_id" : args.template_hash
    }
    # don't send runtype with template_hash
    if args.template_hash is None:
        runtype = get_runtype(args)
        if runtype == 1:
            return 1
        json_blob["runtype"] = runtype

    if (args.args != None):
        json_blob["args"] = args.args

    url = apiurl(args, "/launch_instance/".format())

    if (args.explain):
        print("request json: ")
        print(json_blob)
    r = http_put(args, url, headers=headers, json=json_blob)
    try:
        r.raise_for_status()  # This will raise an exception for HTTP error codes
        response_data = r.json()
        if args.raw:
            print(json.dumps(r.json(), indent=1))
        else:
            print("Started. {}".format(r.json()))
        if response_data.get('success'):
            print(f"Instance launched successfully: {response_data.get('new_contract')}")
        else:
            print(f"Failed to launch instance: {response_data.get('error')}, {response_data.get('message')}")
    except requests.exceptions.HTTPError as err:
        print(f"HTTP error occurred: {err}")
    except Exception as err:
        print(f"An error occurred: {err}")


@parser.command(
    argument("INSTANCE_ID", help="id of instance", type=int),
    argument("--tail", help="Number of lines to show from the end of the logs (default '1000')", type=str),
    argument("--filter", help="Grep filter for log entries", type=str),
    argument("--daemon-logs", help="Fetch daemon system logs instead of container logs.", action="store_true"),
    usage="vastai logs INSTANCE_ID [OPTIONS] ",
    help="Get the logs for an instance",
)
def logs(args):
    """Get the logs for an instance
    :param argparse.Namespace args: should supply all the command-line options
    """
    url = apiurl(args, "/instances/request_logs/{id}/".format(id=args.INSTANCE_ID))
    json_blob = {'filter': args.filter} if args.filter else {}
    if args.tail:
        json_blob.update({'tail': args.tail})
    if args.daemon_logs:
        json_blob.update({'daemon_logs': 'true'})
    if args.explain:
        print("request json: ")
        print(json_blob)

    r = http_put(args, url, headers=headers, json=json_blob)
    r.raise_for_status()

    if r.status_code == 200:
        rj = r.json()
        for i in range(0, 30):
            time.sleep(0.3)
            api_key_id_h = hashlib.md5((args.api_key + str(args.INSTANCE_ID)).encode('utf-8')).hexdigest()
            url = "https://s3.amazonaws.com/vast.ai/instance_logs/" + api_key_id_h + ".log"
            print(f"waiting on logs for instance {args.INSTANCE_ID} fetching from {url}")
            r = requests.get(url)
            if r.status_code == 200:
                result = r.text
                cleaned_text = re.sub(r'\n\s*\n', '\n', result)
                print(cleaned_text)
                break
        else:
            print(rj["msg"])
    else:
        print(r.text)
        print(f"failed with error {r.status_code}")



@parser.command(
    argument("ID", help="id of instance to prepay for", type=int),
    argument("amount", help="amount of instance credit prepayment (default discount func of 0.2 for 1 month, 0.3 for 3 months)", type=float),
    usage="vastai prepay instance ID AMOUNT",
    help="Deposit credits into reserved instance.",
)
def prepay__instance(args):
    """
    :param argparse.Namespace args: should supply all the command-line options
    :rtype:
    """
    url       = apiurl(args, "/instances/prepay/{id}/".format(id=args.ID))
    json_blob = { "amount": args.amount }
    if (args.explain):
        print("request json: ")
        print(json_blob)
    r = http_put(args, url,  headers=headers,json=json_blob)
    r.raise_for_status()

    rj = r.json();
    if rj["success"]:
        timescale = round( rj["timescale"], 3)
        discount_rate = 100.0*round( rj["discount_rate"], 3)
        print("prepaid for {timescale} months of instance {args.ID} applying ${args.amount} credits for a discount of {discount_rate}%.".format(**(locals())));
    else:
        print(rj["msg"]);

'''
'''


@parser.command(
    argument("ID", help="id of instance to reboot", type=int),
    usage="vastai reboot instance ID [OPTIONS]",
    help="Reboot (stop/start) an instance",
    epilog=deindent("""
        Stops and starts container without any risk of losing GPU priority.
    """),
)
def reboot__instance(args):
    """
    :param argparse.Namespace args: should supply all the command-line options
    :rtype:
    """
    url = apiurl(args, "/instances/reboot/{id}/".format(id=args.ID))
    r = http_put(args, url,  headers=headers,json={})
    r.raise_for_status()

    if (r.status_code == 200):
        rj = r.json();
        if (rj["success"]):
            print("Rebooting instance {args.ID}.".format(**(locals())));
        else:
            print(rj["msg"]);
    else:
        print(r.text);
        print("failed with error {r.status_code}".format(**locals()));


@parser.command(
    argument("ID", help="id of instance to reboot", type=int),
    usage="vastai recycle instance ID [OPTIONS]",
    help="Recycle (destroy/create) an instance",
    epilog=deindent("""
        Destroys and recreates container in place (from newly pulled image) without any risk of losing GPU priority.
    """),
)
def recycle__instance(args):
    """
    :param argparse.Namespace args: should supply all the command-line options
    :rtype:
    """
    url = apiurl(args, "/instances/recycle/{id}/".format(id=args.ID))
    r = http_put(args, url,  headers=headers,json={})
    r.raise_for_status()

    if (r.status_code == 200):
        rj = r.json()
        if (rj["success"]):
            print("Recycling instance {args.ID}.".format(**(locals())));
        else:
            print(rj["msg"]);
    else:
        print(r.text)
        print("failed with error {r.status_code}".format(**locals()));

@parser.command(
    argument("ID", help="id of user to remove", type=int),
    usage="vastai remove team-member ID",
    help="Remove a team member",
)
def remove__team_member(args):
    url = apiurl(args, "/team/members/{id}/".format(id=args.ID))
    r = http_del(args, url, headers=headers)
    r.raise_for_status()
    print(r.json())

@parser.command(
    argument("NAME", help="name of the role", type=str),
    usage="vastai remove team-role NAME",
    help="Remove a role from your team",
)
def remove__team_role(args):
    url = apiurl(args, "/team/roles/{id}/".format(id=args.NAME))
    r = http_del(args, url, headers=headers)
    r.raise_for_status()
    print(r.json())

@parser.command(
    argument("ID", help="machine id", type=int),
    usage="vastai reports ID",
    help="Get the user reports for a given machine",
)
def reports(args):
    """
    :param argparse.Namespace args: should supply all the command-line options
    :rtype:
    """
    url = apiurl(args, "/machines/{id}/reports/".format(id=args.ID))
    json_blob = {"machine_id" : args.ID}

    if (args.explain):
        print("request json: ")
        print(json_blob)
    
    r = requests.get(url, headers=headers, json=json_blob)
    r.raise_for_status()

    if (r.status_code == 200):
        print(f"reports: {json.dumps(r.json(), indent=2)}")


@parser.command(
    usage="vastai reset api-key",
    help="Reset your api-key (get new key from website).",
)
def reset__api_key(args):
    """Caution: a bad API key will make it impossible to connect to the servers.
    """
    print('fml')
    #url = apiurl(args, "/users/current/reset-apikey/", {"owner": "me"})
    url = apiurl(args, "/commands/reset_apikey/" )
    json_blob = {"client_id": "me",}
    if (args.explain):
        print("request json: ")
        print(json_blob)
    r = http_put(args, url,  headers=headers,json=json_blob)
    r.raise_for_status()
    print("api-key reset ".format(r.json()))


def exec_with_threads(f, args, nt=16, max_retries=5):
    def worker(sub_args):
        for arg in sub_args:
            retries = 0
            while retries <= max_retries:
                try:
                    result = None
                    if isinstance(arg,tuple):
                        result = f(*arg)
                    else:
                        result = f(arg)
                    if result:  # Assuming a truthy return value means success
                        break
                except Exception as e:
                    print(str(e))
                    pass
                retries += 1
                stime = 0.25 * 1.3 ** retries
                print(f"retrying in {stime}s")
                time.sleep(stime)  # Exponential backoff

    # Split args into nt sublists
    args_per_thread = math.ceil(len(args) / nt)
    sublists = [args[i:i + args_per_thread] for i in range(0, len(args), args_per_thread)]

    with ThreadPoolExecutor(max_workers=nt) as executor:
        executor.map(worker, sublists)


def split_into_sublists(lst, k):
    # Calculate the size of each sublist
    sublist_size = (len(lst) + k - 1) // k
    
    # Create the sublists using list comprehension
    sublists = [lst[i:i + sublist_size] for i in range(0, len(lst), sublist_size)]
    
    return sublists


def split_list(lst, k):
    """
    Splits a list into sublists of maximum size k.
    """
    return [lst[i:i + k] for i in range(0, len(lst), k)]


def start_instance(id,args):

    json_blob ={"state": "running"}
    if isinstance(id,list):
        url = apiurl(args, "/instances/")
        json_blob["ids"] = id
    else:
        url = apiurl(args, "/instances/{id}/".format(id=id))

    if (args.explain):
        print("request json: ")
        print(json_blob)
    r = http_put(args, url,  headers=headers,json=json_blob)
    r.raise_for_status()

    if (r.status_code == 200):
        rj = r.json()
        if (rj["success"]):
            print("starting instance {id}.".format(**(locals())))
        else:
            print(rj["msg"])
        return True
    else:
        print(r.text)
        print("failed with error {r.status_code}".format(**locals()))
    return False

@parser.command(
    argument("ID", help="ID of instance to start/restart", type=int),
    usage="vastai start instance ID [OPTIONS]",
    help="Start a stopped instance",
    epilog=deindent("""
        This command attempts to bring an instance from the "stopped" state into the "running" state. This is subject to resource availability on the machine that the instance is located on.
        If your instance is stuck in the "scheduling" state for more than 30 seconds after running this, it likely means that the required resources on the machine to run your instance are currently unavailable.
        Examples: 
            vastai start instances $(vastai show instances -q)
            vastai start instance 329838
    """),
)
def start__instance(args):
    """

    :param argparse.Namespace args: should supply all the command-line options
    :rtype:
    """
    start_instance(args.ID,args)


@parser.command(
    argument("IDs", help="ids of instance to start", type=int, nargs='+'),
    usage="vastai start instances [OPTIONS] ID0 ID1 ID2...",
    help="Start a list of instances",
)
def start__instances(args):
    """
    for id in args.IDs:
        start_instance(id, args)
    """

    #start_instance(args.IDs, args)
    #exec_with_threads(lambda id : start_instance(id, args), args.IDs)

    idlist = split_list(args.IDs, 64)
    exec_with_threads(lambda ids : start_instance(ids, args), idlist, nt=8)



def stop_instance(id,args):

    json_blob ={"state": "stopped"}
    if isinstance(id,list):
        url = apiurl(args, "/instances/")
        json_blob["ids"] = id
    else:
        url = apiurl(args, "/instances/{id}/".format(id=id))

    if (args.explain):
        print("request json: ")
        print(json_blob)
    r = http_put(args, url,  headers=headers,json=json_blob)
    r.raise_for_status()

    if (r.status_code == 200):
        rj = r.json()
        if (rj["success"]):
            print("starting instance {id}.".format(**(locals())))
        else:
            print(rj["msg"])
        return True
    else:
        print(r.text)
        print("failed with error {r.status_code}".format(**locals()))
    return False


@parser.command(
    argument("ID", help="id of instance to stop", type=int),
    usage="vastai stop instance ID [OPTIONS]",
    help="Stop a running instance",
    epilog=deindent("""
        This command brings an instance from the "running" state into the "stopped" state. When an instance is "stopped" all of your data on the instance is preserved, 
        and you can resume use of your instance by starting it again. Once stopped, starting an instance is subject to resource availability on the machine that the instance is located on.
        There are ways to move data off of a stopped instance, which are described here: https://vast.ai/docs/gpu-instances/data-movement
    """)
)
def stop__instance(args):
    """

    :param argparse.Namespace args: should supply all the command-line options
    :rtype:
    """
    stop_instance(args.ID,args)

@parser.command(
    argument("IDs", help="ids of instance to stop", type=int, nargs='+'),
    usage="vastai stop instances [OPTIONS] ID0 ID1 ID2...",
    help="Stop a list of instances",
    epilog=deindent("""
        Examples: 
            vastai stop instances $(vastai show instances -q)
            vastai stop instances 329838 984849
    """),
)
def stop__instances(args):
    """
    for id in args.IDs:
        stop_instance(id, args)
    """

    idlist = split_list(args.IDs, 64)
    #stop_instance(args.IDs, args)
    exec_with_threads(lambda ids : stop_instance(ids, args), idlist, nt=8)



def numeric_version(version_str):
    try:
        # Split the version string by the period
        major, minor, patch = version_str.split('.')

        # Pad each part with leading zeros to make it 3 digits
        major = major.zfill(3)
        minor = minor.zfill(3)
        patch = patch.zfill(3)

        # Concatenate the padded parts
        numeric_version_str = f"{major}{minor}{patch}"

        # Convert the concatenated string to an integer
        result = int(numeric_version_str)
        #print(result)
        return result

    except ValueError:
        print("Invalid version string format. Expected format: X.X.X")
        return None


benchmarks_fields = {
    "contract_id",#             int        ID of instance/contract reporting benchmark
    "id",#                      int        benchmark unique ID
    "image",#                   string     image used for benchmark
    "last_update",#             float      date of benchmark
    "machine_id",#              int        id of machine benchmarked
    "model",#                   string     name of model used in benchmark
    "name",#                    string     name of benchmark
    "num_gpus",#                int        number of gpus used in benchmark
    "score"#                   float      benchmark score result
}

@parser.command(
    argument("query", help="Search query in simple query syntax (see below)", nargs="*", default=None),
    usage="vastai search benchmarks [--help] [--api-key API_KEY] [--raw] <query>",
    help="Search for benchmark results using custom query",
    epilog=deindent("""
        Query syntax:

            query = comparison comparison...
            comparison = field op value
            field = <name of a field>
            op = one of: <, <=, ==, !=, >=, >, in, notin
            value = <bool, int, float, string> | 'any' | [value0, value1, ...]
            bool: True, False

        note: to pass '>' and '<' on the command line, make sure to use quotes
        note: to encode a string query value (ie for gpu_name), replace any spaces ' ' with underscore '_'

        Examples:

            # search for benchmarks with score > 100 for llama2_70B model on 2 specific machines
            vastai search benchmarks 'score > 100.0  model=llama2_70B  machine_id in [302,402]'

        Available fields:

              Name                  Type       Description

            contract_id             int        ID of instance/contract reporting benchmark
            id                      int        benchmark unique ID
            image                   string     image used for benchmark
            last_update             float      date of benchmark
            machine_id              int        id of machine benchmarked
            model                   string     name of model used in benchmark
            name                    string     name of benchmark
            num_gpus                int        number of gpus used in benchmark
            score                   float      benchmark score result
    """),
    aliases=hidden_aliases(["search benchmarks"]),
)
def search__benchmarks(args):
    """Creates a query based on search parameters as in the examples above.
    :param argparse.Namespace args: should supply all the command-line options
    """
    try:
        query = {}
        if args.query is not None:
            query = parse_query(args.query, query, benchmarks_fields)
            query = fix_date_fields(query, ['last_update'])

    except ValueError as e:
        print("Error: ", e)
        return 1  
    #url = apiurl(args, "/benchmarks", {"select_cols" : ['id','last_update','machine_id','score'], "select_filters" : query})
    url = apiurl(args, "/benchmarks", {"select_cols" : ['*'], "select_filters" : query})
    r = requests.get(url, headers=headers)
    r.raise_for_status()
    rows = r.json()
    if True: # args.raw:
        print(json.dumps(rows, indent=1, sort_keys=True))
    else:
        display_table(rows, displayable_fields)



invoices_fields = {
    'id',#               int,                   
    'user_id',#          int,      
    'when',#             float,                     
    'paid_on',#          float,                     
    'payment_expected',# float,                     
    'amount_cents',#     int,                   
    'is_credit',#        bool,                   
    'is_delayed',#       bool,                   
    'balance_before',#   float,                     
    'balance_after',#    float,                     
    'original_amount',#  int,                   
    'event_id',#         string,                    
    'cut_amount',#       int,                   
    'cut_percent',#      float,                     
    'extra',#            json,           
    'service',#          string,                    
    'stripe_charge',#    json,           
    'stripe_refund',#    json,           
    'stripe_payout',#    json,           
    'error',#            json,           
    'paypal_email',#     string,                    
    'transfer_group',#   string,                    
    'failed',#           bool,                   
    'refunded',#         bool,                   
    'is_check',#         bool,                   
}

@parser.command(
    argument("query", help="Search query in simple query syntax (see below)", nargs="*", default=None),
    usage="vastai search invoices [--help] [--api-key API_KEY] [--raw] <query>",
    help="Search for benchmark results using custom query",
    epilog=deindent("""
        Query syntax:

            query = comparison comparison...
            comparison = field op value
            field = <name of a field>
            op = one of: <, <=, ==, !=, >=, >, in, notin
            value = <bool, int, float, string> | 'any' | [value0, value1, ...]
            bool: True, False

        note: to pass '>' and '<' on the command line, make sure to use quotes
        note: to encode a string query value (ie for gpu_name), replace any spaces ' ' with underscore '_'

        Examples:

            # search for somewhat reliable single RTX 3090 instances, filter out any duplicates or offers that conflict with our existing stopped instances
            vastai search invoices 'amount_cents>3000  '

        Available fields:

      Name                  Type       Description

    id                  int,            
    user_id             int,            
    when                float,          utc epoch timestamp of initial invoice creation
    paid_on             float,          actual payment date (utc epoch timestamp )
    payment_expected    float,          expected payment date (utc epoch timestamp )
    amount_cents        int,            amount of payment in cents
    is_credit           bool,           is a credit purchase
    is_delayed          bool,           is not yet paid
    balance_before      float,          balance before
    balance_after       float,          balance after
    original_amount     int,            original amount of payment
    event_id            string,           
    cut_amount          int,               
    cut_percent         float,            
    extra               json,           
    service             string,         type of payment 
    stripe_charge       json,           
    stripe_refund       json,           
    stripe_payout       json,           
    error               json,           
    paypal_email        string,         email for paypal/wise payments
    transfer_group      string,         
    failed              bool,                   
    refunded            bool,                   
    is_check            bool,                   
    """),
    aliases=hidden_aliases(["search invoices"]),
)
def search__invoices(args):
    """Creates a query based on search parameters as in the examples above.
    :param argparse.Namespace args: should supply all the command-line options
    """
    try:
        query = {}
        if args.query is not None:
            query = parse_query(args.query, query, invoices_fields)
            query = fix_date_fields(query, ['when', 'paid_on', 'payment_expected', 'balance_before', 'balance_after'])

    except ValueError as e:
        print("Error: ", e)
        return 1  
    url = apiurl(args, "/invoices", {"select_cols" : ['*'], "select_filters" : query})
    r = requests.get(url, headers=headers)
    r.raise_for_status()
    rows = r.json()
    if True: # args.raw:
        print(json.dumps(rows, indent=1, sort_keys=True))
    else:
        display_table(rows, displayable_fields)


@parser.command(
    argument("-t", "--type", default="on-demand", help="Show 'on-demand', 'reserved', or 'bid'(interruptible) pricing. default: on-demand"),
    argument("-i", "--interruptible", dest="type", const="bid", action="store_const", help="Alias for --type=bid"),
    argument("-b", "--bid", dest="type", const="bid", action="store_const", help="Alias for --type=bid"),
    argument("-r", "--reserved", dest="type", const="reserved", action="store_const", help="Alias for --type=reserved"),
    argument("-d", "--on-demand", dest="type", const="on-demand", action="store_const", help="Alias for --type=on-demand"),
    argument("-n", "--no-default", action="store_true", help="Disable default query"),
    argument("--new", action="store_true", help="New search exp"),
    argument("--limit", type=int, help=""),
    argument("--disable-bundling", action="store_true", help="Deprecated"),
    argument("--storage", type=float, default=5.0, help="Amount of storage to use for pricing, in GiB. default=5.0GiB"),
    argument("-o", "--order", type=str, help="Comma-separated list of fields to sort on. postfix field with - to sort desc. ex: -o 'num_gpus,total_flops-'.  default='score-'", default='score-'),
    argument("query", help="Query to search for. default: 'external=false rentable=true verified=true', pass -n to ignore default", nargs="*", default=None),
    usage="vastai search offers [--help] [--api-key API_KEY] [--raw] <query>",
    help="Search for instance types using custom query",
    epilog=deindent("""
        Query syntax:

            query = comparison comparison...
            comparison = field op value
            field = <name of a field>
            op = one of: <, <=, ==, !=, >=, >, in, notin
            value = <bool, int, float, string> | 'any' | [value0, value1, ...]
            bool: True, False

        note: to pass '>' and '<' on the command line, make sure to use quotes
        note: to encode a string query value (ie for gpu_name), replace any spaces ' ' with underscore '_'


        Examples:

            # search for somewhat reliable single RTX 3090 instances, filter out any duplicates or offers that conflict with our existing stopped instances
            vastai search offers 'reliability > 0.98 num_gpus=1 gpu_name=RTX_3090 rented=False'

            # search for datacenter gpus with minimal compute_cap and total_flops
            vastai search offers 'compute_cap > 610 total_flops > 5 datacenter=True'

            # search for reliable 4 gpu offers in Taiwan or Sweden
            vastai search offers 'reliability>0.99 num_gpus=4 geolocation in [TW,SE]'

            # search for reliable RTX 3090 or 4090 gpus NOT in China or Vietnam
            vastai search offers 'reliability>0.99 gpu_name in ["RTX 4090", "RTX 3090"] geolocation notin [CN,VN]'

            # search for machines with nvidia drivers 535.86.05 or greater (and various other options)
            vastai search offers 'disk_space>146 duration>24 gpu_ram>10 cuda_vers>=12.1 direct_port_count>=2 driver_version >= 535.86.05'

            # search for reliable machines with at least 4 gpus, unverified, order by num_gpus, allow conflicts
            vastai search offers 'reliability > 0.99  num_gpus>=4 verified=False rented=any' -o 'num_gpus-'

            # search for arm64 cpu architecture
            vastai search offers 'cpu_arch=arm64'
            
        Available fields:

              Name                  Type       Description

            bw_nvlink               float     bandwidth NVLink
            compute_cap:            int       cuda compute capability*100  (ie:  650 for 6.5, 700 for 7.0)
            cpu_arch                string    host machine cpu architecture (e.g. amd64, arm64)
            cpu_cores:              int       # virtual cpus
            cpu_ghz:                Float     # cpu clock speed GHZ
            cpu_cores_effective:    float     # virtual cpus you get
            cpu_ram:                float     system RAM in gigabytes
            cuda_vers:              float     machine max supported cuda version (based on driver version)
            datacenter:             bool      show only datacenter offers
            direct_port_count       int       open ports on host's router
            disk_bw:                float     disk read bandwidth, in MB/s
            disk_space:             float     disk storage space, in GB
            dlperf:                 float     DL-perf score  (see FAQ for explanation)
            dlperf_usd:             float     DL-perf/$
            dph:                    float     $/hour rental cost
            driver_version          string    machine's nvidia driver version as 3 digit string ex. "535.86.05"
            duration:               float     max rental duration in days
            external:               bool      show external offers in addition to datacenter offers
            flops_usd:              float     TFLOPs/$
            geolocation:            string    Two letter country code. Works with operators =, !=, in, notin (e.g. geolocation not in ['XV','XZ'])
            gpu_arch                string    host machine gpu architecture (e.g. nvidia, amd)
            gpu_max_power           float     GPU power limit (watts)
            gpu_max_temp            float     GPU temp limit (C)
            gpu_mem_bw:             float     GPU memory bandwidth in GB/s
            gpu_name:               string    GPU model name (no quotes, replace spaces with underscores, ie: RTX_3090 rather than 'RTX 3090')
            gpu_ram:                float     per GPU RAM in GB
            gpu_total_ram:          float     total GPU RAM in GB
            gpu_frac:               float     Ratio of GPUs in the offer to gpus in the system
            gpu_display_active:     bool      True if the GPU has a display attached
            has_avx:                bool      CPU supports AVX instruction set.
            id:                     int       instance unique ID
            inet_down:              float     internet download speed in Mb/s
            inet_down_cost:         float     internet download bandwidth cost in $/GB
            inet_up:                float     internet upload speed in Mb/s
            inet_up_cost:           float     internet upload bandwidth cost in $/GB
            machine_id              int       machine id of instance
            min_bid:                float     current minimum bid price in $/hr for interruptible
            num_gpus:               int       # of GPUs
            pci_gen:                float     PCIE generation
            pcie_bw:                float     PCIE bandwidth (CPU to GPU)
            reliability:            float     machine reliability score (see FAQ for explanation)
            rentable:               bool      is the instance currently rentable
            rented:                 bool      allow/disallow duplicates and potential conflicts with existing stopped instances
            storage_cost:           float     storage cost in $/GB/month
            static_ip:              bool      is the IP addr static/stable
            total_flops:            float     total TFLOPs from all GPUs
            ubuntu_version          string    host machine ubuntu OS version
            verified:               bool      is the machine verified
    """),
    aliases=hidden_aliases(["search instances"]),
)
def search__offers(args):
    """Creates a query based on search parameters as in the examples above.

    :param argparse.Namespace args: should supply all the command-line options
    """


    try:

        if args.no_default:
            query = {}
        else:
            query = {"verified": {"eq": True}, "external": {"eq": False}, "rentable": {"eq": True}, "rented": {"eq": False}}
            #query = {"verified": {"eq": True}, "external": {"eq": False}, "rentable": {"eq": True} }

        if args.query is not None:
            query = parse_query(args.query, query, offers_fields, offers_alias, offers_mult)

        order = []
        for name in args.order.split(","):
            name = name.strip()
            if not name: continue
            direction = "asc"
            field = name
            if name.strip("-") != name:
                direction = "desc"
                field = name.strip("-")
            if name.strip("+") != name:
                direction = "asc"
                field = name.strip("+")
            #print(f"{field} {name} {direction}")
            if field in offers_alias:
                field = offers_alias[field];
            order.append([field, direction])

        query["order"] = order
        query["type"] = args.type
        if (args.limit):
            query["limit"] = int(args.limit)
        query["allocated_storage"] = args.storage
        # For backwards compatibility, support --type=interruptible option
        if query["type"] == 'interruptible':
            query["type"] = 'bid'
        if args.disable_bundling:
            query["disable_bundling"] = True
    except ValueError as e:
        print("Error: ", e)
        return 1

    new_search_ept = args.new
    
    #json_blob = {"select_cols" : ['*'], "q" : query}
    json_blob = query

    if new_search_ept:
        #geolocation = query.pop("geolocation", None)
        #query = {'reliability2': {'gt': '0.1'}}
        json_blob = {"select_cols" : ['*'], "q" : query}
        url = apiurl(args, "/search/asks/")
        stime = time.time()

        if (args.explain):
            print("request json: ")
            print(json_blob)

        r = http_put(args, url, headers=headers, json=json_blob)
        etime = time.time()
        print(f"request took {etime-stime}s")

    else:
        if (args.explain):
            print("request json: ")
            print(json_blob)
        #url = apiurl(args, "/bundles", {"q": query})
        #r = requests.get(url, headers=headers)
        url = apiurl(args, "/bundles/")
        r = http_post(args, url, headers=headers, json=json_blob)

    r.raise_for_status()
   
    if (r.headers.get('Content-Type') != 'application/json'):
        print(f"invalid return Content-Type: {r.headers.get('Content-Type')}")
        return   

    rows = r.json()["offers"]

    # TODO: add this post-query geolocation filter to the database call rather than handling it locally
    if 'rented' in query:
        filter_q  = query['rented']
        filter_op = list(filter_q.keys())[0]
        target    = filter_q[filter_op]
        new_rows  = []
        for row in rows:
            rented = False
            if "rented" in row and row["rented"] is not None:
                rented = row["rented"]
            if filter_op == "eq" and rented == target:
                new_rows.append(row)
            if filter_op == "neq" and rented != target:
                new_rows.append(row)
            if filter_op == "in" and rented in target:
                new_rows.append(row)
            if filter_op == "notin" and rented not in target:
                new_rows.append(row)
        rows = new_rows

    if args.raw:
        print(json.dumps(rows, indent=1, sort_keys=True))
    else:
        if args.type == "reserved":           
            display_table(rows, displayable_fields_reserved)
        else:
            display_table(rows, displayable_fields)


templates_fields = {
    "creator_id",#              int        ID of creator
    "created_at",#              float      time of initial template creation (UTC epoch timestamp)
    "count_created",#           int        #instances created (popularity)
    "default_tag",#             string     image default tag
    "docker_login_repo",#       string     image docker repository
    "id",#                      int        template unique ID
    "image",#                   string     image used for benchmark
    "jup_direct",#              bool       supports jupyter direct
    "hash_id",#                 string     unique hash ID of template
    "private",#                 bool       true: only your templates, None: public templates
    "name",#                    string     displayable name
    "recent_create_date",#      float      last time of instance creation (UTC epoch timestamp)
    "recommended_disk_space",#  float      min disk space required
    "recommended",#             bool       is templated on our recommended list
    "ssh_direct",#              bool       supports ssh direct
    "tag",#                     string     image tag
    "use_ssh",#                 string     supports ssh (direct or proxy)
}

@parser.command(
    argument("query", help="Search query in simple query syntax (see below)", nargs="*", default=None),
    usage="vastai search templates [--help] [--api-key API_KEY] [--raw] <query>",
    help="Search for template results using custom query",
    epilog=deindent("""
        Query syntax:

            query = comparison comparison...
            comparison = field op value
            field = <name of a field>
            op = one of: <, <=, ==, !=, >=, >, in, notin
            value = <bool, int, float, string> | 'any' | [value0, value1, ...]
            bool: True, False

        note: to pass '>' and '<' on the command line, make sure to use quotes
        note: to encode a string query value (ie for gpu_name), replace any spaces ' ' with underscore '_'

        Examples:

            # search for somewhat reliable single RTX 3090 instances, filter out any duplicates or offers that conflict with our existing stopped instances
            vastai search templates 'count_created > 100  creator_id in [38382,48982]'

        Available fields:

      Name                  Type       Description

    creator_id              int        ID of creator
    created_at              float      time of initial template creation (UTC epoch timestamp)
    count_created           int        #instances created (popularity)
    default_tag             string     image default tag
    docker_login_repo       string     image docker repository
    id                      int        template unique ID
    image                   string     image used for template
    jup_direct              bool       supports jupyter direct
    hash_id                 string     unique hash ID of template
    name                    string     displayable name
    recent_create_date      float      last time of instance creation (UTC epoch timestamp)
    recommended_disk_space  float      min disk space required
    recommended             bool       is templated on our recommended list
    ssh_direct              bool       supports ssh direct
    tag                     string     image tag
    use_ssh                 bool       supports ssh (direct or proxy)    """),
    aliases=hidden_aliases(["search templates"]),
)
def search__templates(args):
    """Creates a query based on search parameters as in the examples above.
    :param argparse.Namespace args: should supply all the command-line options
    """
    try:
        query = {}
        if args.query is not None:
            query = parse_query(args.query, query, templates_fields)
            query = fix_date_fields(query, ['created_at', 'recent_create_date'])

    except ValueError as e:
        print("Error: ", e)
        return 1  
    url = apiurl(args, "/templates", {"select_cols" : ['*'], "select_filters" : query})
    r = requests.get(url, headers=headers)
    r.raise_for_status()
    rows = r.json()
    if True: # args.raw:
        print(json.dumps(rows, indent=1, sort_keys=True))
    else:
        display_table(rows, displayable_fields)


@parser.command(
    argument("new_api_key", help="Api key to set as currently logged in user"),
    usage="vastai set api-key APIKEY",
    help="Set api-key (get your api-key from the console/CLI)",
)
def set__api_key(args):
    """Caution: a bad API key will make it impossible to connect to the servers.
    :param argparse.Namespace args: should supply all the command-line options
    """
    with open(api_key_file, "w") as writer:
        writer.write(args.new_api_key)
    print("Your api key has been saved in {}".format(api_key_file_base))



@parser.command(
    argument("--file", help="file path for params in json format", type=str),
    usage="vastai set user --file FILE",
    help="Update user data from json file",
    epilog=deindent("""

    Available fields:

    Name                            Type       Description

    ssh_key                         string
    paypal_email                    string
    wise_email                      string
    email                           string
    normalized_email                string
    username                        string
    fullname                        string
    billaddress_line1               string
    billaddress_line2               string
    billaddress_city                string
    billaddress_zip                 string
    billaddress_country             string
    billaddress_taxinfo             string
    balance_threshold_enabled       string
    balance_threshold               string
    autobill_threshold              string
    phone_number                    string
    tfa_enabled                     bool
    """),
)
def set__user(args):
    params = None
    with open(args.file, 'r') as file:
        params = json.load(file)
    url = apiurl(args, "/users/")
    r = requests.put(url, headers=headers, json=params)
    r.raise_for_status()
    print(f"{r.json()}")



@parser.command(
    argument("id", help="id of instance", type=int),
    usage="vastai ssh-url ID",
    help="ssh url helper",
)
def ssh_url(args):
    """

    :param argparse.Namespace args: should supply all the command-line options
    :rtype:
    """
    return _ssh_url(args, "ssh://")


@parser.command(
    argument("id",   help="id", type=int),
    usage="vastai scp-url ID",
    help="scp url helper",
)
def scp_url(args):
    """

    :param argparse.Namespace args: should supply all the command-line options
    :rtype:
    """
    return _ssh_url(args, "scp://")


def _ssh_url(args, protocol):

    json_object = None

    # Opening JSON file
    try:
        with open(f"ssh_{args.id}.json", 'r') as openfile:
            json_object = json.load(openfile)
    except:
        pass

    port      = None
    ipaddr    = None

    if json_object is not None:
        ipaddr = json_object["ipaddr"]
        port   = json_object["port"]

    if ipaddr is None:
        req_url = apiurl(args, "/instances", {"owner": "me"});
        r = http_get(args, req_url);
        r.raise_for_status()
        rows = r.json()["instances"]
        if args.id:
            instance, = [r for r in rows if r['id'] == args.id]
        elif len(rows) > 1:
            print("Found multiple running instances")
            return 1
        else:
            instance, = rows

        ports     = instance.get("ports",{})
        port_22d  = ports.get("22/tcp",None)
        port      = -1
        try:
            if (port_22d is not None):
                ipaddr = instance["public_ipaddr"]
                port   = int(port_22d[0]["HostPort"])
            else:        
                ipaddr = instance["ssh_host"]
                port   = int(instance["ssh_port"])+1 if "jupyter" in instance["image_runtype"] else int(instance["ssh_port"])
        except:
            port = -1

    if (port > 0):
        print(f'{protocol}root@{ipaddr}:{port}')
    else:
        print(f'error: ssh port not found')

   
    # Writing to sample.json
    try:
        with open(f"ssh_{args.id}.json", "w") as outfile:
            json.dump({"ipaddr":ipaddr, "port":port}, outfile)
    except:
        pass

@parser.command(
    argument("id", help="id of apikey to get", type=int),
    usage="vastai show api-key",
    help="Show an api-key",
)
def show__api_key(args):
    url = apiurl(args, "/auth/apikeys/{id}/".format(id=args.id))
    r = http_get(args, url, headers=headers)
    r.raise_for_status()
    print(r.json())

@parser.command(
    usage="vastai show api-keys",
    help="List your api-keys associated with your account",
)
def show__api_keys(args):
    url = apiurl(args, "/auth/apikeys/")
    r = http_get(args, url, headers=headers)
    r.raise_for_status()
    if args.raw:
        print(json.dumps(r.json(), indent=1))
    else:
        print(r.json())

@parser.command(
    usage="vastai show ssh-keys",
    help="List your ssh keys associated with your account",
)
def show__ssh_keys(args):
    url = apiurl(args, "/ssh/")
    r = http_get(args, url, headers=headers)
    r.raise_for_status()
    if args.raw:
        print(json.dumps(r.json(), indent=1))
    else:
        print(r.json())

@parser.command(
    usage="vastai show autogroups [--api-key API_KEY]",
    help="Display user's current autogroup groups",
    epilog=deindent("""
        Example: vastai show autogroups 
    """),
)
def show__autogroups(args):
    url = apiurl(args, "/autojobs/" )
    json_blob = {"client_id": "me", "api_key": args.api_key}
    if (args.explain):
        print("request json: ")
        print(json_blob)
    r = http_get(args, url, headers=headers,json=json_blob)
    r.raise_for_status()
    #print("autogroup list ".format(r.json()))

    if (r.status_code == 200):
        rj = r.json();
        if (rj["success"]):
            rows = rj["results"] 
            if args.raw:
                print(json.dumps(rows, indent=1, sort_keys=True))
            else:
                #print(rows)
                print(json.dumps(rows, indent=1, sort_keys=True))
        else:
            print(rj["msg"]);

@parser.command(
    usage="vastai show endpoints [--api-key API_KEY]",
    help="Display user's current endpoint groups",
    epilog=deindent("""
        Example: vastai show endpoints
    """),
)
def show__endpoints(args):
    url = apiurl(args, "/endptjobs/" )
    json_blob = {"client_id": "me", "api_key": args.api_key}
    if (args.explain):
        print("request json: ")
        print(json_blob)
    r = http_get(args, url, headers=headers,json=json_blob)
    r.raise_for_status()
    #print("autogroup list ".format(r.json()))

    if (r.status_code == 200):
        rj = r.json();
        if (rj["success"]):
            rows = rj["results"] 
            if args.raw:
                print(json.dumps(rows, indent=1, sort_keys=True))
            else:
                #print(rows)
                print(json.dumps(rows, indent=1, sort_keys=True))
        else:
            print(rj["msg"]);


@parser.command(
    usage="vastai show connections [--api-key API_KEY] [--raw]",
    help="Displays user's cloud connections"
)
def show__connections(args):
    """
    Shows the stats on the machine the user is renting.

    :param argparse.Namespace args: should supply all the command-line options
    :rtype:
    """
    req_url = apiurl(args, "/users/cloud_integrations/");
    print(req_url)
    r = http_get(args, req_url, headers=headers);
    r.raise_for_status()
    rows = r.json()

    if args.raw:
        print(json.dumps(rows, indent=1, sort_keys=True))
    else:
        display_table(rows, connection_fields)


@parser.command(
    argument("ID", help="id of instance to get info for", type=int),
    usage="vastai show deposit ID [options]",
    help="Display reserve deposit info for an instance"
)
def show__deposit(args):
    """
    Shows reserve deposit info for an instance.

    :param argparse.Namespace args: should supply all the command-line options
    :rtype:
    """
    req_url = apiurl(args, "/instances/balance/{id}/".format(id=args.ID) , {"owner": "me"} )
    r = http_get(args, req_url)
    r.raise_for_status()
    print(json.dumps(r.json(), indent=1, sort_keys=True))


@parser.command(
    argument("-q", "--quiet", action="store_true", help="only display numeric ids"),
    argument("-s", "--start_date", help="start date and time for report. Many formats accepted", type=str),
    argument("-e", "--end_date", help="end date and time for report. Many formats accepted ", type=str),
    argument("-m", "--machine_id", help="Machine id (optional)", type=int),
    usage="vastai show earnings [OPTIONS]",
    help="Get machine earning history reports",
)
def show__earnings(args):
    """
    Show earnings history for a time range, optionally per machine. Various options available to limit time range and type of items.

    :param argparse.Namespace args: should supply all the command-line options
    :rtype:
    """

    Minutes = 60.0;
    Hours	= 60.0*Minutes;
    Days	= 24.0*Hours;
    Years	= 365.0*Days;
    cday    = time.time() / Days
    sday = cday - 1.0
    eday = cday - 1.0

    try:
        import dateutil
        from dateutil import parser

    except ImportError:
        print("""\nWARNING: Missing dateutil, can't parse time format""")

    if args.end_date:
        try:
            end_date = dateutil.parser.parse(str(args.end_date))
            end_date_txt = end_date.isoformat()
            end_timestamp = time.mktime(end_date.timetuple())
            eday = end_timestamp / Days
        except ValueError as e:
            print(f"Warning: Invalid end date format! Ignoring end date! \n {str(e)}")

    if args.start_date:
        try:
            start_date = dateutil.parser.parse(str(args.start_date))
            start_date_txt = start_date.isoformat()
            start_timestamp = time.mktime(start_date.timetuple())
            sday = start_timestamp / Days
        except ValueError:
            print(f"Warning: Invalid start date format! Ignoring start date! \n {str(e)}")



    req_url = apiurl(args, "/users/me/machine-earnings", {"owner": "me", "sday": sday, "eday": eday, "machid" :args.machine_id});
    r = http_get(args, req_url)
    r.raise_for_status()
    rows = r.json()

    print(json.dumps(rows, indent=1, sort_keys=True))


def sum(X, k):
    y = 0
    for x in X:
        a = float(x.get(k,0))
        y += a
    return y

def select(X,k):
    Y = set()
    for x in X:
        v = x.get(k,None)
        if v is not None:
            Y.add(v)
    return Y

@parser.command(
    argument("-q", "--quiet", action="store_true", help="only display numeric ids"),
    argument("-s", "--start_date", help="start date and time for report. Many formats accepted (optional)", type=str),
    argument("-e", "--end_date", help="end date and time for report. Many formats accepted (optional)", type=str),
    argument("-c", "--only_charges", action="store_true", help="Show only charge items."),
    argument("-p", "--only_credits", action="store_true", help="Show only credit items."),
    argument("--instance_label", help="Filter charges on a particular instance label (useful for autoscaler groups)"),
    usage="vastai show invoices [OPTIONS]",
    help="Get billing history reports",
)
def show__invoices(args):
    """
    Show current payments and charges. Various options available to limit time range and type
    of items. Default is to show everything for user's entire billing history.

    :param argparse.Namespace args: should supply all the command-line options
    :rtype:
    """

    sdate,edate = convert_dates_to_timestamps(args)
    req_url = apiurl(args, "/users/me/invoices", {"owner": "me", "sdate":sdate, "edate":edate, "inc_charges" : not args.only_credits});

    r = http_get(args, req_url)
    r.raise_for_status()
    rows = r.json()["invoices"]
    # print("Timestamp for first row: ", rows[0]["timestamp"])
    invoice_filter_data = filter_invoice_items(args, rows)
    rows = invoice_filter_data["rows"]
    filter_header = invoice_filter_data["header_text"]

    contract_ids = None

    if (args.instance_label):
        #print(rows)
        contract_ids = select(rows, 'instance_id')
        #print(contract_ids)

        url = apiurl(args, f"/contracts/fetch/")

        req_json = {
            "label": args.instance_label,
            "contract_ids": list(contract_ids)
        }

        if (args.explain):
            print("request json: ")
            print(req_json)
        
        result = http_post(args, url, headers=headers,json=req_json)
        result.raise_for_status()
        filtered_rows = result.json()["contracts"]
        #print(rows)

        contract_ids = select(filtered_rows, 'id')
        #print(contract_ids)

        rows2 = []
        for row in rows:
            id = row.get("instance_id", None)
            if id in contract_ids:
                rows2.append(row)
        rows = rows2

    current_charges = r.json()["current"]
    if args.quiet:
        for row in rows:
            id = row.get("id", None)
            if id is not None:
                print(id)
    elif args.raw:
        print(json.dumps(rows, indent=1, sort_keys=True))
        # print("Current: ", current_charges)
    else:
        print(filter_header)
        display_table(rows, invoice_fields)
        print(f"Total: ${sum(rows, 'amount')}")
        print("Current: ", current_charges)


@parser.command(
    argument("id", help="id of instance to get", type=int),
    usage="vastai show instance [--api-key API_KEY] [--raw]",
    help="Display user's current instances"
)
def show__instance(args):
    """
    Shows the stats on the machine the user is renting.

    :param argparse.Namespace args: should supply all the command-line options
    :rtype:
    """

    #req_url = apiurl(args, "/instance", {"owner": "me"});
    req_url = apiurl(args, "/instances/{id}/".format(id=args.id) , {"owner": "me"} )
   
    #r = http_get(req_url)
    r = http_get(args, req_url)
    r.raise_for_status()
    row = r.json()["instances"]
    row['duration'] = time.time() - row['start_date']
    row['extra_env'] = {env_var[0]: env_var[1] for env_var in row['extra_env']}
    if args.raw:
        print(json.dumps(row, indent=1, sort_keys=True))
    else:
        #print(row)
        display_table([row], instance_fields)

@parser.command(
    argument("-q", "--quiet", action="store_true", help="only display numeric ids"),
    usage="vastai show instances [OPTIONS] [--api-key API_KEY] [--raw]",
    help="Display user's current instances"
)
def show__instances(args):
    """
    Shows the stats on the machine the user is renting.

    :param argparse.Namespace args: should supply all the command-line options
    :rtype:
    """
    req_url = apiurl(args, "/instances", {"owner": "me"});
    #r = http_get(req_url)
    r = http_get(args, req_url)
    r.raise_for_status()
    rows = r.json()["instances"]
    for row in rows:
        row = {k: strip_strings(v) for k, v in row.items()} 
        row['duration'] = time.time() - row['start_date']
        row['extra_env'] = {env_var[0]: env_var[1] for env_var in row['extra_env']}
    if args.quiet:
        for row in rows:
            id = row.get("id", None)
            if id is not None:
                print(id)
    elif args.raw:
        print(json.dumps(rows, indent=1, sort_keys=True))
    else:
        display_table(rows, instance_fields)




@parser.command(
    usage="vastai show ipaddrs [--api-key API_KEY] [--raw]",
    help="Display user's history of ip addresses"
)
def show__ipaddrs(args):
    """
    Shows the history of ip address accesses to console.vast.ai endpoints

    :param argparse.Namespace args: should supply all the command-line options
    :rtype:
    """

    req_url = apiurl(args, "/users/me/ipaddrs", {"owner": "me"});
    r = http_get(args, req_url);
    r.raise_for_status()
    rows = r.json()["results"]
    if args.raw:
        print(json.dumps(rows, indent=1, sort_keys=True))
    else:
        display_table(rows, ipaddr_fields)



@parser.command(
    argument("-q", "--quiet", action="store_true", help="display information about user"),
    usage="vastai show user [OPTIONS]",
    help="   Get current user data",
    epilog=deindent("""
        Shows stats for logged-in user. These include user balance, email, and ssh key. Does not show API key.
    """)
)
def show__user(args):
    """
    Shows stats for logged-in user. Does not show API key.

    :param argparse.Namespace args: should supply all the command-line options
    :rtype:
    """
    req_url = apiurl(args, "/users/current", {"owner": "me"});
    r = http_get(args, req_url);
    r.raise_for_status()
    user_blob = r.json()
    user_blob.pop("api_key")

    if args.raw:
        print(json.dumps(user_blob, indent=1, sort_keys=True))
    else:
        display_table([user_blob], user_fields)

@parser.command(
    argument("-q", "--quiet", action="store_true", help="display subaccounts from current user"),
    usage="vastai show subaccounts [OPTIONS]",
    help="Get current subaccounts"
)
def show__subaccounts(args):
    """
    Shows stats for logged-in user. Does not show API key.

    :param argparse.Namespace args: should supply all the command-line options
    :rtype:
    """
    req_url = apiurl(args, "/subaccounts", {"owner": "me"});
    r = http_get(args, req_url);
    r.raise_for_status()
    rows = r.json()["users"]
    if args.raw:
        print(json.dumps(rows, indent=1, sort_keys=True))
    else:
        display_table(rows, user_fields)

@parser.command(
    usage="vastai show team-members",
    help="Show your team members",
)
def show__team_members(args):
    url = apiurl(args, "/team/members/")
    r = http_get(args, url, headers=headers)
    r.raise_for_status()

    if args.raw:
        print(json.dumps(r.json(), indent=1))
    else:
        print(r.json())

@parser.command(
    argument("NAME", help="name of the role", type=str),
    usage="vastai show team-role NAME",
    help="Show your team role",
)
def show__team_role(args):
    url = apiurl(args, "/team/roles/{id}/".format(id=args.NAME))
    r = http_get(args, url, headers=headers)
    r.raise_for_status()
    print(json.dumps(r.json(), indent=1, sort_keys=True))

@parser.command(
    usage="vastai show team-roles",
    help="Show roles for a team"
)
def show__team_roles(args):
    url = apiurl(args, "/team/roles-full/")
    r = http_get(args, url, headers=headers)
    r.raise_for_status()

    if args.raw:
        print(json.dumps(r.json(), indent=1))
    else:
        print(r.json())

@parser.command(
    argument("recipient", help="email (or id) of recipient account", type=str),
    argument("amount",    help="$dollars of credit to transfer ", type=float),
    argument("--skip",    help="skip confirmation", action="store_true", default=False),
    usage="vastai transfer credit RECIPIENT AMOUNT",
    help="Transfer credits to another account",
    epilog=deindent("""
        Transfer (amount) credits to account with email (recipient).
    """),
)

def transfer__credit(args: argparse.Namespace):
    url = apiurl(args, "/commands/transfer_credit/")
 
    if not args.skip:
        print(f"Transfer ${args.amount} credit to account {args.recipient}?  This is irreversible.")
        ok = input("Continue? [y/n] ")
        if ok.strip().lower() != "y":
            return

    json_blob = {
        "sender":    "me",
        "recipient": args.recipient,
        "amount":    args.amount,
    }
    if (args.explain):
        print("request json: ")
        print(json_blob)
    r = http_put(args, url,  headers=headers,json=json_blob)
    r.raise_for_status()

    if (r.status_code == 200):
        rj = r.json();
        if (rj["success"]):
            print(f"Sent {args.amount} to {args.recipient} ".format(r.json()))
        else:
            print(rj["msg"]);
    else:
        print(r.text);
        print("failed with error {r.status_code}".format(**locals()));



@parser.command(
    argument("ID", help="id of autoscale group to update", type=int),
    argument("--min_load", help="minimum floor load in perf units/s  (token/s for LLms)", type=float),
    argument("--target_util",      help="target capacity utilization (fraction, max 1.0, default 0.9)", type=float),
    argument("--cold_mult",   help="cold/stopped instance capacity target as multiple of hot capacity target (default 2.5)", type=float),
    argument("--test_workers",help="number of workers to create to get an performance estimate for while initializing autogroup (default 3)", type=int),
    argument("--gpu_ram",   help="estimated GPU RAM req  (independent of search string)", type=float),
    argument("--template_hash",   help="template hash (**Note**: if you use this field, you can skip search_params, as they are automatically inferred from the template)", type=str),
    argument("--template_id",   help="template id", type=int),
    argument("--search_params",   help="search param string for search offers    ex: \"gpu_ram>=23 num_gpus=2 gpu_name=RTX_4090 inet_down>200 direct_port_count>2 disk_space>=64\"", type=str),
<<<<<<< HEAD
=======
    argument("-n", "--no-default", action="store_true", help="Disable default search param query args"),
    argument("--launch_args",   help="launch args  string for create instance  ex: \"--onstart onstart_wget.sh  --env '-e ONSTART_PATH=https://s3.amazonaws.com/vast.ai/onstart_OOBA.sh' --image atinoda/text-generation-webui:default-nightly --disk 64\"", type=str),
>>>>>>> fdaba5b7
    argument("--endpoint_name",   help="deployment endpoint name (allows multiple autoscale groups to share same deployment endpoint)", type=str),
    argument("--endpoint_id",   help="deployment endpoint id (allows multiple autoscale groups to share same deployment endpoint)", type=int),
    usage="vastai update autogroup ID [OPTIONS]",
    help="Update an existing autoscale group",
    epilog=deindent("""
        Example: vastai update autogroup 4242 --min_load 100 --target_util 0.9 --cold_mult 2.0 --search_params \"gpu_ram>=23 num_gpus=2 gpu_name=RTX_4090 inet_down>200 direct_port_count>2 disk_space>=64\" --launch_args \"--onstart onstart_wget.sh  --env '-e ONSTART_PATH=https://s3.amazonaws.com/vast.ai/onstart_OOBA.sh' --image atinoda/text-generation-webui:default-nightly --disk 64\" --gpu_ram 32.0 --endpoint_name "LLama" --endpoint_id 2
    """),
)
def update__autogroup(args):
    id  = args.ID
    url = apiurl(args, f"/autojobs/{id}/" )
<<<<<<< HEAD
    json_blob = {"client_id": "me", "autojob_id": args.ID, "min_load": args.min_load, "target_util": args.target_util, "cold_mult": args.cold_mult, "test_workers" : args.test_workers, "template_hash": args.template_hash, "template_id": args.template_id, "search_params": args.search_params, "gpu_ram": args.gpu_ram, "endpoint_name": args.endpoint_name, "endpoint_id": args.endpoint_id}
=======
    if args.no_default:
        query = ""
    else:
        query = " verified=True rentable=True rented=False"
    json_blob = {"client_id": "me", "autojob_id": args.ID, "min_load": args.min_load, "target_util": args.target_util, "cold_mult": args.cold_mult, "test_workers" : args.test_workers, "template_hash": args.template_hash, "template_id": args.template_id, "search_params": args.search_params + query, "launch_args": args.launch_args, "gpu_ram": args.gpu_ram, "endpoint_name": args.endpoint_name, "endpoint_id": args.endpoint_id}
>>>>>>> fdaba5b7
    if (args.explain):
        print("request json: ")
        print(json_blob)
    r = http_put(args, url,  headers=headers,json=json_blob)
    r.raise_for_status()
    if 'application/json' in r.headers.get('Content-Type', ''):
        try:
            print("autogroup update {}".format(r.json()))
        except requests.exceptions.JSONDecodeError:
            print("The response is not valid JSON.")
            print(r)
            print(r.text)  # Print the raw response to help with debugging.
    else:
        print("The response is not JSON. Content-Type:", r.headers.get('Content-Type'))
        print(r.text)

@parser.command(
    argument("ID", help="id of endpoint group to update", type=int),
    argument("--min_load", help="minimum floor load in perf units/s  (token/s for LLms)", type=float),
    argument("--target_util",      help="target capacity utilization (fraction, max 1.0, default 0.9)", type=float),
    argument("--cold_mult",   help="cold/stopped instance capacity target as multiple of hot capacity target (default 2.5)", type=float),
    argument("--cold_workers", help="min number of workers to keep 'cold' when you have no load (default 5)", type=int),
    argument("--max_workers", help="max number of workers your endpoint group can have (default 20)", type=int),
    argument("--endpoint_name",   help="deployment endpoint name (allows multiple autoscale groups to share same deployment endpoint)", type=str),
    usage="vastai update endpoint ID [OPTIONS]",
    help="Update an existing endpoint group",
    epilog=deindent("""
        Example: vastai update endpoint 4242 --min_load 100 --target_util 0.9 --cold_mult 2.0 --endpoint_name "LLama"
    """),
)
def update__endpoint(args):
    id  = args.ID
    url = apiurl(args, f"/endptjobs/{id}/" )
    json_blob = {"client_id": "me", "endptjob_id": args.ID, "min_load": args.min_load, "target_util": args.target_util, "cold_mult": args.cold_mult, "cold_workers": args.cold_workers, "max_workers" : args.max_workers, "endpoint_name": args.endpoint_name}
    if (args.explain):
        print("request json: ")
        print(json_blob)
    r = http_put(args, url,  headers=headers,json=json_blob)
    r.raise_for_status()
    if 'application/json' in r.headers.get('Content-Type', ''):
        try:
            print("update endpoint {}".format(r.json()))
        except requests.exceptions.JSONDecodeError:
            print("The response is not valid JSON.")
            print(r)
            print(r.text)  # Print the raw response to help with debugging.
    else:
        print("The response is not JSON. Content-Type:", r.headers.get('Content-Type'))
        print(r.text)


@parser.command(
    argument("ID", help="id of the role", type=int),
    argument("--name", help="name of the template", type=str),
    argument("--permissions", help="file path for json encoded permissions, look in the docs for more information", type=str),
    usage="vastai update team-role ID --name NAME --permissions PERMISSIONS",
    help="Update an existing team role",
)
def update__team_role(args):
    url = apiurl(args, "/team/roles/{id}/".format(id=args.ID))
    permissions = load_permissions_from_file(args.permissions)
    r = http_put(args, url,  headers=headers, json={"name": args.name, "permissions": permissions})
    r.raise_for_status()
    if args.raw:
        print(json.dumps(r.json(), indent=1))
    else:
        print(json.dumps(r.json(), indent=1))

@parser.command(
    argument("id", help="id of the ssh key to update", type=int),
    argument("ssh_key", help="value of the ssh_key", type=str),
    usage="vastai update ssh-key id ssh_key",
    help="Update an existing ssh key",
)
def update__ssh_key(args):
    url = apiurl(args, "/ssh/{id}/".format(id=args.ID))
    r = http_put(args, url,  headers=headers, json={"ssh_key": args.ssh_key})
    r.raise_for_status()
    print(r.json())

def convert_dates_to_timestamps(args):
    selector_flag = ""
    end_timestamp = time.time()
    start_timestamp = time.time() - (24*60*60)
    start_date_txt = ""
    end_date_txt = ""

    import dateutil
    from dateutil import parser

    if args.end_date:
        try:
            end_date = dateutil.parser.parse(str(args.end_date))
            end_date_txt = end_date.isoformat()
            end_timestamp = time.mktime(end_date.timetuple())
        except ValueError as e:
            print(f"Warning: Invalid end date format! Ignoring end date! \n {str(e)}")
    
    if args.start_date:
        try:
            start_date = dateutil.parser.parse(str(args.start_date))
            start_date_txt = start_date.isoformat()
            start_timestamp = time.mktime(start_date.timetuple())
        except ValueError as e:
            print(f"Warning: Invalid start date format! Ignoring end date! \n {str(e)}")

    return start_timestamp, end_timestamp


def filter_invoice_items(args: argparse.Namespace, rows: List) -> Dict:
    """This applies various filters to the invoice items. Currently it filters on start and end date and applies the
    'only_charge' and 'only_credits' options.invoice_number

    :param argparse.Namespace args: should supply all the command-line options
    :param List rows: The rows of items in the invoice

    :rtype List: Returns the filtered list of rows.

    """

    try:
        #import vast_pdf
        import dateutil
        from dateutil import parser

    except ImportError:
        print("""\nWARNING: The 'vast_pdf' library is not present. This library is used to print invoices in PDF format. If
        you do not need this feature you can ignore this message. To get the library you should download the vast-python
        github repository. Just do 'git@github.com:vast-ai/vast-python.git' and then 'cd vast-python'. Once in that
        directory you can run 'vast.py' and it will have access to 'vast_pdf.py'. The library depends on a Python
        package called Borb to make the PDF files. To install this package do 'pip3 install borb'.\n""")

    """
    try:
        vast_pdf
    except NameError:
        vast_pdf = Object()
        vast_pdf.invoice_number = -1
    """

    selector_flag = ""
    end_timestamp: float = 9999999999
    start_timestamp: float = 0
    start_date_txt = ""
    end_date_txt = ""

    if args.end_date:
        try:
            end_date = dateutil.parser.parse(str(args.end_date))
            end_date_txt = end_date.isoformat()
            end_timestamp = time.mktime(end_date.timetuple())
        except ValueError:
            print("Warning: Invalid end date format! Ignoring end date!")
    if args.start_date:
        try:
            start_date = dateutil.parser.parse(str(args.start_date))
            start_date_txt = start_date.isoformat()
            start_timestamp = time.mktime(start_date.timetuple())
        except ValueError:
            print("Warning: Invalid start date format! Ignoring start date!")

    if args.only_charges:
        type_txt = "Only showing charges."
        selector_flag = "only_charges"

        def type_filter_fn(row):
            return True if row["type"] == "charge" else False
    elif args.only_credits:
        type_txt = "Only showing credits."
        selector_flag = "only_credits"

        def type_filter_fn(row):
            return True if row["type"] == "payment" else False
    else:
        type_txt = ""

        def type_filter_fn(row):
            return True

    if args.end_date:
        if args.start_date:
            header_text = f'Invoice items after {start_date_txt} and before {end_date_txt}.'
        else:
            header_text = f'Invoice items before {end_date_txt}.'
    elif args.start_date:
        header_text = f'Invoice items after {start_date_txt}.'
    else:
        header_text = " "

    header_text = header_text + " " + type_txt

    rows = list(filter(lambda row: end_timestamp >= (row["timestamp"] or 0.0) >= start_timestamp and type_filter_fn(row) and float(row["amount"]) != 0, rows))

    if start_date_txt:
        start_date_txt = "S:" + start_date_txt

    if end_date_txt:
        end_date_txt = "E:" + end_date_txt

    now = date.today()
    invoice_number: int = now.year * 12 + now.month - 1


    pdf_filename_fields = list(filter(lambda fld: False if fld == "" else True,
                                      [str(invoice_number),
                                       start_date_txt,
                                       end_date_txt,
                                       selector_flag]))

    filename = "invoice_" + "-".join(pdf_filename_fields) + ".pdf"
    return {"rows": rows, "header_text": header_text, "pdf_filename": filename}


@parser.command(
    argument("-q", "--quiet", action="store_true", help="only display numeric ids"),
    argument("-s", "--start_date", help="start date and time for report. Many formats accepted (optional)", type=str),
    argument("-e", "--end_date", help="end date and time for report. Many formats accepted (optional)", type=str),
    argument("-c", "--only_charges", action="store_true", help="Show only charge items."),
    argument("-p", "--only_credits", action="store_true", help="Show only credit items."),
    usage="vastai generate pdf-invoices [OPTIONS]",
)
def generate__pdf_invoices(args):
    """
    Makes a PDF version of the data returned by the "show invoices" command. Takes the same command line args as that
    command.

    :param argparse.Namespace args: should supply all the command-line options
    :rtype:
    """

    try:
        import vast_pdf
    except ImportError:
        print("""\nWARNING: The 'vast_pdf' library is not present. This library is used to print invoices in PDF format. If
        you do not need this feature you can ignore this message. To get the library you should download the vast-python
        github repository. Just do 'git@github.com:vast-ai/vast-python.git' and then 'cd vast-python'. Once in that
        directory you can run 'vast.py' and it will have access to 'vast_pdf.py'. The library depends on a Python
        package called Borb to make the PDF files. To install this package do 'pip3 install borb'.\n""")

    sdate,edate = convert_dates_to_timestamps(args)
    req_url_inv = apiurl(args, "/users/me/invoices", {"owner": "me", "sdate":sdate, "edate":edate})

    r_inv = http_get(args, req_url_inv, headers=headers)
    r_inv.raise_for_status()
    rows_inv = r_inv.json()["invoices"]
    invoice_filter_data = filter_invoice_items(args, rows_inv)
    rows_inv = invoice_filter_data["rows"]
    req_url = apiurl(args, "/users/current", {"owner": "me"})
    r = http_get(args, req_url)
    r.raise_for_status()
    user_blob = r.json()
    user_blob = translate_null_strings_to_blanks(user_blob)

    if args.raw:
        print(json.dumps(rows_inv, indent=1, sort_keys=True))
        print("Current: ", user_blob)
        print("Raw mode")
    else:
        display_table(rows_inv, invoice_fields)
        vast_pdf.generate_invoice(user_blob, rows_inv, invoice_filter_data)


def cleanup_machine(args, machine_id):
    req_url = apiurl(args, f"/machines/{machine_id}/cleanup/")

    if (args.explain):
        print("request json: ")
    r = http_put(args, req_url, headers=headers, json={})

    if (r.status_code == 200):
        rj = r.json()
        if (rj["success"]):
            print(json.dumps(r.json(), indent=1))
        else:
            if args.raw:
                print(json.dumps(r.json(), indent=1))
            else:
                print(rj["msg"])
    else:
        print(r.text)
        print("failed with error {r.status_code}".format(**locals()))

@parser.command(
    argument("ID", help="id of machine to cleanup", type=int),
    usage="vastai cleanup machine ID [options]",
    help="[Host] Remove all expired storage instances from the machine, freeing up space.",
    epilog=deindent("""
        Instances expire on their end date. Expired instances still pay storage fees, but can not start.
        Since hosts are still paid storage fees for expired instances, we do not auto delete them.
        Instead you can use this CLI/API function to delete all expired storage instances for a machine.
        This is useful if you are running low on storage, want to do maintenance, or are subsidizing storage, etc.
    """)
)
def cleanup__machine(args):
    """
    :param argparse.Namespace args: should supply all the command-line options
    :rtype:
    """
    cleanup_machine(args, args.ID)


def list_machine(args, id):
    req_url = apiurl(args, "/machines/create_asks/")

    json_blob = {'machine': id, 'price_gpu': args.price_gpu,
                        'price_disk': args.price_disk, 'price_inetu': args.price_inetu, 'price_inetd': args.price_inetd, 'price_min_bid': args.price_min_bid, 
                        'min_chunk': args.min_chunk, 'end_date': string_to_unix_epoch(args.end_date), 'credit_discount_max': args.discount_rate}
    if (args.explain):
        print("request json: ")
        print(json_blob)
    r = http_put(args, req_url, headers=headers, json=json_blob)

    if (r.status_code == 200):
        rj = r.json()
        if (rj["success"]):
            price_gpu_ = str(args.price_gpu) if args.price_gpu is not None else "def"
            price_inetu_ = str(args.price_inetu)
            price_inetd_ = str(args.price_inetd)
            min_chunk_ = str(args.min_chunk)
            end_date_ = string_to_unix_epoch(args.end_date)
            discount_rate_ = str(args.discount_rate)
            if args.raw:
                print(json.dumps(r.json(), indent=1))
            else:
                print("offers created/updated for machine {id},  @ ${price_gpu_}/gpu/hr, ${price_inetu_}/GB up, ${price_inetd_}/GB down, {min_chunk_}/min gpus, max discount_rate {discount_rate_}, till {end_date_}".format(**locals()))
                num_extended = rj.get("extended", 0)

                if num_extended > 0:
                    print(f"extended {num_extended} client contracts to {args.end_date}")

        else:
            if args.raw:
                print(json.dumps(r.json(), indent=1))
            else:
                print(rj["msg"])
    else:
        print(r.text)
        print("failed with error {r.status_code}".format(**locals()))


@parser.command(
    argument("ID", help="id of machine to list", type=int),
    argument("-g", "--price_gpu", help="per gpu rental price in $/hour  (price for active instances)", type=float),
    argument("-s", "--price_disk",
             help="storage price in $/GB/month (price for inactive instances), default: $0.15/GB/month", type=float),
    argument("-u", "--price_inetu", help="price for internet upload bandwidth in $/GB", type=float),
    argument("-d", "--price_inetd", help="price for internet download bandwidth in $/GB", type=float),
    argument("-b", "--price_min_bid", help="per gpu minimum bid price floor in $/hour", type=float),
    argument("-r", "--discount_rate", help="Max long term prepay discount rate fraction, default: 0.4 ", type=float),
    argument("-m", "--min_chunk", help="minimum amount of gpus", type=int),
    argument("-e", "--end_date", help="contract offer expiration - the available until date (optional, in unix float timestamp or MM/DD/YYYY format)", type=str),
    usage="vastai list machine ID [options]",
    help="[Host] list a machine for rent",
    epilog=deindent("""
        Performs the same action as pressing the "LIST" button on the site https://cloud.vast.ai/host/machines.
        On the end date the listing will expire and your machine will unlist. However any existing client jobs will still remain until ended by their owners.
        Once you list your machine and it is rented, it is extremely important that you don't interfere with the machine in any way. 
        If your machine has an active client job and then goes offline, crashes, or has performance problems, this could permanently lower your reliability rating. 
        We strongly recommend you test the machine first and only list when ready.
    """)
)
def list__machine(args):
    """

    :param argparse.Namespace args: should supply all the command-line options
    :rtype:
    """
    list_machine(args, args.ID)


@parser.command(
    argument("ids", help="ids of instance to list", type=int, nargs='+'),
    argument("-g", "--price_gpu", help="per gpu on-demand rental price in $/hour (base price for active instances)", type=float),
    argument("-s", "--price_disk",
             help="storage price in $/GB/month (price for inactive instances), default: $0.15/GB/month", type=float),
    argument("-u", "--price_inetu", help="price for internet upload bandwidth in $/GB", type=float),
    argument("-d", "--price_inetd", help="price for internet download bandwidth in $/GB", type=float),
    argument("-b", "--price_min_bid", help="per gpu minimum bid price floor in $/hour", type=float),
    argument("-r", "--discount_rate", help="Max long term prepay discount rate fraction, default: 0.4 ", type=float),
    argument("-m", "--min_chunk", help="minimum amount of gpus", type=int),
    argument("-e", "--end_date", help="contract offer expiration - the available until date (optional, in unix float timestamp or MM/DD/YYYY format)", type=str),
    usage="vastai list machines IDs [options]",
    help="[Host] list machines for rent",
    epilog=deindent("""
        This variant can be used to list or update the listings for multiple machines at once with the same args.
        You could extend the end dates of all your machines using a command combo like this:
        ./vast.py list machines $(./vast.py show machines -q) -e 12/31/2024 --retry 6
    """)
)
def list__machines(args):
    """
    """
    for id in args.ids:
        list_machine(args, id)


@parser.command(
    argument("id", help="id of machine to remove default instance from", type=int),
    usage="vastai remove defjob id",
    help="[Host] Delete default jobs",
)
def remove__defjob(args):
    """


    :param argparse.Namespace args: should supply all the command-line options
    :rtype:
    """
    req_url = apiurl(args, "/machines/{machine_id}/defjob/".format(machine_id=args.id));
    # print(req_url);
    r = http_del(args, req_url, headers=headers)

    if (r.status_code == 200):
        rj = r.json();
        if (rj["success"]):
            print("default instance for machine {machine_id} removed.".format(machine_id=args.id));
        else:
            print(rj["msg"]);
    else:
        print(r.text);
        print("failed with error {r.status_code}".format(**locals()));



def set_ask(args):
    """

    :param argparse.Namespace args: should supply all the command-line options
    :rtype:
    """
    print("set asks!\n");



@parser.command(
    argument("id", help="id of machine to launch default instance on", type=int),
    argument("--price_gpu", help="per gpu rental price in $/hour", type=float),
    argument("--price_inetu", help="price for internet upload bandwidth in $/GB", type=float),
    argument("--price_inetd", help="price for internet download bandwidth in $/GB", type=float),
    argument("--image", help="docker container image to launch", type=str),
    argument("--args", nargs=argparse.REMAINDER, help="list of arguments passed to container launch"),
    usage="vastai set defjob id [--api-key API_KEY] [--price_gpu PRICE_GPU] [--price_inetu PRICE_INETU] [--price_inetd PRICE_INETD] [--image IMAGE] [--args ...]",
    help="[Host] Create default jobs for a machine",
    epilog=deindent("""
        Performs the same action as creating a background job at https://cloud.vast.ai/host/create.       
                    
    """)
    
)
def set__defjob(args):
    """

    :param argparse.Namespace args: should supply all the command-line options
    :rtype:
    """
    req_url   = apiurl(args, "/machines/create_bids/");
    json_blob = {'machine': args.id, 'price_gpu': args.price_gpu, 'price_inetu': args.price_inetu, 'price_inetd': args.price_inetd, 'image': args.image, 'args': args.args}
    if (args.explain):
        print("request json: ")
        print(json_blob)
    r = http_put(args, req_url, headers=headers, json=json_blob)
    if (r.status_code == 200):
        rj = r.json();
        if (rj["success"]):
            print(
                "bids created for machine {args.id},  @ ${args.price_gpu}/gpu/day, ${args.price_inetu}/GB up, ${args.price_inetd}/GB down".format(**locals()));
        else:
            print(rj["msg"]);
    else:
        print(r.text);
        print("failed with error {r.status_code}".format(**locals()));


def smart_split(s, char):
    in_double_quotes = False
    in_single_quotes = False #note that isn't designed to work with nested quotes within the env
    parts = []
    current = []

    for c in s:
        if c == char and not (in_double_quotes or in_single_quotes):
            parts.append(''.join(current))
            current = []
        elif c == '\'':
            in_single_quotes = not in_single_quotes
            current.append(c)
        elif c == '\"':
            in_double_quotes = not in_double_quotes
            current.append(c)
        else:
            current.append(c)
    parts.append(''.join(current))  # add last part
    return parts



def parse_env(envs):
    result = {}
    if (envs is None):
        return result
    env = smart_split(envs,' ')
    prev = None
    for e in env:
        if (prev is None):
          if (e in {"-e", "-p", "-h"}):
              prev = e
          else:
            pass
        else:
          if (prev == "-p"):
            if set(e).issubset(set("0123456789:tcp/udp")):
                result["-p " + e] = "1"
            else:
                pass
          elif (prev == "-e"):
            kv = e.split('=')
            if len(kv) >= 2: #set(e).issubset(set("1234567890abcdefghijklmnopqrstuvwxyzABCDEFGHIJKLMNOPQRSTUVWXYZ_=")):
                val = kv[1]
                if len(kv) > 2:
                    val = '='.join(kv[1:])
                result[kv[0]] = val.strip("'\"")
            else:
                pass
          else:
              result[prev] = e
          prev = None
    #print(result)
    return result


#print(parse_env("-e TYZ=BM3828 -e BOB=UTC -p 10831:22 -p 8080:8080"))





def pretty_print_POST(req):
    print('{}\n{}\r\n{}\r\n\r\n{}'.format(
        '-----------START-----------',
        req.method + ' ' + req.url,
        '\r\n'.join('{}: {}'.format(k, v) for k, v in req.headers.items()),
        req.body,
    ))


@parser.command(
    argument("id", help="id of machine to set min bid price for", type=int),
    argument("--price", help="per gpu min bid price in $/hour", type=float),
    usage="vastai set min_bid id [--price PRICE]",
    help="[Host] Set the minimum bid/rental price for a machine",
    epilog=deindent("""
        Change the current min bid price of machine id to PRICE.
    """),
)
def set__min_bid(args):
    """

    :param argparse.Namespace args: should supply all the command-line options
    :rtype:
    """
    url = apiurl(args, "/machines/{id}/minbid/".format(id=args.id))
    json_blob = {"client_id": "me", "price": args.price,}
    if (args.explain):
        print("request json: ")
        print(json_blob)
    r = http_put(args, url,  headers=headers,json=json_blob)
    r.raise_for_status()
    print("Per gpu min bid price changed".format(r.json()))


@parser.command(
    argument("id", help="id of machine to schedule maintenance for", type=int),
    argument("--sdate",      help="maintenance start date in unix epoch time (UTC seconds)", type=float),
    argument("--duration",   help="maintenance duration in hours", type=float),
    usage="vastai schedule maintenance id [--sdate START_DATE --duration DURATION]",
    help="[Host] Schedule upcoming maint window",
    epilog=deindent("""
        The proper way to perform maintenance on your machine is to wait until all active contracts have expired or the machine is vacant.
        For unplanned or unscheduled maintenance, use this schedule maint command. That will notify the client that you have to take the machine down and that they should save their work. 
        You can specify a date and duration.           
        Example: vastai schedule maint 8207 --sdate 1677562671 --duration 0.5
    """),
    )
def schedule__maint(args):
    """
    :param argparse.Namespace args: should supply all the command-line options
    :rtype:
    """
    url = apiurl(args, "/machines/{id}/dnotify/".format(id=args.id))

    dt = datetime.utcfromtimestamp(args.sdate)
    print(f"Scheduling maintenance window starting {dt} lasting {args.duration} hours")
    print(f"This will notify all clients of this machine.")
    ok = input("Continue? [y/n] ")
    if ok.strip().lower() != "y":
        return

    json_blob = {"client_id": "me", "sdate": string_to_unix_epoch(args.sdate), "duration": args.duration}
    if (args.explain):
        print("request json: ")
        print(json_blob)
    r = http_put(args, url,  headers=headers,json=json_blob)
    r.raise_for_status()
    print(f"Maintenance window scheduled for {dt} success".format(r.json()))

@parser.command(
    argument("id", help="id of machine to cancel maintenance(s) for", type=int),
    usage="vastai cancel maint id",
    help="[Host] Cancel maint window",
    epilog=deindent("""
        For deleting a machine's scheduled maintenance window(s), use this cancel maint command.    
        Example: vastai cancel maint 8207
    """),
    )
def cancel__maint(args):
    """
    :param argparse.Namespace args: should supply all the command-line options
    :rtype:
    """
    url = apiurl(args, "/machines/{id}/cancel_maint/".format(id=args.id))

    print(f"Cancelling scheduled maintenance window(s) for machine {args.id}.")
    ok = input("Continue? [y/n] ")
    if ok.strip().lower() != "y":
        return

    json_blob = {"client_id": "me", "machine_id": args.id}
    if (args.explain):
        print("request json: ")
        print(json_blob)
    r = http_put(args, url,  headers=headers,json=json_blob)
    r.raise_for_status()
    print(r.text)
    print(f"Cancel maintenance window(s) scheduled for machine {args.id} success".format(r.json()))



@parser.command(
    argument("ID", help="id of machine to display", type=int),
    argument("-q", "--quiet", action="store_true", help="only display numeric ids"),
    usage="vastai show machine ID [OPTIONS]",
    help="[Host] Show hosted machines",
)
def show__machine(args):
    """
    Show a machine the host is offering for rent.

    :param argparse.Namespace args: should supply all the command-line options
    :rtype:
    """
    req_url = apiurl(args, f"/machines/{args.ID}", {"owner": "me"});
    r = http_get(args, req_url)
    r.raise_for_status()
    rows = r.json()
    if args.raw:
        print(json.dumps(r.json(), indent=1, sort_keys=True))
    else:
        if args.quiet:
            ids = [f"{row['id']}" for row in rows]
            print(" ".join(id for id in ids))
        else:
            display_table(rows, machine_fields)


@parser.command(
    argument("-q", "--quiet", action="store_true", help="only display numeric ids"),
    usage="vastai show machines [OPTIONS]",
    help="[Host] Show hosted machines",
)
def show__machines(args):
    """
    Show the machines user is offering for rent.

    :param argparse.Namespace args: should supply all the command-line options
    :rtype:
    """
    req_url = apiurl(args, "/machines", {"owner": "me"});
    r = http_get(args, req_url)
    r.raise_for_status()
    rows = r.json()["machines"]
    if args.raw:
        print(json.dumps(r.json(), indent=1, sort_keys=True))
    else:
        if args.quiet:            
            ids = [f"{row['id']}" for row in rows]
            print(" ".join(id for id in ids))
        else:
            display_table(rows, machine_fields)


@parser.command(
    argument("id", help="id of machine to unlist", type=int),
    usage="vastai unlist machine <id>",
    help="[Host] Unlist a listed machine",
)
def unlist__machine(args):
    """
    Removes machine from list of machines for rent.

    :param argparse.Namespace args: should supply all the command-line options
    :rtype:
    """
    req_url = apiurl(args, "/machines/{machine_id}/asks/".format(machine_id=args.id));
    r = http_del(args, req_url, headers=headers)
    if (r.status_code == 200):
        rj = r.json();
        if (rj["success"]):
            print("all offers for machine {machine_id} removed, machine delisted.".format(machine_id=args.id));
        else:
            print(rj["msg"]);
    else:
        print(r.text);
        print("failed with error {r.status_code}".format(**locals()));



login_deprecated_message = """
login via the command line is no longer supported.
go to https://console.vast.ai/cli in a web browser to get your api key, then run:

    vast set api-key YOUR_API_KEY_HERE
"""

"""
@parser.command(
    argument("ignored", nargs="*"),
    usage=login_deprecated_message
)
def create__account(args):
    print(login_deprecated_message)

@parser.command(
    argument("ignored", nargs="*"),
    usage=login_deprecated_message,
)
def login(args):
    print(login_deprecated_message)
"""

def main():
    parser.add_argument("--url", help="server REST api url", default=server_url_default)
    parser.add_argument("--retry", help="retry limit", default=3)
    parser.add_argument("--raw", action="store_true", help="output machine-readable json")
    parser.add_argument("--explain", action="store_true", help="output verbose explanation of mapping of CLI calls to HTTPS API endpoints")
    parser.add_argument("--api-key", help="api key. defaults to using the one stored in {}".format(api_key_file_base), type=str, required=False, default=api_key_guard)


    args = parser.parse_args()
    if args.api_key is api_key_guard:
        if os.path.exists(api_key_file):
            with open(api_key_file, "r") as reader:
                args.api_key = reader.read().strip()
        else:
            args.api_key = None
    if args.api_key:
        headers["Authorization"] = "Bearer " + args.api_key

    try:
        sys.exit(args.func(args) or 0)
    except requests.exceptions.HTTPError as e:
        try:
            errmsg = e.response.json().get("msg");
        except JSONDecodeError:
            if e.response.status_code == 401:
                errmsg = "Please log in or sign up"
            else:
                errmsg = "(no detail message supplied)"
        print("failed with error {e.response.status_code}: {errmsg}".format(**locals()));







if __name__ == "__main__":
    try:
        main()
    except (KeyboardInterrupt, BrokenPipeError):
        pass
<|MERGE_RESOLUTION|>--- conflicted
+++ resolved
@@ -36,9 +36,9 @@
 
 
 #server_url_default = "https://vast.ai"
-server_url_default = "https://console.vast.ai"
+#server_url_default = "https://console.vast.ai"
 #server_url_default = "host.docker.internal"
-#server_url_default = "http://localhost:5002"
+server_url_default = "http://localhost:5002"
 #server_url_default  = "https://vast.ai/api/v0"
 api_key_file_base = "~/.vast_api_key"
 api_key_file = os.path.expanduser(api_key_file_base)
@@ -1137,12 +1137,8 @@
 @parser.command(
     argument("--template_hash", help="template hash (required, but **Note**: if you use this field, you can skip search_params, as they are automatically inferred from the template)", type=str),
     argument("--template_id",   help="template id (optional)", type=int),
-<<<<<<< HEAD
-=======
-    argument("--search_params", help="search param string for search offers    ex: \"gpu_ram>=23 num_gpus=2 gpu_name=RTX_4090 inet_down>200 direct_port_count>2 disk_space>=64\"", type=str),
     argument("-n", "--no-default", action="store_true", help="Disable default search param query args"),
     argument("--launch_args",   help="launch args  string for create instance  ex: \"--onstart onstart_wget.sh  --env '-e ONSTART_PATH=https://s3.amazonaws.com/vast.ai/onstart_OOBA.sh' --image atinoda/text-generation-webui:default-nightly --disk 64\"", type=str),
->>>>>>> fdaba5b7
     argument("--endpoint_name", help="deployment endpoint name (allows multiple autoscale groups to share same deployment endpoint)", type=str),
     argument("--endpoint_id",   help="deployment endpoint id (allows multiple autoscale groups to share same deployment endpoint)", type=int),
     argument("--test_workers",help="number of workers to create to get an performance estimate for while initializing autogroup (default 3)", type=int, default=3),
@@ -1162,9 +1158,6 @@
 def create__autogroup(args):
     url = apiurl(args, "/autojobs/" )
 
-<<<<<<< HEAD
-    json_blob = {"client_id": "me", "min_load": args.min_load, "target_util": args.target_util, "cold_mult": args.cold_mult, "test_workers" : args.test_workers, "template_hash": args.template_hash, "template_id": args.template_id, "search_params": args.search_params, "gpu_ram": args.gpu_ram, "endpoint_name": args.endpoint_name, "endpoint_id": args.endpoint_id}
-=======
     # if args.launch_args_dict:
     #     launch_args_dict = json.loads(args.launch_args_dict)
     #     json_blob = {"client_id": "me", "min_load": args.min_load, "target_util": args.target_util, "cold_mult": args.cold_mult, "template_hash": args.template_hash, "template_id": args.template_id, "search_params": args.search_params, "launch_args_dict": launch_args_dict, "gpu_ram": args.gpu_ram, "endpoint_name": args.endpoint_name}
@@ -1173,9 +1166,9 @@
     else:
         query = " verified=True rentable=True rented=False"
         #query = {"verified": {"eq": True}, "external": {"eq": False}, "rentable": {"eq": True}, "rented": {"eq": False}}
-
-    json_blob = {"client_id": "me", "min_load": args.min_load, "target_util": args.target_util, "cold_mult": args.cold_mult, "test_workers" : args.test_workers, "template_hash": args.template_hash, "template_id": args.template_id, "search_params": args.search_params + query, "launch_args": args.launch_args, "gpu_ram": args.gpu_ram, "endpoint_name": args.endpoint_name, "endpoint_id": args.endpoint_id}
->>>>>>> fdaba5b7
+    search_params = (args.search_params if args.search_params is not None else "" + query).strip()
+
+    json_blob = {"client_id": "me", "min_load": args.min_load, "target_util": args.target_util, "cold_mult": args.cold_mult, "test_workers" : args.test_workers, "template_hash": args.template_hash, "template_id": args.template_id, "search_params": search_params, "launch_args": args.launch_args, "gpu_ram": args.gpu_ram, "endpoint_name": args.endpoint_name, "endpoint_id": args.endpoint_id}
     
     if (args.explain):
         print("request json: ")
@@ -3584,11 +3577,8 @@
     argument("--template_hash",   help="template hash (**Note**: if you use this field, you can skip search_params, as they are automatically inferred from the template)", type=str),
     argument("--template_id",   help="template id", type=int),
     argument("--search_params",   help="search param string for search offers    ex: \"gpu_ram>=23 num_gpus=2 gpu_name=RTX_4090 inet_down>200 direct_port_count>2 disk_space>=64\"", type=str),
-<<<<<<< HEAD
-=======
     argument("-n", "--no-default", action="store_true", help="Disable default search param query args"),
     argument("--launch_args",   help="launch args  string for create instance  ex: \"--onstart onstart_wget.sh  --env '-e ONSTART_PATH=https://s3.amazonaws.com/vast.ai/onstart_OOBA.sh' --image atinoda/text-generation-webui:default-nightly --disk 64\"", type=str),
->>>>>>> fdaba5b7
     argument("--endpoint_name",   help="deployment endpoint name (allows multiple autoscale groups to share same deployment endpoint)", type=str),
     argument("--endpoint_id",   help="deployment endpoint id (allows multiple autoscale groups to share same deployment endpoint)", type=int),
     usage="vastai update autogroup ID [OPTIONS]",
@@ -3600,15 +3590,11 @@
 def update__autogroup(args):
     id  = args.ID
     url = apiurl(args, f"/autojobs/{id}/" )
-<<<<<<< HEAD
-    json_blob = {"client_id": "me", "autojob_id": args.ID, "min_load": args.min_load, "target_util": args.target_util, "cold_mult": args.cold_mult, "test_workers" : args.test_workers, "template_hash": args.template_hash, "template_id": args.template_id, "search_params": args.search_params, "gpu_ram": args.gpu_ram, "endpoint_name": args.endpoint_name, "endpoint_id": args.endpoint_id}
-=======
     if args.no_default:
         query = ""
     else:
         query = " verified=True rentable=True rented=False"
     json_blob = {"client_id": "me", "autojob_id": args.ID, "min_load": args.min_load, "target_util": args.target_util, "cold_mult": args.cold_mult, "test_workers" : args.test_workers, "template_hash": args.template_hash, "template_id": args.template_id, "search_params": args.search_params + query, "launch_args": args.launch_args, "gpu_ram": args.gpu_ram, "endpoint_name": args.endpoint_name, "endpoint_id": args.endpoint_id}
->>>>>>> fdaba5b7
     if (args.explain):
         print("request json: ")
         print(json_blob)
